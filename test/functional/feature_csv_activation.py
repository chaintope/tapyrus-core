#!/usr/bin/env python3
# Copyright (c) 2015-2018 The Bitcoin Core developers
# Copyright (c) 2019 Chaintope Inc.
# Distributed under the MIT software license, see the accompanying
# file COPYING or http://www.opensource.org/licenses/mit-license.php.
"""Test that the following BIPS are always active in Tapyrus

BIP 68  - nSequence relative lock times
BIP 112 - CHECKSEQUENCEVERIFY
BIP 113 - MedianTimePast semantics for nLockTime

For each BIP, transactions of features = 1 and 2 will be tested.
----------------
BIP 113:
bip113tx - modify the nLocktime variable

BIP 68:
bip68txs - 16 txs with nSequence relative locktime of 10 with various bits set as per the relative_locktimes below

BIP 112:
bip112txs_vary_nSequence - 16 txs with nSequence relative_locktimes of 10 evaluated against 10 OP_CSV OP_DROP
bip112txs_vary_nSequence_9 - 16 txs with nSequence relative_locktimes of 9 evaluated against 10 OP_CSV OP_DROP
bip112txs_vary_OP_CSV - 16 txs with nSequence = 10 evaluated against varying {relative_locktimes of 10} OP_CSV OP_DROP
bip112txs_vary_OP_CSV_9 - 16 txs with nSequence = 9 evaluated against varying {relative_locktimes of 10} OP_CSV OP_DROP
bip112tx_special - test negative argument to OP_CSV
"""
from decimal import Decimal
from itertools import product
from io import BytesIO
import time

from test_framework.blocktools import create_coinbase, create_block, create_transaction, createTestGenesisBlock
from test_framework.messages import ToHex, CTransaction
from test_framework.mininode import P2PDataStore
from test_framework.script import (
    CScript,
    OP_CHECKSEQUENCEVERIFY,
    OP_DROP,
)
from test_framework.test_framework import BitcoinTestFramework
from test_framework.util import (
    assert_equal,
    get_bip9_status,
    hex_str_to_bytes,
)

BASE_RELATIVE_LOCKTIME = 10
SEQ_DISABLE_FLAG = 1 << 31
SEQ_RANDOM_HIGH_BIT = 1 << 25
SEQ_TYPE_FLAG = 1 << 22
SEQ_RANDOM_LOW_BIT = 1 << 18
SCHEME = None

def relative_locktime(sdf, srhb, stf, srlb):
    """Returns a locktime with certain bits set."""

    locktime = BASE_RELATIVE_LOCKTIME
    if sdf:
        locktime |= SEQ_DISABLE_FLAG
    if srhb:
        locktime |= SEQ_RANDOM_HIGH_BIT
    if stf:
        locktime |= SEQ_TYPE_FLAG
    if srlb:
        locktime |= SEQ_RANDOM_LOW_BIT
    return locktime

def all_rlt_txs(txs):
    return [tx['tx'] for tx in txs]

def sign_transaction(node, unsignedtx):
    rawtx = ToHex(unsignedtx)
    signresult = node.signrawtransactionwithwallet(rawtx, [], "ALL", SCHEME)
    tx = CTransaction()
    f = BytesIO(hex_str_to_bytes(signresult['hex']))
    tx.deserialize(f)
    return tx

def create_bip112special(node, input, txfeatures, address):
    tx = create_transaction(node, input, address, amount=Decimal("49.98"))
    tx.nFeatures = txfeatures
    signtx = sign_transaction(node, tx)
    signtx.vin[0].scriptSig = CScript([-1, OP_CHECKSEQUENCEVERIFY, OP_DROP] + list(CScript(signtx.vin[0].scriptSig)))
    return signtx

def send_generic_input_tx(node, coinbases, address):
    return node.sendrawtransaction(ToHex(sign_transaction(node, create_transaction(node, node.getblock(coinbases.pop())['tx'][0], address, amount=Decimal("49.99")))))

def create_bip68txs(node, bip68inputs, txfeatures, address, locktime_delta=0):
    """Returns a list of bip68 transactions with different bits set."""
    txs = []
    assert(len(bip68inputs) >= 16)
    for i, (sdf, srhb, stf, srlb) in enumerate(product(*[[True, False]] * 4)):
        locktime = relative_locktime(sdf, srhb, stf, srlb)
        tx = create_transaction(node, bip68inputs[i], address, amount=Decimal("49.98"))
        tx.nFeatures = txfeatures
        tx.vin[0].nSequence = locktime + locktime_delta
        tx = sign_transaction(node, tx)
        tx.rehash()
        txs.append({'tx': tx, 'sdf': sdf, 'stf': stf})

    return txs

def create_bip112txs(node, bip112inputs, varyOP_CSV, txfeatures, address, locktime_delta=0):
    """Returns a list of bip68 transactions with different bits set."""
    txs = []
    assert(len(bip112inputs) >= 16)
    for i, (sdf, srhb, stf, srlb) in enumerate(product(*[[True, False]] * 4)):
        locktime = relative_locktime(sdf, srhb, stf, srlb)
        tx = create_transaction(node, bip112inputs[i], address, amount=Decimal("49.98"))
        if (varyOP_CSV):  # if varying OP_CSV, nSequence is fixed
            tx.vin[0].nSequence = BASE_RELATIVE_LOCKTIME + locktime_delta
        else:  # vary nSequence instead, OP_CSV is fixed
            tx.vin[0].nSequence = locktime + locktime_delta
        tx.nFeatures = txfeatures
        signtx = sign_transaction(node, tx)
        if (varyOP_CSV):
            signtx.vin[0].scriptSig = CScript([locktime, OP_CHECKSEQUENCEVERIFY, OP_DROP] + list(CScript(signtx.vin[0].scriptSig)))
        else:
            signtx.vin[0].scriptSig = CScript([BASE_RELATIVE_LOCKTIME, OP_CHECKSEQUENCEVERIFY, OP_DROP] + list(CScript(signtx.vin[0].scriptSig)))
        tx.rehash()
        txs.append({'tx': signtx, 'sdf': sdf, 'stf': stf})
    return txs

class BIP68_112_113Test(BitcoinTestFramework):
    def set_test_params(self):
        self.num_nodes = 1
        self.setup_clean_chain = True
        self.extra_args = [['-whitelist=127.0.0.1']]
        self.genesisBlock = createTestGenesisBlock(self.signblockpubkey, self.signblockprivkey, int(time.time()) - 600 * 1000  - 10) # long_past_time - 10 for genesis block

    def generate_blocks(self, number, features, test_blocks=None):
        if test_blocks is None:
            test_blocks = []
        for i in range(number):
            block = self.create_test_block([], features)
            test_blocks.append(block)
            self.last_block_time += 600
            self.tip = block.sha256
            self.tipheight += 1
        return test_blocks

    def create_test_block(self, txs, features=1):
<<<<<<< HEAD
        block = create_block(self.tip, create_coinbase(self.tipheight + 1), self.last_block_time + 600, self.signblockpubkey)
=======
        block = create_block(self.tip, create_coinbase(self.tipheight + 1), self.last_block_time + 600)
>>>>>>> 3289331f
        block.nFeatures = features
        block.vtx.extend(txs)
        block.hashMerkleRoot = block.calc_merkle_root()
        block.hashImMerkleRoot = block.calc_immutable_merkle_root()
        block.rehash()
        block.solve(self.signblockprivkey)
        return block

    def sync_blocks(self, blocks, success=True, reject_code=None, reject_reason=None, request_block=True):
        """Sends blocks to test node. Syncs and verifies that tip has advanced to most recent block.

        Call with success = False if the tip shouldn't advance to the most recent block."""
        self.nodes[0].p2p.send_blocks_and_test(blocks, self.nodes[0], success=success, reject_code=reject_code, reject_reason=reject_reason, request_block=request_block)

        if not success and reject_code == 16:
            #reconnect as this node is disconnected for sending the invalid block.
            self.nodes[0].add_p2p_connection(P2PDataStore())
            self.nodes[0].p2p.wait_for_getheaders(timeout=5)

    def run_test(self):
        SCHEME = self.options.scheme
        self.nodes[0].add_p2p_connection(P2PDataStore())

        self.log.info("Generate blocks in the past for coinbase outputs.")
        long_past_time = int(time.time()) - 600 * 1000  # enough to build up to 1000 blocks 10 minutes apart without worrying about getting into the future
        self.nodes[0].setmocktime(long_past_time - 100)  # enough so that the generated blocks will still all be before long_past_time
        self.coinbase_blocks = self.nodes[0].generate(1 + 16 + 2 * 32 + 1, self.signblockprivkey)  # 82 blocks generated for inputs
        self.nodes[0].setmocktime(0)  # set time back to present so yielded blocks aren't in the future as we advance last_block_time
        self.tipheight = 82  # height of the next block to build
        self.last_block_time = long_past_time
        self.tip = int(self.nodes[0].getbestblockhash(), 16)
        self.nodeaddress = self.nodes[0].getnewaddress()

        test_blocks = self.generate_blocks(61 + 144 + 144 +140, 1)
        self.sync_blocks(test_blocks)

        self.tipheight = 571 
        # Inputs at height = 572
        #
        # Put inputs for all tests in the chain at height 572 (tip now = 571) (time increases by 600s per block)
        # Note we reuse inputs for v1 and v2 txs so must test these separately
        # 16 normal inputs
        bip68inputs = []
        for i in range(16):
            bip68inputs.append(send_generic_input_tx(self.nodes[0], self.coinbase_blocks, self.nodeaddress))

        # 2 sets of 16 inputs with 10 OP_CSV OP_DROP (actually will be prepended to spending scriptSig)
        bip112basicinputs = []
        for j in range(2):
            inputs = []
            for i in range(16):
                inputs.append(send_generic_input_tx(self.nodes[0], self.coinbase_blocks, self.nodeaddress))
            bip112basicinputs.append(inputs)

        # 2 sets of 16 varied inputs with (relative_lock_time) OP_CSV OP_DROP (actually will be prepended to spending scriptSig)
        bip112diverseinputs = []
        for j in range(2):
            inputs = []
            for i in range(16):
                inputs.append(send_generic_input_tx(self.nodes[0], self.coinbase_blocks, self.nodeaddress))
            bip112diverseinputs.append(inputs)

        # 1 special input with -1 OP_CSV OP_DROP (actually will be prepended to spending scriptSig)
        bip112specialinput = send_generic_input_tx(self.nodes[0], self.coinbase_blocks, self.nodeaddress)

        # 1 normal input
        bip113input = send_generic_input_tx(self.nodes[0], self.coinbase_blocks, self.nodeaddress)

        self.nodes[0].setmocktime(self.last_block_time + 600)
        inputblockhash = self.nodes[0].generate(1, self.signblockprivkey)[0]  # 1 block generated for inputs to be in chain at height 572
        self.nodes[0].setmocktime(0)
        self.tip = int(inputblockhash, 16)
        self.tipheight += 1
        self.last_block_time += 600
        assert_equal(len(self.nodes[0].getblock(inputblockhash, True)["tx"]), 82 + 1)

        # Test both features = 1 and features = 2 transactions for all tests
        # BIP113 test transaction will be modified before each use to put in appropriate block time
        bip113tx_v1 = create_transaction(self.nodes[0], bip113input, self.nodeaddress, amount=Decimal("49.98"))
        bip113tx_v1.vin[0].nSequence = 0xFFFFFFFE
        bip113tx_v1.nFeatures = 1
        bip113tx_v2 = create_transaction(self.nodes[0], bip113input, self.nodeaddress, amount=Decimal("49.98"))
        bip113tx_v2.vin[0].nSequence = 0xFFFFFFFE
        bip113tx_v2.nFeatures = 2

        # For BIP68 test all 16 relative sequence locktimes
        bip68txs_v1 = create_bip68txs(self.nodes[0], bip68inputs, 1, self.nodeaddress)
        bip68txs_v2 = create_bip68txs(self.nodes[0], bip68inputs, 2, self.nodeaddress)

        # For BIP112 test:
        # 16 relative sequence locktimes of 10 against 10 OP_CSV OP_DROP inputs
        bip112txs_vary_nSequence_v1 = create_bip112txs(self.nodes[0], bip112basicinputs[0], False, 1, self.nodeaddress)
        bip112txs_vary_nSequence_v2 = create_bip112txs(self.nodes[0], bip112basicinputs[0], False, 2, self.nodeaddress)
        # 16 relative sequence locktimes of 9 against 10 OP_CSV OP_DROP inputs
        bip112txs_vary_nSequence_9_v1 = create_bip112txs(self.nodes[0], bip112basicinputs[1], False, 1, self.nodeaddress, -1)
        bip112txs_vary_nSequence_9_v2 = create_bip112txs(self.nodes[0], bip112basicinputs[1], False, 2, self.nodeaddress, -1)
        # sequence lock time of 10 against 16 (relative_lock_time) OP_CSV OP_DROP inputs
        bip112txs_vary_OP_CSV_v1 = create_bip112txs(self.nodes[0], bip112diverseinputs[0], True, 1, self.nodeaddress)
        bip112txs_vary_OP_CSV_v2 = create_bip112txs(self.nodes[0], bip112diverseinputs[0], True, 2, self.nodeaddress)
        # sequence lock time of 9 against 16 (relative_lock_time) OP_CSV OP_DROP inputs
        bip112txs_vary_OP_CSV_9_v1 = create_bip112txs(self.nodes[0], bip112diverseinputs[1], True, 1, self.nodeaddress, -1)
        bip112txs_vary_OP_CSV_9_v2 = create_bip112txs(self.nodes[0], bip112diverseinputs[1], True, 2, self.nodeaddress, -1)
        # -1 OP_CSV OP_DROP input
        bip112tx_special_v1 = create_bip112special(self.nodes[0], bip112specialinput, 1, self.nodeaddress)
        bip112tx_special_v2 = create_bip112special(self.nodes[0], bip112specialinput, 2, self.nodeaddress)

        self.log.info("TESTING")

        self.log.info("Test features = 1 txs")

        success_txs = []
        # add BIP113 tx and -1 CSV tx
        bip113tx_v1.nLockTime = self.last_block_time - 600 * 5  # = MTP of prior block (not <) but < time put on current block
        bip113signed1 = sign_transaction(self.nodes[0], bip113tx_v1)
        success_txs.append(bip113signed1)
        # add BIP 68 txs
        success_txs.extend(all_rlt_txs(bip68txs_v1))

        self.sync_blocks([self.create_test_block(success_txs)], success=False, reject_code=16, reject_reason=b'bad-txns-nonfinal')

        self.sync_blocks([self.create_test_block([bip112tx_special_v1])], success=False, reject_code=16, reject_reason=b'block-validation-failed')

        # add BIP 112 with seq=10 txs
        bip112txs = []
        bip112txs.extend(all_rlt_txs(bip112txs_vary_nSequence_v1))
        bip112txs.extend(all_rlt_txs(bip112txs_vary_OP_CSV_v1))
        self.sync_blocks([self.create_test_block(bip112txs)], success=False, reject_code=16, reject_reason=b'bad-txns-nonfinal')

        # try BIP 112 with seq=9 txs
        bip112txs = []
        bip112txs.extend(all_rlt_txs(bip112txs_vary_nSequence_9_v1))
        bip112txs.extend(all_rlt_txs(bip112txs_vary_OP_CSV_9_v1))
        self.sync_blocks([self.create_test_block(bip112txs)], success=False, reject_code=16, reject_reason=b'bad-txns-nonfinal')

        self.log.info("Test features = 2 txs")

        success_txs = []
        # add BIP113 tx and -1 CSV tx
        bip113tx_v2.nLockTime = self.last_block_time - 600 * 5  # = MTP of prior block (not <) but < time put on current block
        bip113signed2 = sign_transaction(self.nodes[0], bip113tx_v2)
        success_txs.append(bip113signed2)
        # add BIP 68 txs
        success_txs.extend(all_rlt_txs(bip68txs_v2))

        self.sync_blocks([self.create_test_block(success_txs)], success=False, reject_code=16, reject_reason=b'bad-txns-nonfinal')

        self.sync_blocks([self.create_test_block([bip112tx_special_v2])], success=False, reject_code=16)

        # add BIP 112 with seq=10 txs
        bip112txs = []
        bip112txs.extend(all_rlt_txs(bip112txs_vary_nSequence_v2))
        bip112txs.extend(all_rlt_txs(bip112txs_vary_OP_CSV_v2))
        self.sync_blocks([self.create_test_block(bip112txs)], success=False, reject_code=16)

        # try BIP 112 with seq=9 txs
        bip112txs = []
        bip112txs.extend(all_rlt_txs(bip112txs_vary_nSequence_9_v2))
        bip112txs.extend(all_rlt_txs(bip112txs_vary_OP_CSV_9_v2))
        self.sync_blocks([self.create_test_block(bip112txs)], success=False, reject_code=16)

        # 1 more features = 4 block to get us to height 575 so the fork should now be active for the next block
        test_blocks = self.generate_blocks(4, 1)
        self.sync_blocks(test_blocks)

        self.log.info("BIP 113 tests")
        # BIP 113 tests should now fail regardless of feature if nLockTime isn't satisfied by new rules
        bip113tx_v1.nLockTime = self.last_block_time 
        bip113signed1 = sign_transaction(self.nodes[0], bip113tx_v1)
        bip113tx_v2.nLockTime = self.last_block_time
        bip113signed2 = sign_transaction(self.nodes[0], bip113tx_v2)
        for bip113tx in [bip113signed1, bip113signed2]:
            self.sync_blocks([self.create_test_block([bip113tx])], success=False, reject_code=16, reject_reason=b'bad-txns-nonfinal')
        # BIP 113 tests should now pass if the locktime is < MTP
        bip113tx_v1.nLockTime = self.last_block_time - 600 * 5 - 1  # < MTP of prior block
        bip113signed1 = sign_transaction(self.nodes[0], bip113tx_v1)
        bip113tx_v2.nLockTime = self.last_block_time - 600 * 5 - 1  # < MTP of prior block
        bip113signed2 = sign_transaction(self.nodes[0], bip113tx_v2)
        for bip113tx in [bip113signed1, bip113signed2]:
            self.sync_blocks([self.create_test_block([bip113tx])])
            self.nodes[0].invalidateblock(self.nodes[0].getbestblockhash())

        # Next block height = 580 after 4 blocks of random features
        test_blocks = self.generate_blocks(4, 1)
        self.sync_blocks(test_blocks)

        self.log.info("BIP 68 tests")
        self.log.info("Test features = 1 txs")

        success_txs = []
        success_txs.extend(all_rlt_txs(bip68txs_v1))
        self.sync_blocks([self.create_test_block(success_txs)], success=False, reject_code=16, reject_reason=b'bad-txns-nonfinal')

        self.log.info("Test features = 2 txs")

        # All txs with SEQUENCE_LOCKTIME_DISABLE_FLAG set pass
        bip68success_txs = [tx['tx'] for tx in bip68txs_v2 if tx['sdf']]
        self.sync_blocks([self.create_test_block(bip68success_txs)])
        self.nodes[0].invalidateblock(self.nodes[0].getbestblockhash())

        # All txs without flag fail as we are at delta height = 8 < 10 and delta time = 8 * 600 < 10 * 512
        bip68timetxs = [tx['tx'] for tx in bip68txs_v2 if not tx['sdf'] and tx['stf']]
        for tx in bip68timetxs:
            self.sync_blocks([self.create_test_block([tx])], success=True)
            self.nodes[0].invalidateblock(self.nodes[0].getbestblockhash())

        bip68heighttxs = [tx['tx'] for tx in bip68txs_v2 if not tx['sdf'] and not tx['stf']]
        for tx in bip68heighttxs:
            self.sync_blocks([self.create_test_block(bip68success_txs)], success=False)

        # Advance one block to 581
        test_blocks = self.generate_blocks(1, 1)
        self.sync_blocks(test_blocks)

        # Height txs should fail and time txs should now pass 9 * 600 > 10 * 512
        bip68success_txs.extend(bip68timetxs)
        self.sync_blocks([self.create_test_block(bip68success_txs)])
        self.nodes[0].invalidateblock(self.nodes[0].getbestblockhash())
        for tx in bip68heighttxs:
            self.sync_blocks([self.create_test_block([tx])], success=True)
            self.nodes[0].invalidateblock(self.nodes[0].getbestblockhash())

        # Advance one block to 582
        test_blocks = self.generate_blocks(1, 1)
        self.sync_blocks(test_blocks)

        # All BIP 68 txs should pass
        bip68success_txs.extend(bip68heighttxs)
        self.sync_blocks([self.create_test_block(bip68success_txs)])
        self.nodes[0].invalidateblock(self.nodes[0].getbestblockhash())

        self.log.info("BIP 112 tests")
        self.log.info("Test features = 1 txs")

        # -1 OP_CSV tx should fail
        self.sync_blocks([self.create_test_block([bip112tx_special_v1])], success=False)
        # If SEQUENCE_LOCKTIME_DISABLE_FLAG is set in argument to OP_CSV, features 1 txs should still pass

        success_txs = [tx['tx'] for tx in bip112txs_vary_OP_CSV_v1 if tx['sdf']]
        success_txs += [tx['tx'] for tx in bip112txs_vary_OP_CSV_9_v1 if tx['sdf']]
        self.sync_blocks([self.create_test_block(success_txs)])
        self.nodes[0].invalidateblock(self.nodes[0].getbestblockhash())

        # If SEQUENCE_LOCKTIME_DISABLE_FLAG is unset in argument to OP_CSV, features 1 txs should now fail
        # nseq = 9
        fail_txs = all_rlt_txs(bip112txs_vary_nSequence_9_v1)
        fail_txs += [tx['tx'] for tx in bip112txs_vary_OP_CSV_9_v1 if not tx['sdf']]
        self.sync_blocks([self.create_test_block(fail_txs)], success=False)

        # nseq = 10
        fail_txs = all_rlt_txs(bip112txs_vary_nSequence_v1)
        fail_txs += [tx['tx'] for tx in bip112txs_vary_OP_CSV_v1 if not tx['sdf']]
        self.sync_blocks([self.create_test_block(fail_txs)], success=False)


        self.log.info("Test features = 2 txs")

        # -1 OP_CSV tx should fail
        self.sync_blocks([self.create_test_block([bip112tx_special_v2])], success=False)

        # If SEQUENCE_LOCKTIME_DISABLE_FLAG is set in argument to OP_CSV, features 2 txs should pass (all sequence locks are met)
        success_txs = [tx['tx'] for tx in bip112txs_vary_OP_CSV_v2 if tx['sdf']]
        success_txs += [tx['tx'] for tx in bip112txs_vary_OP_CSV_9_v2 if tx['sdf']]

        self.sync_blocks([self.create_test_block(success_txs)])
        self.nodes[0].invalidateblock(self.nodes[0].getbestblockhash())

        # SEQUENCE_LOCKTIME_DISABLE_FLAG is unset in argument to OP_CSV for all remaining txs ##

        # All txs with nSequence 9 should fail either due to earlier mismatch or failing the CSV check
        fail_txs = all_rlt_txs(bip112txs_vary_nSequence_9_v2)
        fail_txs += [tx['tx'] for tx in bip112txs_vary_OP_CSV_9_v2 if not tx['sdf']]
        for tx in fail_txs:
            self.sync_blocks([self.create_test_block([tx])], success=False)

        # If SEQUENCE_LOCKTIME_DISABLE_FLAG is set in nSequence, tx should fail
        fail_txs = [tx['tx'] for tx in bip112txs_vary_nSequence_v2 if tx['sdf']]
        for tx in fail_txs:
            self.sync_blocks([self.create_test_block([tx])], success=False)

        # If sequencelock types mismatch, tx should fail
        fail_txs = [tx['tx'] for tx in bip112txs_vary_nSequence_v2 if not tx['sdf'] and tx['stf']]
        fail_txs += [tx['tx'] for tx in bip112txs_vary_OP_CSV_v2 if not tx['sdf'] and tx['stf']]
        for tx in fail_txs:
            self.sync_blocks([self.create_test_block([tx])], success=False)

        # Remaining txs should pass, just test masking works properly
        success_txs = [tx['tx'] for tx in bip112txs_vary_nSequence_v2 if not tx['sdf'] and not tx['stf']]
        success_txs += [tx['tx'] for tx in bip112txs_vary_OP_CSV_v2 if not tx['sdf'] and not tx['stf']]
        self.sync_blocks([self.create_test_block(success_txs)])
        self.nodes[0].invalidateblock(self.nodes[0].getbestblockhash())

        # Additional test, of checking that comparison of two time types works properly
        time_txs = []
        for tx in [tx['tx'] for tx in bip112txs_vary_OP_CSV_v2 if not tx['sdf'] and tx['stf']]:
            tx.vin[0].nSequence = BASE_RELATIVE_LOCKTIME | SEQ_TYPE_FLAG
            signtx = sign_transaction(self.nodes[0], tx)
            time_txs.append(signtx)

        self.sync_blocks([self.create_test_block(time_txs)])
        self.nodes[0].invalidateblock(self.nodes[0].getbestblockhash())

        # TODO: Test empty stack fails

if __name__ == '__main__':
    BIP68_112_113Test().main()<|MERGE_RESOLUTION|>--- conflicted
+++ resolved
@@ -141,11 +141,7 @@
         return test_blocks
 
     def create_test_block(self, txs, features=1):
-<<<<<<< HEAD
-        block = create_block(self.tip, create_coinbase(self.tipheight + 1), self.last_block_time + 600, self.signblockpubkey)
-=======
         block = create_block(self.tip, create_coinbase(self.tipheight + 1), self.last_block_time + 600)
->>>>>>> 3289331f
         block.nFeatures = features
         block.vtx.extend(txs)
         block.hashMerkleRoot = block.calc_merkle_root()
