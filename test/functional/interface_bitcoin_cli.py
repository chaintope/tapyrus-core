--- conflicted
+++ resolved
@@ -18,12 +18,7 @@
         """Main test logic"""
 
         cli_response = self.nodes[0].cli("-version").send_cli()
-<<<<<<< HEAD
         assert("Bitcoin Core RPC client version" in cli_response)
-=======
-        assert("%s RPC client version" %(os.getenv('PACKAGE_NAME')) in cli_response)
->>>>>>> d55b939c
-
         self.log.info("Compare responses from gewalletinfo RPC and `bitcoin-cli getwalletinfo`")
         cli_response = self.nodes[0].cli.getwalletinfo()
         rpc_response = self.nodes[0].getwalletinfo()
