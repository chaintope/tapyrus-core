#!/usr/bin/env python3
# Copyright (c) 2016-2018 The Bitcoin Core developers
# Copyright (c) 2019 Chaintope Inc.
# Distributed under the MIT software license, see the accompanying
# file COPYING or http://www.opensource.org/licenses/mit-license.php.
"""Test segwit transactions and blocks on P2P network."""
from binascii import hexlify
import math
import random
import struct
import time

from test_framework.blocktools import create_block, create_coinbase, add_witness_commitment, get_witness_script, WITNESS_COMMITMENT_HEADER, createTestGenesisBlock
from test_framework.key import CECKey, CPubKey
from test_framework.messages import (
    BIP125_SEQUENCE_NUMBER,
    CBlock,
    CBlockHeader,
    CInv,
    COutPoint,
    CTransaction,
    CTxIn,
    CTxInWitness,
    CTxOut,
    CTxWitness,
    MAX_BLOCK_BASE_SIZE,
    NODE_NETWORK,
    NODE_WITNESS,
    msg_block,
    msg_getdata,
    msg_headers,
    msg_inv,
    msg_tx,
    msg_witness_block,
    msg_witness_tx,
    ser_uint256,
    ser_vector,
    sha256,
    uint256_from_str,
    ser_string_vector,
    ser_compact_size
)
from test_framework.mininode import (
    P2PInterface,
    mininode_lock,
    wait_until,
)
from test_framework.script import (
    CScript,
    CScriptNum,
    CScriptOp,
    MAX_SCRIPT_ELEMENT_SIZE,
    OP_0,
    OP_1,
    OP_16,
    OP_2DROP,
    OP_CHECKMULTISIG,
    OP_CHECKSIG,
    OP_DROP,
    OP_DUP,
    OP_ELSE,
    OP_ENDIF,
    OP_EQUAL,
    OP_EQUALVERIFY,
    OP_HASH160,
    OP_IF,
    OP_RETURN,
    OP_TRUE,
    SIGHASH_ALL,
    SIGHASH_ANYONECANPAY,
    SIGHASH_NONE,
    SIGHASH_SINGLE,
    SegwitVersion1SignatureHash,
    SignatureHash,
    hash160,
)
from test_framework.test_framework import BitcoinTestFramework
from test_framework.util import (
    assert_equal,
    bytes_to_hex_str,
    connect_nodes,
    disconnect_nodes,
    get_bip9_status,
    hex_str_to_bytes,
    sync_blocks,
    sync_mempools,
    assert_raises_rpc_error
)

# The features bit used to signal activation of SegWit
VB_WITNESS_BIT = 1
VB_PERIOD = 144
VB_TOP_BITS = 0x20000000

MAX_SIGOP_COST = 80000

class UTXO():
    """Used to keep track of anyone-can-spend outputs that we can use in the tests."""
    def __init__(self, sha256, n, value):
        self.sha256 = sha256
        self.n = n
        self.nValue = value

def get_p2pkh_script(pubkeyhash):
    """Get the script associated with a P2PKH."""
    return CScript([CScriptOp(OP_DUP), CScriptOp(OP_HASH160), pubkeyhash, CScriptOp(OP_EQUALVERIFY), CScriptOp(OP_CHECKSIG)])

def sign_p2pk_witness_input(script, tx_to, in_idx, hashtype, value, key):
    """Add signature for a P2PK witness program."""
    tx_hash = SegwitVersion1SignatureHash(script, tx_to, in_idx, hashtype, value)
    signature = key.sign(tx_hash) + chr(hashtype).encode('latin-1')
    tx_to.wit.vtxinwit[in_idx].scriptWitness.stack = [signature, script]
    tx_to.rehash()

def get_virtual_size(witness_block):
    """Calculate the virtual size of a witness block.

    Virtual size is base + witness/4."""
    base_size = len(witness_block.serialize(with_witness=False))
    total_size = len(witness_block.serialize(with_witness=True))
    # the "+3" is so we round up
    vsize = int((3 * base_size + total_size + 3) / 4)
    return vsize

def test_transaction_acceptance(rpc, p2p, tx, with_witness, accepted, reason=None):
    """Send a transaction to the node and check that it's accepted to the mempool

    - Submit the transaction over the p2p interface
    - use the getrawmempool rpc to check for acceptance."""
    tx_message = msg_tx(tx)
    if with_witness:
        tx_message = msg_witness_tx(tx)
    p2p.send_message(tx_message)
    p2p.sync_with_ping()
    assert_equal(tx.hashMalFix in rpc.getrawmempool(), accepted)
    if (reason is not None and not accepted):
        # Check the rejection reason as well.
        with mininode_lock:
            assert_equal(p2p.last_message["reject"].reason, reason)

def test_witness_block(rpc, p2p, block, with_witness, accepted, reason=None):
    """Send a block to the node and check that it's accepted

    - Submit the block over the p2p interface
    - use the getbestblockhash rpc to check for acceptance."""
    if with_witness:
        p2p.send_message(msg_witness_block(block))
    else:
        p2p.send_message(msg_block(block))
    p2p.sync_with_ping()
    assert_equal(rpc.getbestblockhash() == block.hash, accepted)
    if (reason is not None and not accepted):
        # Check the rejection reason as well.
        with mininode_lock:
            assert_equal(p2p.last_message["reject"].reason, reason)

class TestP2PConn(P2PInterface):
    def __init__(self):
        super().__init__()
        self.getdataset = set()

    def on_getdata(self, message):
        for inv in message.inv:
            self.getdataset.add(inv.hash)

    def announce_tx_and_wait_for_getdata(self, tx, timeout=60, success=True):
        with mininode_lock:
            self.last_message.pop("getdata", None)
        self.send_message(msg_inv(inv=[CInv(1, tx.malfixsha256)]))
        if success:
            self.wait_for_getdata(timeout)
        else:
            time.sleep(timeout)
            assert not self.last_message.get("getdata")

    def announce_block_and_wait_for_getdata(self, block, use_header, timeout=60):
        with mininode_lock:
            self.last_message.pop("getdata", None)
            self.last_message.pop("getheaders", None)
        msg = msg_headers()
        msg.headers = [CBlockHeader(block)]
        if use_header:
            self.send_message(msg)
        else:
            self.send_message(msg_inv(inv=[CInv(2, block.sha256)]))
            self.wait_for_getheaders()
            self.send_message(msg)
        self.wait_for_getdata()

    def request_block(self, blockhash, inv_type, timeout=60):
        with mininode_lock:
            self.last_message.pop("block", None)
        self.send_message(msg_getdata(inv=[CInv(inv_type, blockhash)]))
        self.wait_for_block(blockhash, timeout)
        return self.last_message["block"].block

class SegWitTest(BitcoinTestFramework):
    def set_test_params(self):
        self.setup_clean_chain = True
        self.num_nodes = 3
        self.extra_args = [["-whitelist=127.0.0.1", "-acceptnonstdtxn=1"], ["-whitelist=127.0.0.1"], ["-whitelist=127.0.0.1", "-acceptnonstdtxn=1"]]
        self.genesisBlock = createTestGenesisBlock(self.signblockpubkey, self.signblockprivkey, int(time.time() - 100))

    def setup_network(self):
        self.setup_nodes()
        connect_nodes(self.nodes[0], 1)
        connect_nodes(self.nodes[0], 2)
        self.sync_all()

    # Helper functions

    def build_next_block(self, features=1):
        """Build a block on top of node0's tip."""
        tip = self.nodes[0].getbestblockhash()
        height = self.nodes[0].getblockcount() + 1
        block_time = self.nodes[0].getblockheader(tip)["mediantime"] + 1
<<<<<<< HEAD
        block = create_block(int(tip, 16), create_coinbase(height), block_time, self.signblockpubkey)
        block.nFeatures = features
=======
        block = create_block(int(tip, 16), create_coinbase(height), block_time)
        block.version = version
>>>>>>> 4c9e3aeb
        block.rehash()
        return block

    def update_witness_block_with_transactions(self, block, tx_list, with_witness=True, nonce=0):
        """Add list of transactions to block, adds witness commitment, then solves."""
        block.vtx.extend(tx_list)
        if with_witness:
            add_witness_commitment(block, nonce)
        else:
            block.hashMerkleRoot = block.calc_merkle_root()
            block.hashImMerkleRoot = block.calc_immutable_merkle_root()
        block.solve(self.signblockprivkey)

    def run_test(self):
        # Setup the p2p connections
        # self.test_node sets NODE_WITNESS|NODE_NETWORK
        self.test_node = self.nodes[0].add_p2p_connection(TestP2PConn(), services=NODE_NETWORK | NODE_WITNESS, wait_for_verack = False)
        self.test_node.wait_for_disconnect(timeout=10)
        self.test_node = self.nodes[0].add_p2p_connection(TestP2PConn(), services=NODE_NETWORK)

        # self.old_node sets only NODE_NETWORK
        self.old_node = self.nodes[0].add_p2p_connection(TestP2PConn(), services=NODE_NETWORK)
        # self.std_node is for testing node1 (acceptnonstdtxn=true)
        self.std_node = self.nodes[1].add_p2p_connection(TestP2PConn(), services=NODE_NETWORK)

        assert self.test_node.nServices & NODE_WITNESS == 0
        assert self.old_node.nServices & NODE_WITNESS == 0
        assert self.std_node.nServices & NODE_WITNESS == 0

        # Keep a place to store utxo's that can be used in later tests
        self.utxo = []

        # Segwit status 'defined'

        self.test_non_witness_transaction()
        self.test_unnecessary_witness_before_segwit_activation()
        self.test_v0_outputs_are_spendable()
        self.test_block_relay()

        # Segwit status 'started'

        self.test_getblocktemplate_before_lockin()

        # Segwit status 'locked_in'

        self.test_unnecessary_witness_before_segwit_activation()
        self.test_witness_tx_relay_before_segwit_activation()
        self.test_block_relay()
        self.test_standardness_v0()

        # Segwit status 'active'

        self.test_p2sh_witness()
        self.test_witness_commitments()
        self.test_block_malleability()
        self.test_witness_block_size()
        self.test_submit_block()
        self.test_extra_witness_data()
        self.test_max_witness_push_length()
        self.test_max_witness_program_length()
        self.test_witness_input_length()
        self.test_block_relay()
        self.test_tx_relay_after_segwit_activation()
        self.test_standardness_v0()
        self.test_segwit_versions()
        self.test_premature_coinbase_witness_spend()
        self.test_uncompressed_pubkey()
        #self.test_signature_version_1()
        self.test_non_standard_witness_blinding()
        self.test_non_standard_witness()
        self.test_upgrade_after_activation()
        self.test_witness_sigops()

    # Individual tests

    def subtest(func):  # noqa: N805
        """Wraps the subtests for logging and state assertions."""
        def func_wrapper(self, *args, **kwargs):
            self.log.info("Subtest: {} ".format(func.__name__))
            func(self, *args, **kwargs)
            # Each subtest should leave some utxos for the next subtest
            assert self.utxo
            sync_blocks(self.nodes)

        return func_wrapper

    @subtest
    def test_non_witness_transaction(self):
        """See if sending a regular transaction works, and create a utxo to use in later tests."""
        # Mine a block with an anyone-can-spend coinbase,
        # let it mature, then try to spend it.

        block = self.build_next_block(features=1)
        block.solve(self.signblockprivkey)
        self.test_node.send_message(msg_block(block))
        self.test_node.sync_with_ping()  # make sure the block was processed
        txid = block.vtx[0].malfixsha256

        # Create a transaction that spends the coinbase
        tx = CTransaction()
        tx.vin.append(CTxIn(COutPoint(txid, 0), b""))
        tx.vout.append(CTxOut(49 * 100000000, CScript([OP_TRUE, OP_DROP] * 15 + [OP_TRUE])))
        tx.calc_sha256()

        # Check that serializing it with or without witness is the same
        # This is a sanity check of our testing framework.
        assert_equal(msg_tx(tx).serialize(), msg_witness_tx(tx).serialize())

        self.test_node.send_message(msg_witness_tx(tx))
        self.test_node.sync_with_ping()  # make sure the tx was processed
        assert(tx.hashMalFix in self.nodes[0].getrawmempool())
        # Save this transaction for later
        self.utxo.append(UTXO(tx.malfixsha256, 0, 49 * 100000000))
        self.nodes[0].generate(1, self.signblockprivkey)

    @subtest
    def test_unnecessary_witness_before_segwit_activation(self):
        """Verify that blocks with witnesses are rejected before activation."""

        tx = CTransaction()
        tx.vin.append(CTxIn(COutPoint(self.utxo[0].sha256, self.utxo[0].n), b""))
        tx.vout.append(CTxOut(self.utxo[0].nValue - 1000, CScript([OP_TRUE])))
        tx.wit.vtxinwit.append(CTxInWitness())
        tx.wit.vtxinwit[0].scriptWitness.stack = [CScript([CScriptNum(1)])]

        # Verify the hash with witness differs from the txid
        # (otherwise our testing framework must be broken!)
        tx.rehash()
        assert(tx.malfixsha256 != tx.calc_sha256(with_witness=True))

        # Construct a segwit-signaling block that includes the transaction.
        block = self.build_next_block(features=(VB_TOP_BITS | (1 << VB_WITNESS_BIT)))
        self.update_witness_block_with_transactions(block, [tx])
        # Sending witness data before activation is not allowed (anti-spam
        # rule).
        test_witness_block(self.nodes[0].rpc, self.test_node, block, with_witness=True, accepted=False)
        test_witness_block(self.nodes[0].rpc, self.test_node, block, with_witness=False, accepted=False)

        #wait_until(lambda: 'reject' in self.test_node.last_message and self.test_node.last_message["reject"].reason ==  b"unexpected-witness")

        # But it should not be permanently marked bad...
        # Resend without witness information.
        block.nFeatures = 1
        block.solve(self.signblockprivkey)
        self.test_node.send_message(msg_block(block))
        self.test_node.sync_with_ping()
        assert_equal(self.nodes[0].getbestblockhash(), block.hash)

        # Update our utxo list; we spent the first entry.
        self.utxo.pop(0)
        self.utxo.append(UTXO(tx.malfixsha256, 0, tx.vout[0].nValue))

    @subtest
    def test_block_relay(self):
        """Test that block requests do not carry MSG_WITNESS_FLAG.

        This is true regardless of segwit activation.
        Also test that we don't ask for blocks from unupgraded peers."""

        blocktype = 2

        # test_node has set NODE_WITNESS, so all getdata requests should be for
        # witness blocks.
        # Test announcing a block via inv results in a getdata, and that
        # announcing a features = 4 or random VB block with a header results in a getdata
        block1 = self.build_next_block()
        block1.solve(self.signblockprivkey)

        self.test_node.announce_block_and_wait_for_getdata(block1, use_header=False)
        assert(self.test_node.last_message["getdata"].inv[0].type == blocktype)
        test_witness_block(self.nodes[0].rpc, self.test_node, block1, with_witness=True, accepted=True)

        # Check that we can getdata for witness blocks or regular blocks,
        # and the right thing happens.
        # Before activation, we should be able to request old blocks with
        # or without witness, and they should be the same.
        chain_height = self.nodes[0].getblockcount()
        # Pick 10 random blocks on main chain, and verify that getdata's
        # for MSG_BLOCK, MSG_WITNESS_BLOCK, and rpc getblock() are equal.
        all_heights = list(range(chain_height + 1))
        random.shuffle(all_heights)
        all_heights = all_heights[0:10]
        for height in all_heights:
            block_hash = self.nodes[0].getblockhash(height)
            rpc_block = self.nodes[0].getblock(block_hash, False)
            block_hash = int(block_hash, 16)
            block = self.test_node.request_block(block_hash, 2)
            wit_block = self.test_node.request_block(block_hash, 2)
            assert_equal(block.serialize(with_witness=True), wit_block.serialize(with_witness=True))
            assert_equal(block.serialize(), hex_str_to_bytes(rpc_block))


    @subtest
    def test_v0_outputs_are_spendable(self):
        """Test that v0 outputs are spendable before segwit activation.

        ~6 months after segwit activation, the SCRIPT_VERIFY_WITNESS flag was
        backdated so that it applies to all blocks, going back to the genesis
        block.

        Consequently, features = 0 witness outputs are never spendable without
        witness, and so can't be spent before segwit activation (the point at which
        blocks are permitted to contain witnesses)."""

        # node2 doesn't need to be connected for this test.
        # (If it's connected, node0 may propogate an invalid block to it over
        # compact blocks and the nodes would have inconsistent tips.)
        disconnect_nodes(self.nodes[0], 2)

        # Create two outputs, a p2wsh and p2sh-p2wsh
        witness_program = CScript([OP_TRUE])
        witness_hash = sha256(witness_program)
        script_pubkey = CScript([OP_0, witness_hash])

        p2sh_pubkey = hash160(script_pubkey)
        p2sh_script_pubkey = CScript([OP_HASH160, p2sh_pubkey, OP_EQUAL])

        value = self.utxo[0].nValue // 3

        tx = CTransaction()
        tx.vin = [CTxIn(COutPoint(self.utxo[0].sha256, self.utxo[0].n), b'')]
        tx.vout = [CTxOut(value, script_pubkey), CTxOut(value, p2sh_script_pubkey)]
        tx.vout.append(CTxOut(value, CScript([OP_TRUE])))
        tx.rehash()
        txid = tx.malfixsha256

        # Add it to a block
        block = self.build_next_block()
        self.update_witness_block_with_transactions(block, [tx])
        # Now send the block without witness. It should be accepted
        test_witness_block(self.nodes[0], self.test_node, block, with_witness=True, accepted=False)
        test_witness_block(self.nodes[0], self.test_node, block, with_witness=False, accepted=True)

        # Now try to spend the outputs. This should fail since SCRIPT_VERIFY_WITNESS is always enabled.
        p2wsh_tx = CTransaction()
        p2wsh_tx.vin = [CTxIn(COutPoint(txid, 0), b'')]
        p2wsh_tx.vout = [CTxOut(value, CScript([OP_TRUE]))]
        p2wsh_tx.wit.vtxinwit.append(CTxInWitness())
        p2wsh_tx.wit.vtxinwit[0].scriptWitness.stack = [CScript([OP_TRUE])]
        p2wsh_tx.rehash()

        block = self.build_next_block()
        #block with witness commitment
        self.update_witness_block_with_transactions(block, [p2wsh_tx], with_witness=True)

        # When the block is serialized without witness, validation fails because the transaction is
        # invalid 
        # Note: The reject reason for this failure could be
        # 'block-validation-failed' (if script check threads > 1) or
        # 'non-mandatory-script-verify-flag (Witness program was passed an
        # empty witness)' (otherwise).
        # TODO: support multiple acceptable reject reasons.
        test_witness_block(self.nodes[0], self.test_node, block, with_witness=True, accepted=False)
        test_witness_block(self.nodes[0], self.test_node, block, with_witness=False, accepted=True)

        p2sh_p2wsh_tx = CTransaction()
        p2sh_p2wsh_tx.vin = [CTxIn(COutPoint(txid, 1), CScript([script_pubkey]))]
        p2sh_p2wsh_tx.vout = [CTxOut(value, CScript([OP_TRUE]))]
        p2sh_p2wsh_tx.wit.vtxinwit.append(CTxInWitness())
        p2sh_p2wsh_tx.wit.vtxinwit[0].scriptWitness.stack = [CScript([OP_TRUE])]
        p2sh_p2wsh_tx.rehash()

        block = self.build_next_block()
        self.update_witness_block_with_transactions(block, [p2sh_p2wsh_tx], with_witness=True)
        test_witness_block(self.nodes[0], self.test_node, block, with_witness=True, accepted=False)
        test_witness_block(self.nodes[0], self.test_node, block, with_witness=False, accepted=True)

        connect_nodes(self.nodes[0], 2)

        self.utxo.pop(0)
        self.utxo.append(UTXO(txid, 2, value))


    @subtest
    def test_getblocktemplate_before_lockin(self):
        # Node0 is segwit aware, node2 is not.
        for node in [self.nodes[0], self.nodes[2]]:
            gbt_results = node.getblocktemplate()
            block_features = gbt_results['features']
            # If we're not indicating segwit support, we will still be
            # signalling for segwit activation.
            assert_equal(block_features & (1 << VB_WITNESS_BIT), 0)
            # If we don't specify the segwit rule, then we won't get a default
            # commitment.
            assert('default_witness_commitment' not in gbt_results)

        # Workaround:
        # Can either change the tip, or change the mempool and wait 5 seconds
        # to trigger a recomputation of getblocktemplate.
        txid = int(self.nodes[0].sendtoaddress(self.nodes[0].getnewaddress(), 1), 16)
        # Using mocktime lets us avoid sleep()
        sync_mempools(self.nodes)
        self.nodes[0].setmocktime(int(time.time()) + 10)
        self.nodes[2].setmocktime(int(time.time()) + 10)

        for node in [self.nodes[0], self.nodes[2]]:
            gbt_results = node.getblocktemplate({"rules": ["segwit"]})
            block_verblock_featuression = gbt_results['features']
            # If this is a non-segwit node, we should still not get a witness
            # commitment, nor features bit signalling segwit.
            assert_equal(block_features & (1 << VB_WITNESS_BIT), 0)
            assert('default_witness_commitment' not in gbt_results)

        # undo mocktime
        self.nodes[0].setmocktime(0)
        self.nodes[2].setmocktime(0)

    @subtest
    def test_witness_tx_relay_before_segwit_activation(self):

        # Generate a transaction that doesn't require a witness, but send it
        # with a witness.  Should be rejected for premature-witness, but should
        # not be added to recently rejected list.
        tx = CTransaction()
        tx.vin.append(CTxIn(COutPoint(self.utxo[0].sha256, self.utxo[0].n), b""))
        tx.vout.append(CTxOut(self.utxo[0].nValue - 1000, CScript([OP_TRUE, OP_DROP] * 15 + [OP_TRUE])))
        tx.wit.vtxinwit.append(CTxInWitness())
        tx.wit.vtxinwit[0].scriptWitness.stack = [b'a']
        tx.rehash()

        tx_hash = tx.malfixsha256
        tx_value = tx.vout[0].nValue

        # Verify that if a peer doesn't set nServices to include NODE_WITNESS,
        # the getdata is just for the non-witness portion.
        self.old_node.announce_tx_and_wait_for_getdata(tx)
        assert(self.old_node.last_message["getdata"].inv[0].type == 1)

        # Since we haven't delivered the tx yet, inv'ing the same tx from
        # a witness transaction ought not result in a getdata.
        self.test_node.announce_tx_and_wait_for_getdata(tx, timeout=2, success=False)

        # Delivering this transaction without witness should succeed
        assert_equal(len(self.nodes[0].getrawmempool()), 1)
        assert_equal(len(self.nodes[1].getrawmempool()), 1)

        # sent without witness
        test_transaction_acceptance(self.nodes[0].rpc, self.old_node, tx, with_witness=True, accepted=False)
        test_transaction_acceptance(self.nodes[0].rpc, self.test_node, tx, with_witness=True, accepted=False)

        test_transaction_acceptance(self.nodes[0].rpc, self.old_node, tx, with_witness=False, accepted=True)
        test_transaction_acceptance(self.nodes[0].rpc, self.test_node, tx, with_witness=False, accepted=True)

        # Cleanup: mine the first transaction and update utxo
        self.nodes[0].generate(1, self.signblockprivkey)
        assert_equal(len(self.nodes[0].getrawmempool()), 0)

        self.utxo.pop(0)
        self.utxo.append(UTXO(tx_hash, 0, tx_value))

    @subtest
    def test_standardness_v0(self):
        """Test V0 txout standardness.

        V0 segwit outputs and inputs are always standard.
        V0 segwit inputs may only be mined after activation, but not before."""

        witness_program = CScript([OP_TRUE])
        witness_hash = sha256(witness_program)
        script_pubkey = CScript([OP_0, witness_hash])

        p2sh_pubkey = hash160(witness_program)
        p2sh_script_pubkey = CScript([OP_HASH160, p2sh_pubkey, OP_EQUAL])

        # First prepare a p2sh output (so that spending it will pass standardness)
        p2sh_tx = CTransaction()
        p2sh_tx.vin = [CTxIn(COutPoint(self.utxo[0].sha256, self.utxo[0].n), b"")]
        p2sh_tx.vout = [CTxOut(self.utxo[0].nValue - 1000, p2sh_script_pubkey)]
        p2sh_tx.rehash()

        # Mine it on test_node to create the confirmed output.
        test_transaction_acceptance(self.nodes[0].rpc, self.test_node, p2sh_tx, with_witness=False, accepted=True)

        self.nodes[0].generate(1, self.signblockprivkey)
        sync_blocks(self.nodes)

        # Now test standardness of v0 P2WSH outputs.
        # Start by creating a transaction with two outputs.
        tx = CTransaction()
        tx.vin = [CTxIn(COutPoint(p2sh_tx.malfixsha256, 0), CScript([witness_program]))]
        tx.vout = [CTxOut(p2sh_tx.vout[0].nValue - 10000, script_pubkey)]
        tx.vout.append(CTxOut(8000, script_pubkey))  # Might burn this later
        tx.vin[0].nSequence = BIP125_SEQUENCE_NUMBER  # Just to have the option to bump this tx from the mempool
        tx.rehash()

        # This is always accepted, since the mempool policy is to consider segwit as always active
        # and thus allow segwit outputs
        # tapyrus witness is non std
        test_transaction_acceptance(self.nodes[1].rpc, self.std_node, tx, with_witness=False, accepted=False, reason=b"scriptpubkey")
        test_transaction_acceptance(self.nodes[0].rpc, self.test_node, tx, with_witness=False, accepted=True)

        # Now create something that looks like a P2PKH output. This won't be spendable.
        script_pubkey = CScript([OP_0, hash160(witness_hash)])
        tx2 = CTransaction()
        # tx was accepted, so we spend the second output.
        tx2.vin = [CTxIn(COutPoint(tx.malfixsha256, 1), b"")]
        tx2.vout = [CTxOut(7000, script_pubkey)]
        tx2.wit.vtxinwit.append(CTxInWitness())
        tx2.wit.vtxinwit[0].scriptWitness.stack = [witness_program]
        tx2.rehash()

        test_transaction_acceptance(self.nodes[1].rpc, self.std_node, tx2, with_witness=False, accepted=False, reason=b"scriptpubkey")
        test_transaction_acceptance(self.nodes[0].rpc, self.test_node, tx2, with_witness=False, accepted=True)
        # Now update self.utxo for later tests.
        tx3 = CTransaction()
        # tx and tx2 were both accepted.  Don't bother trying to reclaim the
        # P2PKH output; just send tx's first output back to an anyone-can-spend.
        #sync_mempools([self.nodes[0], self.nodes[1]])
        tx3.vin = [CTxIn(COutPoint(tx.malfixsha256, 0), b"")]
        tx3.vout = [CTxOut(tx.vout[0].nValue - 1000, CScript([OP_TRUE, OP_DROP] * 15 + [OP_TRUE]))]
        tx3.wit.vtxinwit.append(CTxInWitness())
        tx3.wit.vtxinwit[0].scriptWitness.stack = [witness_program]
        tx3.rehash()

        # Just check mempool acceptance, but don't add the transaction to the mempool, since witness is disallowed
        # in blocks and the tx is impossible to mine right now.
        assert_raises_rpc_error(-22, "TX decode failed", self.nodes[0].testmempoolaccept, [bytes_to_hex_str(tx3.serialize_with_witness(with_scriptsig=True))])
        assert_equal(self.nodes[0].testmempoolaccept([bytes_to_hex_str(tx3.serialize())]), [{'txid': tx3.hashMalFix, 'allowed': True}])
        # Create the same output as tx3, but by replacing tx
        tx3_out = tx3.vout[0]
        tx3 = tx
        tx3.vout = [tx3_out]
        tx3.rehash()
        assert_equal(self.nodes[0].testmempoolaccept([bytes_to_hex_str(tx3.serialize_with_witness(with_scriptsig=True))]), [{'txid': tx3.hashMalFix, 'allowed':  True}])
        test_transaction_acceptance(self.nodes[0].rpc, self.test_node, tx3, with_witness=False, accepted=True)
        self.nodes[0].generate(1, self.signblockprivkey)
        sync_blocks(self.nodes)
        self.utxo.pop(0)
        self.utxo.append(UTXO(tx3.malfixsha256, 0, tx3.vout[0].nValue))
        assert_equal(len(self.nodes[1].getrawmempool()), 0)


    @subtest
    def test_p2sh_witness(self):
        """Test P2SH wrapped witness programs."""

        # Prepare the p2sh-wrapped witness output
        witness_program = CScript([OP_DROP, OP_TRUE])
        witness_hash = sha256(witness_program)
        p2wsh_pubkey = CScript([OP_0, witness_hash])
        p2sh_witness_hash = hash160(p2wsh_pubkey)
        script_pubkey = CScript([OP_HASH160, p2sh_witness_hash, OP_EQUAL])
        script_sig = CScript([p2wsh_pubkey])  # a push of the redeem script

        # Fund the P2SH output
        tx = CTransaction()
        tx.vin.append(CTxIn(COutPoint(self.utxo[0].sha256, self.utxo[0].n), b""))
        tx.vout.append(CTxOut(self.utxo[0].nValue - 1000, script_pubkey))
        tx.rehash()

        # Verify mempool acceptance and block validity
        test_transaction_acceptance(self.nodes[0].rpc, self.test_node, tx, with_witness=False, accepted=True)
        block = self.build_next_block()
        #with witness commitment
        self.update_witness_block_with_transactions(block, [tx], with_witness=True)
        test_witness_block(self.nodes[0].rpc, self.test_node, block, with_witness=True, accepted=False)
        test_witness_block(self.nodes[0].rpc, self.test_node, block, with_witness=False, accepted=True)
        sync_blocks(self.nodes)

        # Now test attempts to spend the output.
        spend_tx = CTransaction()
        spend_tx.vin.append(CTxIn(COutPoint(tx.malfixsha256, 0), script_sig))
        spend_tx.vout.append(CTxOut(tx.vout[0].nValue - 1000, CScript([OP_TRUE])))
        spend_tx.rehash()

        # This transaction should  be accepted into the mempool 
        test_transaction_acceptance(self.nodes[0].rpc, self.test_node, spend_tx, with_witness=True, accepted=True)

        block = self.build_next_block()
        self.update_witness_block_with_transactions(block, [spend_tx], with_witness=True)

        # If we're after activation, then sending this with witnesses should be valid.
        # This no longer works before activation, because SCRIPT_VERIFY_WITNESS
        # is always set.
        # TODO: rewrite this test to make clear that it only works after activation.
        test_witness_block(self.nodes[0].rpc, self.test_node, block, with_witness=True, accepted=False)
        test_witness_block(self.nodes[0].rpc, self.test_node, block, with_witness=False, accepted=True)

        # Update self.utxo
        self.utxo.pop(0)
        self.utxo.append(UTXO(spend_tx.malfixsha256, 0, spend_tx.vout[0].nValue))

    @subtest
    def test_witness_commitments(self):
        """Test witness commitments.

        This test can only be run after segwit has activated."""

        # First try a correct witness commitment.
        block = self.build_next_block()
        add_witness_commitment(block)
        block.solve(self.signblockprivkey)

        # Test the test -- witness serialization should be different
        assert(msg_witness_block(block).serialize() != msg_block(block).serialize())

        # This empty block should be valid.
        test_witness_block(self.nodes[0].rpc, self.test_node, block, with_witness=True,accepted=False)

        #block without witness commitment
        block = self.build_next_block()
        block.hashMerkleRoot = block.calc_merkle_root()
        block.hashImMerkleRoot = block.calc_immutable_merkle_root()
        block.solve(self.signblockprivkey)

        # Test the test -- witness serialization should be the same
        assert(msg_witness_block(block).serialize() == msg_block(block).serialize())

        # This empty block should be valid.
        test_witness_block(self.nodes[0].rpc, self.test_node, block, with_witness=True,accepted=True)

        # Try to tweak the nonce
        block_2 = self.build_next_block()
        add_witness_commitment(block_2, nonce=28)
        block_2.solve(self.signblockprivkey)

        # The commitment should have changed!
        assert(block_2.vtx[0].vout[-1] != block.vtx[0].vout[-1])

        # This should also be valid.
        test_witness_block(self.nodes[0].rpc, self.test_node, block_2, with_witness=True,accepted=False)

        #same block without witness commitment
        block_2 = self.build_next_block()
        block_2.hashMerkleRoot = block_2.calc_merkle_root()
        block_2.hashImMerkleRoot = block_2.calc_immutable_merkle_root()
        block_2.solve(self.signblockprivkey)

        # This should also be valid.
        test_witness_block(self.nodes[0].rpc, self.test_node, block_2, with_witness=True,accepted=True)

        # Now test commitments with actual transactions
        tx = CTransaction()
        tx.vin.append(CTxIn(COutPoint(self.utxo[0].sha256, self.utxo[0].n), b""))

        # Let's construct a witness program
        witness_program = CScript([OP_TRUE])
        witness_hash = sha256(witness_program)
        script_pubkey = CScript([OP_0, witness_hash])
        tx.vout.append(CTxOut(self.utxo[0].nValue - 1000, script_pubkey))
        tx.rehash()

        # tx2 will spend tx1, and send back to a regular anyone-can-spend address
        tx2 = CTransaction()
        tx2.vin.append(CTxIn(COutPoint(tx.malfixsha256, 0), b""))
        tx2.vout.append(CTxOut(tx.vout[0].nValue - 1000, witness_program))
        tx2.wit.vtxinwit.append(CTxInWitness())
        tx2.wit.vtxinwit[0].scriptWitness.stack = [witness_program]
        tx2.rehash()

        block_3 = self.build_next_block()
        self.update_witness_block_with_transactions(block_3, [tx, tx2], nonce=1)
        # Add an extra OP_RETURN output that matches the witness commitment template,
        # even though it has extra data after the incorrect commitment.
        # This block should fail.
        block_3.vtx[0].vout.append(CTxOut(0, CScript([OP_RETURN, WITNESS_COMMITMENT_HEADER + ser_uint256(2), 10])))
        block_3.vtx[0].rehash()
        block_3.hashMerkleRoot = block_3.calc_merkle_root()
        block_3.hashImMerkleRoot = block_3.calc_immutable_merkle_root()
        block_3.rehash()
        block_3.solve(self.signblockprivkey)

        test_witness_block(self.nodes[0].rpc, self.test_node, block_3, with_witness=True,accepted=False)

        block_3 = self.build_next_block()
        block_3.vtx.extend([tx, tx2])
        block_3.hashMerkleRoot = block_3.calc_merkle_root()
        block_3.hashImMerkleRoot = block_3.calc_immutable_merkle_root()
        block_3.rehash()
        block_3.solve(self.signblockprivkey)

        test_witness_block(self.nodes[0].rpc, self.test_node, block_3, with_witness=True,accepted=False)

        # tx2 will spend tx1, and send back to a regular anyone-can-spend address
        block_3.vtx[2] = CTransaction()
        block_3.vtx[2].vin.append(CTxIn(COutPoint(tx.malfixsha256, 0), b""))
        block_3.vtx[2].vout.append(CTxOut(tx.vout[0].nValue - 1000, witness_program))
        block_3.vtx[2].rehash()

        test_witness_block(self.nodes[0].rpc, self.test_node, block_3, with_witness=False,accepted=True)

        # Finally test that a block with no witness transactions can
        # omit the commitment.
        block_4 = self.build_next_block()
        tx3 = CTransaction()
        tx3.vin.append(CTxIn(COutPoint(tx2.malfixsha256, 0), b""))
        tx3.vout.append(CTxOut(tx.vout[0].nValue - 1000, witness_program))
        tx3.rehash()
        block_4.vtx.append(tx3)
        block_4.hashMerkleRoot = block_4.calc_merkle_root()
        block_4.hashImMerkleRoot = block_4.calc_immutable_merkle_root()
        block_4.solve(self.signblockprivkey)
        block_4.rehash()
        test_witness_block(self.nodes[0].rpc, self.test_node, block_4, with_witness=True,accepted=True)

        # Update available utxo's for use in later test.
        self.utxo.pop(0)
        self.utxo.append(UTXO(tx3.malfixsha256, 0, tx3.vout[0].nValue))

    @subtest
    def test_block_malleability(self):

        # Make sure that a block that has too big a virtual size
        # because of a too-large coinbase witness is not permanently
        # marked bad.
        block = self.build_next_block()
        add_witness_commitment(block)
        block.solve(self.signblockprivkey)

        block.vtx[0].wit.vtxinwit[0].scriptWitness.stack.append(b'a' * 5000000)
        assert(get_virtual_size(block) > MAX_BLOCK_BASE_SIZE)

        # We can't send over the p2p network, because this is too big to relay
        # TODO: repeat this test with a block that can be relayed
        assert_raises_rpc_error(-22, "Block does not start with a coinbase", self.nodes[0].submitblock, bytes_to_hex_str(block.serialize(with_witness=True)))

        assert(self.nodes[0].getbestblockhash() != block.hash)

        block.vtx[0].wit.vtxinwit[0].scriptWitness.stack.pop()
        assert(get_virtual_size(block) < MAX_BLOCK_BASE_SIZE)
        assert_raises_rpc_error(-22, "Block does not start with a coinbase", self.nodes[0].submitblock, bytes_to_hex_str(block.serialize(with_witness=True)))

        #same block without witness commitment
        block = self.build_next_block()
        block.rehash()
        block.solve(self.signblockprivkey)

        # accepted without witness commitment
        self.nodes[0].submitblock(bytes_to_hex_str(block.serialize()))

        assert(self.nodes[0].getbestblockhash() == block.hash)

        # Now make sure that malleating the witness reserved value doesn't
        # result in a block permanently marked bad.
        block = self.build_next_block()
        block.vtx[0].wit.vtxinwit.append(CTxInWitness())
        add_witness_commitment(block)
        block.solve(self.signblockprivkey)

        # Change the nonce -- should not cause the block to be permanently
        # failed
        block.vtx[0].wit.vtxinwit[0].scriptWitness.stack = [ser_uint256(1)]
        test_witness_block(self.nodes[0].rpc, self.test_node, block, with_witness=True, accepted=False)

        # Changing the witness reserved value doesn't change the block hash
        block.vtx[0].wit.vtxinwit[0].scriptWitness.stack = [ser_uint256(0)]
        test_witness_block(self.nodes[0].rpc, self.test_node, block, with_witness=True, accepted=False)
        test_witness_block(self.nodes[0].rpc, self.test_node, block, with_witness=False, accepted=True)

        #accepted without witness commitment
        block = self.build_next_block()
        block.solve(self.signblockprivkey)
        test_witness_block(self.nodes[0].rpc, self.test_node, block, with_witness=True,accepted=True)


    @subtest
    def test_witness_block_size(self):
        # TODO: Test that non-witness carrying blocks can't exceed 1MB
        # Skipping this test for now; this is covered in p2p-fullblocktest.py

        # Test that witness-bearing blocks are limited at ceil(base + wit/4) <= 1MB.
        block = self.build_next_block()

        assert(len(self.utxo) > 0)

        # Create a P2WSH transaction.
        # The witness program will be a bunch of OP_2DROP's, followed by OP_TRUE.
        # This should give us plenty of room to tweak the spending tx's
        # virtual size.
        NUM_DROPS = 200  # 201 max ops per script!
        NUM_OUTPUTS = 50

        witness_program = CScript([OP_2DROP] * NUM_DROPS + [OP_TRUE])
        witness_hash = uint256_from_str(sha256(witness_program))
        script_pubkey = CScript([OP_0, ser_uint256(witness_hash)])

        prevout = COutPoint(self.utxo[0].sha256, self.utxo[0].n)
        value = self.utxo[0].nValue

        parent_tx = CTransaction()
        parent_tx.vin.append(CTxIn(prevout, b""))
        child_value = int(value / NUM_OUTPUTS)
        for i in range(NUM_OUTPUTS):
            parent_tx.vout.append(CTxOut(child_value, script_pubkey))
        parent_tx.vout[0].nValue -= 50000
        assert(parent_tx.vout[0].nValue > 0)
        parent_tx.rehash()

        child_tx = CTransaction()
        for i in range(NUM_OUTPUTS):
            child_tx.vin.append(CTxIn(COutPoint(parent_tx.malfixsha256, i), b""))
        child_tx.vout = [CTxOut(value - 100000, CScript([OP_TRUE]))]
        for i in range(NUM_OUTPUTS):
            child_tx.wit.vtxinwit.append(CTxInWitness())
            child_tx.wit.vtxinwit[-1].scriptWitness.stack = [b'a' * 195] * (2 * NUM_DROPS) + [witness_program]
        child_tx.rehash()
        self.update_witness_block_with_transactions(block, [parent_tx, child_tx])

        block.solve(self.signblockprivkey)
        vsize = get_virtual_size(block)
        additional_bytes = (MAX_BLOCK_BASE_SIZE - vsize) * 4
        i = 0
        while additional_bytes > 0:
            # Add some more bytes to each input until we hit MAX_BLOCK_BASE_SIZE+1
            extra_bytes = min(additional_bytes + 1, 55)
            block.vtx[-1].wit.vtxinwit[int(i / (2 * NUM_DROPS))].scriptWitness.stack[i % (2 * NUM_DROPS)] = b'a' * (195 + extra_bytes)
            additional_bytes -= extra_bytes
            i += 1

        block.vtx[0].vout.pop()  # Remove old commitment
        add_witness_commitment(block)
        block.solve(self.signblockprivkey)
        vsize = get_virtual_size(block)
        assert_equal(vsize, MAX_BLOCK_BASE_SIZE + 1)
        # Make sure that our test case would exceed the old max-network-message
        # limit
        assert(len(block.serialize(with_witness=True)) > 2 * 1024 * 1024)

        test_witness_block(self.nodes[0].rpc, self.test_node, block, with_witness=True, accepted=False)
        test_witness_block(self.nodes[0].rpc, self.test_node, block, with_witness=False, accepted=True)

        # Update available utxo's
        self.utxo.pop(0)
        self.utxo.append(UTXO(block.vtx[-1].malfixsha256, 0, block.vtx[-1].vout[0].nValue))

    @subtest
    def test_submit_block(self):
        """Test that submitblock adds the nonce automatically when possible."""
        block = self.build_next_block()

        # Try using a custom nonce and then don't supply it.
        # This shouldn't possibly work.
        add_witness_commitment(block, nonce=1)
        block.vtx[0].wit = CTxWitness()  # drop the nonce
        block.solve(self.signblockprivkey)
        self.nodes[0].submitblock(bytes_to_hex_str(block.serialize(with_witness=True)))
        assert(self.nodes[0].getbestblockhash() == block.hash)

        # This time, add a tx with non-empty witness, but don't supply
        # the commitment.
        block_2 = self.build_next_block()

        add_witness_commitment(block_2)

        block_2.solve(self.signblockprivkey)

        # Drop commitment and nonce -- submitblock should not fill in.
        block_2.vtx[0].vout.pop()
        block_2.vtx[0].wit = CTxWitness()

        self.nodes[0].submitblock(bytes_to_hex_str(block_2.serialize(with_witness=True)))
        # Tip should not advance!
        assert(self.nodes[0].getbestblockhash() != block_2.hash)

    @subtest
    def test_extra_witness_data(self):
        """Test extra witness data in a transaction."""

        block = self.build_next_block()

        witness_program = CScript([OP_DROP, OP_TRUE])
        witness_hash = sha256(witness_program)
        script_pubkey = CScript([OP_0, witness_hash])

        # First try extra witness data on a tx that doesn't require a witness
        tx = CTransaction()
        tx.vin.append(CTxIn(COutPoint(self.utxo[0].sha256, self.utxo[0].n), b""))
        tx.vout.append(CTxOut(self.utxo[0].nValue - 2000, script_pubkey))
        tx.vout.append(CTxOut(1000, CScript([OP_TRUE])))  # non-witness output
        tx.wit.vtxinwit.append(CTxInWitness())
        tx.wit.vtxinwit[0].scriptWitness.stack = [CScript([])]
        tx.rehash()
        self.update_witness_block_with_transactions(block, [tx], with_witness=True)

        # Extra witness data should not be allowed.
        test_witness_block(self.nodes[0].rpc, self.test_node, block, with_witness=True, accepted=False)

        # Try extra signature data.  Ok if we're not spending a witness output.
        block.vtx[1].wit.vtxinwit = []
        block.vtx[1].vin[0].scriptSig = CScript([OP_0])
        block.vtx[1].rehash()
        add_witness_commitment(block)
        block.solve(self.signblockprivkey)

        test_witness_block(self.nodes[0].rpc, self.test_node, block, with_witness=True, accepted=False)

        #without witness commitment
        block = self.build_next_block()
        self.update_witness_block_with_transactions(block, [tx], with_witness=False)
        block.solve(self.signblockprivkey)
        test_witness_block(self.nodes[0].rpc, self.test_node, block, with_witness=False, accepted=True)

        # Now try extra witness/signature data on an input that DOES require a
        # witness
        tx2 = CTransaction()
        tx2.vin.append(CTxIn(COutPoint(tx.malfixsha256, 0), b""))  # witness output
        tx2.vin.append(CTxIn(COutPoint(tx.malfixsha256, 1), b""))  # non-witness
        tx2.vout.append(CTxOut(tx.vout[0].nValue, CScript([OP_TRUE])))
        tx2.wit.vtxinwit.extend([CTxInWitness(), CTxInWitness()])
        tx2.wit.vtxinwit[0].scriptWitness.stack = [CScript([CScriptNum(1)]), CScript([CScriptNum(1)]), witness_program]
        tx2.wit.vtxinwit[1].scriptWitness.stack = [CScript([OP_TRUE])]

        block = self.build_next_block()
        self.update_witness_block_with_transactions(block, [tx2], with_witness=True)

        # This has extra witness data, so it should fail.
        test_witness_block(self.nodes[0].rpc, self.test_node, block, with_witness=True, accepted=False)

        # Now get rid of the extra witness, but add extra scriptSig data
        tx2.vin[0].scriptSig = CScript([OP_TRUE])
        tx2.vin[1].scriptSig = CScript([OP_TRUE])
        tx2.wit.vtxinwit[0].scriptWitness.stack.pop(0)
        tx2.wit.vtxinwit[1].scriptWitness.stack = []
        tx2.rehash()
        add_witness_commitment(block)
        block.solve(self.signblockprivkey)

        # This has extra signature data for a witness input, so it should fail.
        test_witness_block(self.nodes[0].rpc, self.test_node, block, with_witness=True, accepted=False)

        # Now get rid of the extra scriptsig on the witness input, and verify
        # success (even with extra scriptsig data in the non-witness input)
        tx2.vin[0].scriptSig = b""
        tx2.rehash()
        add_witness_commitment(block)
        block.solve(self.signblockprivkey)

        test_witness_block(self.nodes[0].rpc, self.test_node, block, with_witness=True, accepted=False)

        #without witness commitment
        block = self.build_next_block()
        self.update_witness_block_with_transactions(block, [tx2], with_witness=False)
        block.hashMerkleRoot = block.calc_merkle_root()
        block.hashImMerkleRoot = block.calc_immutable_merkle_root()
        block.rehash()
        block.solve(self.signblockprivkey)
        test_witness_block(self.nodes[0].rpc, self.test_node, block, with_witness=False, accepted=True)
        # Update utxo for later tests
        self.utxo.pop(0)
        self.utxo.append(UTXO(tx2.malfixsha256, 0, tx2.vout[0].nValue))

    @subtest
    def test_max_witness_push_length(self):
        """Test that witness stack can only allow up to 520 byte pushes."""

        block = self.build_next_block()

        witness_program = CScript([OP_DROP, OP_TRUE])
        witness_hash = sha256(witness_program)
        script_pubkey = CScript([OP_0, witness_hash])

        tx = CTransaction()
        tx.vin.append(CTxIn(COutPoint(self.utxo[0].sha256, self.utxo[0].n), b""))
        tx.vout.append(CTxOut(self.utxo[0].nValue - 1000, script_pubkey))
        tx.rehash()

        tx2 = CTransaction()
        tx2.vin.append(CTxIn(COutPoint(tx.malfixsha256, 0), b""))
        tx2.vout.append(CTxOut(tx.vout[0].nValue - 1000, CScript([OP_TRUE])))
        tx2.wit.vtxinwit.append(CTxInWitness())
        # First try a 521-byte stack element
        tx2.wit.vtxinwit[0].scriptWitness.stack = [b'a' * (MAX_SCRIPT_ELEMENT_SIZE + 1), witness_program]
        tx2.rehash()

        self.update_witness_block_with_transactions(block, [tx, tx2], with_witness=True)
        test_witness_block(self.nodes[0].rpc, self.test_node, block, with_witness=True, accepted=False)
        test_witness_block(self.nodes[0].rpc, self.test_node, block, with_witness=False, accepted=True)

        # Update the utxo for later tests
        self.utxo.pop()
        self.utxo.append(UTXO(tx2.malfixsha256, 0, tx2.vout[0].nValue))

    @subtest
    def test_max_witness_program_length(self):
        """Test that witness outputs greater than 10kB can't be spent."""

        MAX_PROGRAM_LENGTH = 10000

        # This program is 19 max pushes (9937 bytes), then 64 more opcode-bytes.
        long_witness_program = CScript([b'a' * 520] * 19 + [OP_DROP] * 63 + [OP_TRUE])
        assert(len(long_witness_program) == MAX_PROGRAM_LENGTH + 1)
        long_witness_hash = sha256(long_witness_program)
        long_script_pubkey = CScript([OP_0, long_witness_hash])

        block = self.build_next_block()

        tx = CTransaction()
        tx.vin.append(CTxIn(COutPoint(self.utxo[0].sha256, self.utxo[0].n), b""))
        tx.vout.append(CTxOut(self.utxo[0].nValue - 1000, long_script_pubkey))
        tx.rehash()

        tx2 = CTransaction()
        tx2.vin.append(CTxIn(COutPoint(tx.malfixsha256, 0), b""))
        tx2.vout.append(CTxOut(tx.vout[0].nValue - 1000, CScript([OP_TRUE])))
        tx2.wit.vtxinwit.append(CTxInWitness())
        tx2.wit.vtxinwit[0].scriptWitness.stack = [b'a'] * 44 + [long_witness_program]
        tx2.rehash()

        self.update_witness_block_with_transactions(block, [tx, tx2])

        test_witness_block(self.nodes[0].rpc, self.test_node, block, with_witness=True, accepted=False)

        # Try again with one less byte in the witness program
        witness_program = CScript([b'a' * 520] * 19 + [OP_DROP] * 62 + [OP_TRUE])
        assert(len(witness_program) == MAX_PROGRAM_LENGTH)
        witness_hash = sha256(witness_program)
        script_pubkey = CScript([OP_0, witness_hash])

        tx.vout[0] = CTxOut(tx.vout[0].nValue, script_pubkey)
        tx.rehash()
        tx2.vin[0].prevout.hash = tx.malfixsha256
        tx2.wit.vtxinwit[0].scriptWitness.stack = [b'a'] * 43 + [witness_program]
        tx2.rehash()
        block.vtx = [block.vtx[0]]
        self.update_witness_block_with_transactions(block, [tx, tx2])
        test_witness_block(self.nodes[0].rpc, self.test_node, block, with_witness=True, accepted=False)
        test_witness_block(self.nodes[0].rpc, self.test_node, block, with_witness=False, accepted=True)

        self.utxo.pop()
        self.utxo.append(UTXO(tx2.malfixsha256, 0, tx2.vout[0].nValue))

    @subtest
    def test_witness_input_length(self):
        """Test that vin length must match vtxinwit length."""

        witness_program = CScript([OP_DROP, OP_TRUE])
        witness_hash = sha256(witness_program)
        script_pubkey = CScript([OP_0, witness_hash])

        # Create a transaction that splits our utxo into many outputs
        tx = CTransaction()
        tx.vin.append(CTxIn(COutPoint(self.utxo[0].sha256, self.utxo[0].n), b""))
        value = self.utxo[0].nValue
        for i in range(10):
            tx.vout.append(CTxOut(int(value / 10), script_pubkey))
        tx.vout[0].nValue -= 1000
        assert(tx.vout[0].nValue >= 0)

        block = self.build_next_block()
        self.update_witness_block_with_transactions(block, [tx])
        test_witness_block(self.nodes[0].rpc, self.test_node, block, with_witness=True, accepted=False)
        test_witness_block(self.nodes[0].rpc, self.test_node, block, with_witness=False, accepted=True)

        # Try various ways to spend tx that should all break.
        # This "broken" transaction serializer will not normalize
        # the length of vtxinwit.
        class BrokenCTransaction(CTransaction):
            def serialize_with_witness(self):
                flags = 0
                if not self.wit.is_null():
                    flags |= 1
                r = b""
                r += struct.pack("<i", self.nFeatures)
                if flags:
                    dummy = []
                    r += ser_vector(dummy)
                    r += struct.pack("<B", flags)
                r += ser_vector(self.vin)
                r += ser_vector(self.vout)
                if flags & 1:
                    r += self.wit.serialize()
                r += struct.pack("<I", self.nLockTime)
                return r

        tx2 = BrokenCTransaction()
        for i in range(10):
            tx2.vin.append(CTxIn(COutPoint(tx.malfixsha256, i), b""))
        tx2.vout.append(CTxOut(value - 3000, CScript([OP_TRUE])))

        # First try using a too long vtxinwit
        for i in range(11):
            tx2.wit.vtxinwit.append(CTxInWitness())
            tx2.wit.vtxinwit[i].scriptWitness.stack = [b'a', witness_program]

        block = self.build_next_block()
        self.update_witness_block_with_transactions(block, [tx2])
        test_witness_block(self.nodes[0].rpc, self.test_node, block, with_witness=True,accepted=False)
        test_witness_block(self.nodes[0].rpc, self.test_node, block, with_witness=False,accepted=True)

        self.utxo.pop()
        self.utxo.append(UTXO(tx2.malfixsha256, 0, tx2.vout[0].nValue))

    @subtest
    def test_tx_relay_after_segwit_activation(self):
        """Test transaction relay after segwit activation.

        After segwit activates, verify that mempool:
        - rejects transactions with unnecessary/extra witnesses
        - accepts transactions with valid witnesses
        and that witness transactions are relayed to non-upgraded peers."""

        # Generate a transaction that doesn't require a witness, but send it
        # with a witness.  Should be rejected because we can't use a witness
        # when spending a non-witness output.
        tx = CTransaction()
        tx.vin.append(CTxIn(COutPoint(self.utxo[0].sha256, self.utxo[0].n), b""))
        tx.vout.append(CTxOut(self.utxo[0].nValue - 1000, CScript([OP_TRUE, OP_DROP] * 15 + [OP_TRUE])))
        tx.wit.vtxinwit.append(CTxInWitness())
        tx.wit.vtxinwit[0].scriptWitness.stack = [b'a']
        tx.rehash()

        tx_hash = tx.malfixsha256

        # Verify that unnecessary witnesses are rejected.
        self.test_node.announce_tx_and_wait_for_getdata(tx)
        assert_equal(len(self.nodes[0].getrawmempool()), 0)
        test_transaction_acceptance(self.nodes[0].rpc, self.test_node, tx, with_witness=True, accepted=False)

        # Verify that removing the witness succeeds.
        test_transaction_acceptance(self.nodes[0].rpc, self.test_node, tx, with_witness=False, accepted=True)

        # Now try to add extra witness data to a valid witness tx.
        witness_program = CScript([OP_TRUE])
        witness_hash = sha256(witness_program)
        script_pubkey = CScript([OP_0, witness_hash])
        tx2 = CTransaction()
        tx2.vin.append(CTxIn(COutPoint(tx_hash, 0), b""))
        tx2.vout.append(CTxOut(tx.vout[0].nValue - 1000, script_pubkey))
        tx2.rehash()

        tx3 = CTransaction()
        tx3.vin.append(CTxIn(COutPoint(tx2.malfixsha256, 0), b""))
        tx3.wit.vtxinwit.append(CTxInWitness())

        # Add too-large for IsStandard witness and check that it does not enter reject filter
        p2sh_program = CScript([OP_TRUE])
        p2sh_pubkey = hash160(p2sh_program)
        witness_program2 = CScript([b'a' * 400000])
        tx3.vout.append(CTxOut(tx2.vout[0].nValue - 1000, CScript([OP_HASH160, p2sh_pubkey, OP_EQUAL])))
        tx3.wit.vtxinwit[0].scriptWitness.stack = [witness_program2]
        tx3.rehash()

        # Node will not be blinded to the transaction
        self.std_node.announce_tx_and_wait_for_getdata(tx3)
        test_transaction_acceptance(self.nodes[1].rpc, self.std_node, tx3, with_witness=True, accepted=False)
        #self.std_node.announce_tx_and_wait_for_getdata(tx3)
        test_transaction_acceptance(self.nodes[1].rpc, self.std_node, tx3, with_witness=False, accepted=False)

        # Remove witness stuffing, instead add extra witness push on stack
        tx3.vout[0] = CTxOut(tx2.vout[0].nValue - 1000, CScript([OP_TRUE, OP_DROP] * 15 + [OP_TRUE]))
        tx3.wit.vtxinwit[0].scriptWitness.stack = [CScript([CScriptNum(1)]), witness_program]
        tx3.rehash()

        test_transaction_acceptance(self.nodes[0].rpc, self.test_node, tx2, with_witness=False, accepted=True)

        test_transaction_acceptance(self.nodes[0].rpc, self.test_node, tx3, with_witness=True, accepted=False)

        # Get rid of the extra witness, and verify acceptance.
        tx3.wit.vtxinwit[0].scriptWitness.stack = [witness_program]
        # Also check that old_node gets a tx announcement, even though this is
        # a witness transaction.
        self.old_node.wait_for_inv([CInv(1, tx2.malfixsha256)])  # wait until tx2 was inv'ed
        self.nodes[0].generate(1, self.signblockprivkey)
        assert_equal(len(self.nodes[0].getrawmempool()), 0)

        test_transaction_acceptance(self.nodes[0].rpc, self.test_node, tx3, with_witness=True, accepted=False)
        test_transaction_acceptance(self.nodes[0].rpc, self.test_node, tx3, with_witness=False, accepted=True)
        #self.old_node.wait_for_inv([CInv(1, tx3.malfixsha256)])

        block = self.build_next_block()
        self.update_witness_block_with_transactions(block, [tx3])
        test_witness_block(self.nodes[0].rpc, self.test_node, block, with_witness=True,accepted=False)
        test_witness_block(self.nodes[0].rpc, self.test_node, block, with_witness=False, accepted=True)

        # Test that getrawtransaction returns correct witness information
        # hash, size, vsize

        raw_tx = self.nodes[0].getrawtransaction(tx3.hashMalFix, 1)
        assert_equal(int(raw_tx["hash"], 16), tx3.calc_sha256(True))
        assert_equal(raw_tx["size"], len(tx3.serialize_without_witness()))
        weight = 4 * len(tx3.serialize_without_witness())
        vsize = math.ceil(weight / 4)
        assert_equal(raw_tx["vsize"], vsize)
        assert_equal(raw_tx["weight"], weight)
        assert("txinwitness" not in raw_tx["vin"][0].keys())
        assert(vsize == raw_tx["size"])

        # Cleanup: mine the transactions and update utxo for next test
        self.nodes[0].generate(1, self.signblockprivkey)
        assert_equal(len(self.nodes[0].getrawmempool()), 0)

        self.utxo.pop(0)
        self.utxo.append(UTXO(tx3.malfixsha256, 0, tx3.vout[0].nValue))

    @subtest
    def test_segwit_versions(self):
        """Test validity of future segwit version transactions.

        Future segwit version transactions are non-standard, but valid in blocks.
        Can run this before and after segwit activation."""

        NUM_SEGWIT_VERSIONS = 17  # will test OP_0, OP1, ..., OP_16
        if len(self.utxo) < NUM_SEGWIT_VERSIONS:
            tx = CTransaction()
            tx.vin.append(CTxIn(COutPoint(self.utxo[0].sha256, self.utxo[0].n), b""))
            split_value = (self.utxo[0].nValue - 4000) // NUM_SEGWIT_VERSIONS
            for i in range(NUM_SEGWIT_VERSIONS):
                tx.vout.append(CTxOut(split_value, CScript([OP_TRUE])))
            tx.rehash()
            block = self.build_next_block()
            self.update_witness_block_with_transactions(block, [tx])
            test_witness_block(self.nodes[0].rpc, self.test_node, block, with_witness=True, accepted=False)
            test_witness_block(self.nodes[0].rpc, self.test_node, block, with_witness=False, accepted=True)
            self.utxo.pop(0)
            for i in range(NUM_SEGWIT_VERSIONS):
                self.utxo.append(UTXO(tx.malfixsha256, i, split_value))

        sync_blocks(self.nodes)
        temp_utxo = []
        tx = CTransaction()
        witness_program = CScript([OP_TRUE])
        witness_hash = sha256(witness_program)
        assert_equal(len(self.nodes[1].getrawmempool()), 0)
        for version in list(range(OP_1, OP_16 + 1)) + [OP_0]:
            # First try to spend to a future version segwit script_pubkey.
            script_pubkey = CScript([CScriptOp(version), witness_hash])
            tx.vin = [CTxIn(COutPoint(self.utxo[0].sha256, self.utxo[0].n), b"")]
            tx.vout = [CTxOut(self.utxo[0].nValue - 1000, script_pubkey)]
            tx.rehash()
            test_transaction_acceptance(self.nodes[1].rpc, self.std_node, tx, with_witness=True, accepted=False)
            test_transaction_acceptance(self.nodes[0].rpc, self.test_node, tx, with_witness=False, accepted=True)
            self.utxo.pop(0)
            temp_utxo.append(UTXO(tx.malfixsha256, 0, tx.vout[0].nValue))

        self.nodes[0].generate(1, self.signblockprivkey)  # Mine all the transactions
        sync_blocks(self.nodes)
        assert(len(self.nodes[0].getrawmempool()) == 0)

        # Finally, verify that version 0 -> version 1 transactions
        # are non-standard
        script_pubkey = CScript([CScriptOp(OP_1), witness_hash])
        tx2 = CTransaction()
        tx2.vin = [CTxIn(COutPoint(tx.malfixsha256, 0), b"")]
        tx2.vout = [CTxOut(tx.vout[0].nValue - 1000, script_pubkey)]
        tx2.wit.vtxinwit.append(CTxInWitness())
        tx2.wit.vtxinwit[0].scriptWitness.stack = [witness_program]
        tx2.rehash()
        # Gets accepted to test_node, because standardness of outputs isn't
        # checked with acceptnonstdtxn
        test_transaction_acceptance(self.nodes[0].rpc, self.test_node, tx2, with_witness=True, accepted=False)
        test_transaction_acceptance(self.nodes[0].rpc, self.test_node, tx2, with_witness=False, accepted=True)

        test_transaction_acceptance(self.nodes[1].rpc, self.std_node, tx2, with_witness=True, accepted=False)
        test_transaction_acceptance(self.nodes[1].rpc, self.std_node, tx2, with_witness=False, accepted=False)
        temp_utxo.pop()  # last entry in temp_utxo was the output we just spent
        #temp_utxo.append(UTXO(tx2.malfixsha256, 0, tx2.vout[0].nValue))

        # Spend everything in temp_utxo back to an OP_TRUE output.
        tx3 = CTransaction()
        total_value = 0
        for i in temp_utxo:
            tx3.vin.append(CTxIn(COutPoint(i.sha256, i.n), b""))
            tx3.wit.vtxinwit.append(CTxInWitness())
            total_value += i.nValue
        tx3.wit.vtxinwit[-1].scriptWitness.stack = [witness_program]
        tx3.vout.append(CTxOut(total_value - 1000, CScript([OP_TRUE])))
        tx3.rehash()
        # Spending a higher version witness output is not allowed by policy,
        # even with acceptnonstdtxn=false.
        test_transaction_acceptance(self.nodes[0].rpc, self.test_node, tx3, with_witness=True, accepted=False)
        test_transaction_acceptance(self.nodes[0].rpc, self.test_node, tx3, with_witness=False, accepted=True)

        test_transaction_acceptance(self.nodes[1].rpc, self.std_node, tx3, with_witness=True, accepted=False)
        test_transaction_acceptance(self.nodes[1].rpc, self.std_node, tx3, with_witness=False, accepted=True)
        self.test_node.sync_with_ping()
        #with mininode_lock:
        #    assert(b"reserved for soft-fork upgrades" in self.test_node.last_message["reject"].reason)

        # Building a block with the transaction must be valid, however.
        block = self.build_next_block()
        self.update_witness_block_with_transactions(block, [tx2, tx3], with_witness=True)
        test_witness_block(self.nodes[0].rpc, self.test_node, block, with_witness=True, accepted=False)
        test_witness_block(self.nodes[0].rpc, self.test_node, block, with_witness=False, accepted=True)
        sync_blocks(self.nodes)

        # Add utxo to our list
        self.utxo.append(UTXO(tx3.malfixsha256, 0, tx3.vout[0].nValue))

    @subtest
    def test_premature_coinbase_witness_spend(self):

        block = self.build_next_block()
        # Change the output of the block to be a witness output.
        witness_program = CScript([OP_TRUE])
        witness_hash = sha256(witness_program)
        script_pubkey = CScript([OP_0, witness_hash])
        block.vtx[0].vout[0].scriptPubKey = script_pubkey
        # This next line will rehash the coinbase and update the merkle
        # root, and solve.
        self.update_witness_block_with_transactions(block, [])
        test_witness_block(self.nodes[0].rpc, self.test_node, block, with_witness=True,accepted=False)
        test_witness_block(self.nodes[0].rpc, self.test_node, block, with_witness=False,accepted=True)

        spend_tx = CTransaction()
        spend_tx.vin = [CTxIn(COutPoint(block.vtx[0].malfixsha256, 0), b"")]
        spend_tx.vout = [CTxOut(block.vtx[0].vout[0].nValue, witness_program)]
        spend_tx.wit.vtxinwit.append(CTxInWitness())
        spend_tx.wit.vtxinwit[0].scriptWitness.stack = [witness_program]
        spend_tx.rehash()

        # Now test a premature spend.
        block2 = self.build_next_block()
        self.update_witness_block_with_transactions(block2, [spend_tx])
        test_witness_block(self.nodes[0].rpc, self.test_node, block2, with_witness=True,accepted=False)

        # Advancing one more block should allow the spend.
        self.nodes[0].generate(1, self.signblockprivkey)
        block2 = self.build_next_block()
        self.update_witness_block_with_transactions(block2, [spend_tx])
        test_witness_block(self.nodes[0].rpc, self.test_node, block2, with_witness=True,accepted=False)
        test_witness_block(self.nodes[0].rpc, self.test_node, block2, with_witness=False,accepted=True)
        sync_blocks(self.nodes)

    @subtest
    def test_uncompressed_pubkey(self):
        """Test uncompressed pubkey validity in segwit transactions.

        Uncompressed pubkeys are no longer supported in default relay policy,
        but (for now) are still valid in blocks."""

        # Segwit transactions using uncompressed pubkeys are not accepted
        # under default policy, but should still pass consensus.
        key = CECKey()
        key.set_secretbytes(b"9")
        key.set_compressed(False)
        pubkey = CPubKey(key.get_pubkey())
        assert_equal(len(pubkey), 65)  # This should be an uncompressed pubkey

        utxo = self.utxo.pop(0)

        # Test 1: P2WPKH
        # First create a P2WPKH output that uses an uncompressed pubkey
        pubkeyhash = hash160(pubkey)
        script_pkh = CScript([OP_0, pubkeyhash])
        tx = CTransaction()
        tx.vin.append(CTxIn(COutPoint(utxo.sha256, utxo.n), b""))
        tx.vout.append(CTxOut(utxo.nValue - 1000, script_pkh))
        tx.rehash()

        # Confirm it in a block.
        block = self.build_next_block()
        self.update_witness_block_with_transactions(block, [tx])
        test_witness_block(self.nodes[0].rpc, self.test_node, block, with_witness=True,accepted=False)
        test_witness_block(self.nodes[0].rpc, self.test_node, block, with_witness=False,accepted=True)

        # Now try to spend it. Send it to a P2WSH output, which we'll
        # use in the next test.
        witness_program = CScript([pubkey, CScriptOp(OP_CHECKSIG)])
        witness_hash = sha256(witness_program)
        script_wsh = CScript([OP_0, witness_hash])

        tx2 = CTransaction()
        tx2.vin.append(CTxIn(COutPoint(tx.malfixsha256, 0), b""))
        tx2.vout.append(CTxOut(tx.vout[0].nValue - 1000, script_wsh))
        script = get_p2pkh_script(pubkeyhash)
        sig_hash = SegwitVersion1SignatureHash(script, tx2, 0, SIGHASH_ALL, tx.vout[0].nValue)
        signature = key.sign(sig_hash) + b'\x01'  # 0x1 is SIGHASH_ALL
        tx2.wit.vtxinwit.append(CTxInWitness())
        tx2.wit.vtxinwit[0].scriptWitness.stack = [signature, pubkey]
        tx2.rehash()

        # Should pass policy test.
        test_transaction_acceptance(self.nodes[0].rpc, self.test_node, tx2, with_witness=True, accepted=False)
        test_transaction_acceptance(self.nodes[0].rpc, self.test_node, tx2, with_witness=False, accepted=True)

        test_transaction_acceptance(self.nodes[1].rpc, self.std_node, tx2, with_witness=True, accepted=False)
        test_transaction_acceptance(self.nodes[1].rpc, self.std_node, tx2, with_witness=False, accepted=False)

        # and passes consensus.
        block = self.build_next_block()
        self.update_witness_block_with_transactions(block, [tx2])
        test_witness_block(self.nodes[0].rpc, self.test_node, block, with_witness=True,accepted=False)
        test_witness_block(self.nodes[0].rpc, self.test_node, block, with_witness=False,accepted=True)

        # Test 2: P2WSH
        # Try to spend the P2WSH output created in last test.
        # Send it to a P2SH(P2WSH) output, which we'll use in the next test.
        p2sh_witness_hash = hash160(script_wsh)
        script_p2sh = CScript([OP_HASH160, p2sh_witness_hash, OP_EQUAL])
        script_sig = CScript([script_wsh])

        tx3 = CTransaction()
        tx3.vin.append(CTxIn(COutPoint(tx2.malfixsha256, 0), b""))
        tx3.vout.append(CTxOut(tx2.vout[0].nValue - 1000, script_p2sh))
        tx3.wit.vtxinwit.append(CTxInWitness())
        sign_p2pk_witness_input(witness_program, tx3, 0, SIGHASH_ALL, tx2.vout[0].nValue, key)

        # Should pass policy test.
        test_transaction_acceptance(self.nodes[0].rpc, self.test_node, tx3, with_witness=True, accepted=False)
        test_transaction_acceptance(self.nodes[0].rpc, self.test_node, tx3, with_witness=False, accepted=True)

        test_transaction_acceptance(self.nodes[1].rpc, self.std_node, tx3, with_witness=True, accepted=False)
        test_transaction_acceptance(self.nodes[1].rpc, self.std_node, tx3, with_witness=False, accepted=True)

        # and passes consensus.
        block = self.build_next_block()
        self.update_witness_block_with_transactions(block, [tx3])
        test_witness_block(self.nodes[0].rpc, self.test_node, block, with_witness=True,accepted=False)
        test_witness_block(self.nodes[0].rpc, self.test_node, block, with_witness=False,accepted=True)

        # Test 3: P2SH(P2WSH)
        # Try to spend the P2SH output created in the last test.
        # Send it to a P2PKH output, which we'll use in the next test.
        script_pubkey = get_p2pkh_script(pubkeyhash)
        tx4 = CTransaction()
        tx4.vin.append(CTxIn(COutPoint(tx3.malfixsha256, 0), script_sig))
        tx4.vout.append(CTxOut(tx3.vout[0].nValue - 1000, script_pubkey))
        tx4.wit.vtxinwit.append(CTxInWitness())
        sign_p2pk_witness_input(witness_program, tx4, 0, SIGHASH_ALL, tx3.vout[0].nValue, key)

        # Should pass policy test.
        test_transaction_acceptance(self.nodes[0].rpc, self.test_node, tx4, with_witness=True, accepted=False)
        test_transaction_acceptance(self.nodes[0].rpc, self.test_node, tx4, with_witness=False, accepted=True)

        test_transaction_acceptance(self.nodes[1].rpc, self.std_node, tx4, with_witness=True, accepted=False)
        test_transaction_acceptance(self.nodes[1].rpc, self.std_node, tx4, with_witness=False, accepted=True)

        block = self.build_next_block()
        self.update_witness_block_with_transactions(block, [tx4])
        test_witness_block(self.nodes[0].rpc, self.test_node, block, with_witness=True,accepted=False)
        test_witness_block(self.nodes[0].rpc, self.test_node, block, with_witness=False,accepted=True)

        # Test 4: Uncompressed pubkeys should still be valid in non-segwit
        # transactions.
        tx5 = CTransaction()
        tx5.vin.append(CTxIn(COutPoint(tx4.malfixsha256, 0), b""))
        tx5.vout.append(CTxOut(tx4.vout[0].nValue - 1000, CScript([OP_TRUE])))
        (sig_hash, err) = SignatureHash(script_pubkey, tx5, 0, SIGHASH_ALL)
        signature = key.sign(sig_hash) + b'\x01'  # 0x1 is SIGHASH_ALL
        tx5.vin[0].scriptSig = CScript([signature, pubkey])
        tx5.rehash()
        # Should pass policy and consensus.
        test_transaction_acceptance(self.nodes[0].rpc, self.test_node, tx5, with_witness=True, accepted=True)
        block = self.build_next_block()
        self.update_witness_block_with_transactions(block, [tx5])
        test_witness_block(self.nodes[0].rpc, self.test_node, block, with_witness=True,accepted=False)
        test_witness_block(self.nodes[0].rpc, self.test_node, block, with_witness=False,accepted=True)
        self.utxo.append(UTXO(tx5.malfixsha256, 0, tx5.vout[0].nValue))

    @subtest
    def test_signature_version_1(self):

        key = CECKey()
        key.set_secretbytes(b"9")
        pubkey = CPubKey(key.get_pubkey())

        witness_program = CScript([pubkey, CScriptOp(OP_CHECKSIG)])
        witness_hash = sha256(witness_program)
        script_pubkey = CScript([OP_0, witness_hash])

        # First create a witness output for use in the tests.
        tx = CTransaction()
        tx.vin.append(CTxIn(COutPoint(self.utxo[0].sha256, self.utxo[0].n), b""))
        tx.vout.append(CTxOut(self.utxo[0].nValue - 1000, script_pubkey))
        tx.rehash()

        test_transaction_acceptance(self.nodes[0].rpc, self.test_node, tx, with_witness=True, accepted=True)
        # Mine this transaction in preparation for following tests.
        block = self.build_next_block()
        self.update_witness_block_with_transactions(block, [tx])
        test_witness_block(self.nodes[0].rpc, self.test_node, block, with_witness=True, accepted=False)
        test_witness_block(self.nodes[0].rpc, self.test_node, block, with_witness=False, accepted=True)
        sync_blocks(self.nodes)
        self.utxo.pop(0)

        # Test each hashtype
        prev_utxo = UTXO(tx.malfixsha256, 0, tx.vout[0].nValue)
        for sigflag in [0, SIGHASH_ANYONECANPAY]:
            for hashtype in [SIGHASH_ALL, SIGHASH_NONE, SIGHASH_SINGLE]:
                hashtype |= sigflag
                block = self.build_next_block()
                tx = CTransaction()
                tx.vin.append(CTxIn(COutPoint(prev_utxo.sha256, prev_utxo.n), b""))
                tx.vout.append(CTxOut(prev_utxo.nValue - 1000, script_pubkey))
                tx.wit.vtxinwit.append(CTxInWitness())

                # Now try correct value
                sign_p2pk_witness_input(witness_program, tx, 0, hashtype, prev_utxo.nValue, key)
                block.vtx.pop()
                self.update_witness_block_with_transactions(block, [tx])
                test_witness_block(self.nodes[0].rpc, self.test_node, block, with_witness=True, accepted=False)
                test_witness_block(self.nodes[0].rpc, self.test_node, block, with_witness=False, accepted=False)

                block = self.build_next_block()
                self.update_witness_block_with_transactions(block, [tx], with_witness=False)
                test_witness_block(self.nodes[0].rpc, self.test_node, block, with_witness=False, accepted=True)

                prev_utxo = UTXO(tx.malfixsha256, 0, tx.vout[0].nValue)

        # Test combinations of signature hashes.
        # Split the utxo into a lot of outputs.
        # Randomly choose up to 10 to spend, sign with different hashtypes, and
        # output to a random number of outputs.  Repeat NUM_SIGHASH_TESTS times.
        # Ensure that we've tested a situation where we use SIGHASH_SINGLE with
        # an input index > number of outputs.
        NUM_SIGHASH_TESTS = 500
        temp_utxos = []
        tx = CTransaction()
        tx.vin.append(CTxIn(COutPoint(prev_utxo.sha256, prev_utxo.n), b""))
        split_value = prev_utxo.nValue // NUM_SIGHASH_TESTS
        for i in range(NUM_SIGHASH_TESTS):
            tx.vout.append(CTxOut(split_value, script_pubkey))
        tx.wit.vtxinwit.append(CTxInWitness())
        sign_p2pk_witness_input(witness_program, tx, 0, SIGHASH_ALL, prev_utxo.nValue, key)
        for i in range(NUM_SIGHASH_TESTS):
            temp_utxos.append(UTXO(tx.malfixsha256, i, split_value))

        block = self.build_next_block()
        self.update_witness_block_with_transactions(block, [tx])
        test_witness_block(self.nodes[0].rpc, self.test_node, block, with_witness=True, accepted=False)
        test_witness_block(self.nodes[0].rpc, self.test_node, block, with_witness=False, accepted=True)

        block = self.build_next_block()
        used_sighash_single_out_of_bounds = False
        for i in range(NUM_SIGHASH_TESTS):
            # Ping regularly to keep the connection alive
            if (not i % 100):
                self.test_node.sync_with_ping()
            # Choose random number of inputs to use.
            num_inputs = random.randint(1, 10)
            # Create a slight bias for producing more utxos
            num_outputs = random.randint(1, 11)
            random.shuffle(temp_utxos)
            assert(len(temp_utxos) > num_inputs)
            tx = CTransaction()
            total_value = 0
            for i in range(num_inputs):
                tx.vin.append(CTxIn(COutPoint(temp_utxos[i].sha256, temp_utxos[i].n), b""))
                tx.wit.vtxinwit.append(CTxInWitness())
                total_value += temp_utxos[i].nValue
            split_value = total_value // num_outputs
            for i in range(num_outputs):
                tx.vout.append(CTxOut(split_value, script_pubkey))
            for i in range(num_inputs):
                # Now try to sign each input, using a random hashtype.
                anyonecanpay = 0
                if random.randint(0, 1):
                    anyonecanpay = SIGHASH_ANYONECANPAY
                hashtype = random.randint(1, 3) | anyonecanpay
                sign_p2pk_witness_input(witness_program, tx, i, hashtype, temp_utxos[i].nValue, key)
                if (hashtype == SIGHASH_SINGLE and i >= num_outputs):
                    used_sighash_single_out_of_bounds = True
            tx.rehash()
            for i in range(num_outputs):
                temp_utxos.append(UTXO(tx.malfixsha256, i, split_value))
            temp_utxos = temp_utxos[num_inputs:]

            block.vtx.append(tx)

            # Test the block periodically, if we're close to maxblocksize
            if (get_virtual_size(block) > MAX_BLOCK_BASE_SIZE - 1000):
                self.update_witness_block_with_transactions(block, [])
                test_witness_block(self.nodes[0].rpc, self.test_node, block, with_witness=True, accepted=False)
                test_witness_block(self.nodes[0].rpc, self.test_node, block, with_witness=False, accepted=True)
                block = self.build_next_block()

        if (not used_sighash_single_out_of_bounds):
            self.log.info("WARNING: this test run didn't attempt SIGHASH_SINGLE with out-of-bounds index value")
        # Test the transactions we've added to the block
        if (len(block.vtx) > 1):
            self.update_witness_block_with_transactions(block, [])
            test_witness_block(self.nodes[0].rpc, self.test_node, block, with_witness=True, accepted=False)
            test_witness_block(self.nodes[0].rpc, self.test_node, block, with_witness=False, accepted=True)

        # Now test witness version 0 P2PKH transactions
        pubkeyhash = hash160(pubkey)
        script_pkh = CScript([OP_0, pubkeyhash])
        tx = CTransaction()
        tx.vin.append(CTxIn(COutPoint(temp_utxos[0].sha256, temp_utxos[0].n), b""))
        tx.vout.append(CTxOut(temp_utxos[0].nValue, script_pkh))
        tx.wit.vtxinwit.append(CTxInWitness())
        sign_p2pk_witness_input(witness_program, tx, 0, SIGHASH_ALL, temp_utxos[0].nValue, key)
        tx2 = CTransaction()
        tx2.vin.append(CTxIn(COutPoint(tx.malfixsha256, 0), b""))
        tx2.vout.append(CTxOut(tx.vout[0].nValue, CScript([OP_TRUE])))

        script = get_p2pkh_script(pubkeyhash)
        sig_hash = SegwitVersion1SignatureHash(script, tx2, 0, SIGHASH_ALL, tx.vout[0].nValue)
        signature = key.sign(sig_hash) + b'\x01'  # 0x1 is SIGHASH_ALL

        # Check that we can have a scriptSig
        tx2.vin[0].scriptSig = CScript([signature, pubkey])
        block = self.build_next_block()
        self.update_witness_block_with_transactions(block, [tx, tx2])
        test_witness_block(self.nodes[0].rpc, self.test_node, block, with_witness=True, accepted=False)
        test_witness_block(self.nodes[0].rpc, self.test_node, block, with_witness=False, accepted=True)

        temp_utxos.pop(0)

        # Update self.utxos for later tests by creating two outputs
        # that consolidate all the coins in temp_utxos.
        output_value = sum(i.nValue for i in temp_utxos) // 2

        tx = CTransaction()
        index = 0
        # Just spend to our usual anyone-can-spend output
        tx.vout = [CTxOut(output_value, CScript([OP_TRUE]))] * 2
        for i in temp_utxos:
            # Use SIGHASH_ALL|SIGHASH_ANYONECANPAY so we can build up
            # the signatures as we go.
            tx.vin.append(CTxIn(COutPoint(i.sha256, i.n), b""))
            tx.wit.vtxinwit.append(CTxInWitness())
            sign_p2pk_witness_input(witness_program, tx, index, SIGHASH_ALL | SIGHASH_ANYONECANPAY, i.nValue, key)
            index += 1
        block = self.build_next_block()
        self.update_witness_block_with_transactions(block, [tx])
        test_witness_block(self.nodes[0].rpc, self.test_node, block, with_witness=True, accepted=False)
        test_witness_block(self.nodes[0].rpc, self.test_node, block, with_witness=False, accepted=True)

        for i in range(len(tx.vout)):
            self.utxo.append(UTXO(tx.malfixsha256, i, tx.vout[i].nValue))

    @subtest
    def test_non_standard_witness_blinding(self):
        """Test behavior of unnecessary witnesses in transactions does not blind the node for the transaction"""

        # Create a p2sh output -- this is so we can pass the standardness
        # rules (an anyone-can-spend OP_TRUE would be rejected, if not wrapped
        # in P2SH).
        p2sh_program = CScript([OP_TRUE])
        p2sh_pubkey = hash160(p2sh_program)
        script_pubkey = CScript([OP_HASH160, p2sh_pubkey, OP_EQUAL])

        # Now check that unnecessary witnesses can't be used to blind a node
        # to a transaction, eg by violating standardness checks.
        tx = CTransaction()
        tx.vin.append(CTxIn(COutPoint(self.utxo[0].sha256, self.utxo[0].n), b""))
        tx.vout.append(CTxOut(self.utxo[0].nValue - 1000, script_pubkey))
        tx.rehash()
        test_transaction_acceptance(self.nodes[0].rpc, self.test_node, tx, with_witness=False, accepted=True)
        self.nodes[0].generate(1, self.signblockprivkey)
        sync_blocks(self.nodes)

        # We'll add an unnecessary witness to this transaction that would cause
        # it to be non-standard, to test that violating policy with a witness
        # doesn't blind a node to a transaction.  Transactions
        # rejected for having a witness shouldn't be added
        # to the rejection cache.
        tx2 = CTransaction()
        tx2.vin.append(CTxIn(COutPoint(tx.malfixsha256, 0), CScript([p2sh_program])))
        tx2.vout.append(CTxOut(tx.vout[0].nValue - 1000, script_pubkey))
        tx2.wit.vtxinwit.append(CTxInWitness())
        tx2.wit.vtxinwit[0].scriptWitness.stack = [b'a' * 400]
        tx2.rehash()
        # This will be rejected due to a policy check:
        # No witness is allowed, since it is not a witness program but a p2sh program
        test_transaction_acceptance(self.nodes[1].rpc, self.std_node, tx2, with_witness=True, accepted=False)

        # If we send without witness, it should be accepted.
        test_transaction_acceptance(self.nodes[1].rpc, self.std_node, tx2, with_witness=False, accepted=True)

        # Now create a new anyone-can-spend utxo for the next test.
        tx3 = CTransaction()
        tx3.vin.append(CTxIn(COutPoint(tx2.malfixsha256, 0), CScript([p2sh_program])))
        tx3.vout.append(CTxOut(tx2.vout[0].nValue - 1000, CScript([OP_TRUE, OP_DROP] * 15 + [OP_TRUE])))
        tx3.rehash()
        test_transaction_acceptance(self.nodes[0].rpc, self.test_node, tx2, with_witness=True, accepted=True)

        test_transaction_acceptance(self.nodes[0].rpc, self.test_node, tx3, with_witness=True, accepted=True)

        self.nodes[0].generate(1, self.signblockprivkey)
        sync_blocks(self.nodes)

        # Update our utxo list; we spent the first entry.
        self.utxo.pop(0)
        self.utxo.append(UTXO(tx3.malfixsha256, 0, tx3.vout[0].nValue))

    @subtest
    def test_non_standard_witness(self):
        """Test detection of non-standard P2WSH witness"""
        pad = chr(1).encode('latin-1')

        # Create scripts for tests
        scripts = []
        scripts.append(CScript([OP_DROP] * 100))
        scripts.append(CScript([OP_DROP] * 99))
        scripts.append(CScript([pad * 59] * 59 + [OP_DROP] * 60))
        scripts.append(CScript([pad * 59] * 59 + [OP_DROP] * 61))

        p2wsh_scripts = []

        tx = CTransaction()
        tx.vin.append(CTxIn(COutPoint(self.utxo[0].sha256, self.utxo[0].n), b""))

        # For each script, generate a pair of P2WSH and P2SH-P2WSH output.
        outputvalue = (self.utxo[0].nValue - 1000) // (len(scripts) * 2)
        for i in scripts:
            p2wsh = CScript([OP_0, sha256(i)])
            p2sh = hash160(p2wsh)
            p2wsh_scripts.append(p2wsh)
            tx.vout.append(CTxOut(outputvalue, p2wsh))
            tx.vout.append(CTxOut(outputvalue, CScript([OP_HASH160, p2sh, OP_EQUAL])))
        tx.rehash()
        txid = tx.malfixsha256
        test_transaction_acceptance(self.nodes[0].rpc, self.test_node, tx, with_witness=True, accepted=True)

        self.nodes[0].generate(1, self.signblockprivkey)
        sync_blocks(self.nodes)

        # Creating transactions for tests
        p2wsh_txs = []
        p2sh_txs = []
        for i in range(len(scripts)):
            p2wsh_tx = CTransaction()
            p2wsh_tx.vin.append(CTxIn(COutPoint(txid, i * 2)))
            p2wsh_tx.vout.append(CTxOut(outputvalue - 5000, CScript([OP_0, hash160(hex_str_to_bytes(""))])))
            p2wsh_tx.wit.vtxinwit.append(CTxInWitness())
            p2wsh_tx.rehash()
            p2wsh_txs.append(p2wsh_tx)
            p2sh_tx = CTransaction()
            p2sh_tx.vin.append(CTxIn(COutPoint(txid, i * 2 + 1), CScript([p2wsh_scripts[i]])))
            p2sh_tx.vout.append(CTxOut(outputvalue - 5000, CScript([OP_0, hash160(hex_str_to_bytes(""))])))
            p2sh_tx.wit.vtxinwit.append(CTxInWitness())
            p2sh_tx.rehash()
            p2sh_txs.append(p2sh_tx)

        # Testing native P2WSH
        # Witness stack size, excluding witnessScript, over 100 is non-standard
        p2wsh_txs[0].wit.vtxinwit[0].scriptWitness.stack = [pad] * 101 + [scripts[0]]
        test_transaction_acceptance(self.nodes[1].rpc, self.std_node, p2wsh_txs[0], with_witness=True, accepted=False)
        test_transaction_acceptance(self.nodes[1].rpc, self.std_node, p2wsh_txs[0], with_witness=False, accepted=False, reason=b'scriptpubkey')
        # Non-standard nodes should accept
        test_transaction_acceptance(self.nodes[0].rpc, self.test_node, p2wsh_txs[0], with_witness=True, accepted=False)
        test_transaction_acceptance(self.nodes[0].rpc, self.test_node, p2wsh_txs[0], with_witness=False, accepted=True)

        # Stack element size over 80 bytes is non-standard
        p2wsh_txs[1].wit.vtxinwit[0].scriptWitness.stack = [pad * 81] * 100 + [scripts[1]]
        test_transaction_acceptance(self.nodes[1].rpc, self.std_node, p2wsh_txs[1], with_witness=True, accepted=False)
        test_transaction_acceptance(self.nodes[1].rpc, self.std_node, p2wsh_txs[1], with_witness=False, accepted=False, reason=b'scriptpubkey')
        # Non-standard nodes should accept
        test_transaction_acceptance(self.nodes[0].rpc, self.test_node, p2wsh_txs[1], with_witness=False, accepted=True)

        # Standard nodes should accept if element size is not over 80 bytes
        p2wsh_txs[1].wit.vtxinwit[0].scriptWitness.stack = [pad * 80] * 100 + [scripts[1]]
        test_transaction_acceptance(self.nodes[1].rpc, self.std_node, p2wsh_txs[1], with_witness=False, accepted=False, reason=b'scriptpubkey')

        # witnessScript size at 3600 bytes is standard
        p2wsh_txs[2].wit.vtxinwit[0].scriptWitness.stack = [pad, pad, scripts[2]]
        test_transaction_acceptance(self.nodes[0].rpc, self.test_node, p2wsh_txs[2], with_witness=True, accepted=False)
        test_transaction_acceptance(self.nodes[0].rpc, self.test_node, p2wsh_txs[2], with_witness=False, accepted=True)

        test_transaction_acceptance(self.nodes[1].rpc, self.std_node, p2wsh_txs[2], with_witness=True, accepted=False)
        test_transaction_acceptance(self.nodes[1].rpc, self.std_node, p2wsh_txs[2], with_witness=False, accepted=False, reason=b'scriptpubkey')

        # witnessScript size at 3601 bytes is non-standard
        p2wsh_txs[3].wit.vtxinwit[0].scriptWitness.stack = [pad, pad, pad, scripts[3]]
        test_transaction_acceptance(self.nodes[1].rpc, self.std_node, p2wsh_txs[3], with_witness=True, accepted=False)
        test_transaction_acceptance(self.nodes[1].rpc, self.std_node, p2wsh_txs[3], with_witness=False, accepted=False, reason=b'scriptpubkey')
        # Non-standard nodes should accept
        test_transaction_acceptance(self.nodes[0].rpc, self.test_node, p2wsh_txs[3], with_witness=True, accepted=False)
        test_transaction_acceptance(self.nodes[0].rpc, self.test_node, p2wsh_txs[3], with_witness=False, accepted=True)

        # Repeating the same tests with P2SH-P2WSH
        p2sh_txs[0].wit.vtxinwit[0].scriptWitness.stack = [pad] * 101 + [scripts[0]]
        test_transaction_acceptance(self.nodes[1].rpc, self.std_node, p2sh_txs[0], with_witness=True, accepted=False)
        test_transaction_acceptance(self.nodes[1].rpc, self.std_node, p2sh_txs[0], with_witness=False, accepted=False, reason=b'scriptpubkey')

        test_transaction_acceptance(self.nodes[0].rpc, self.test_node, p2sh_txs[0], with_witness=True, accepted=False)
        test_transaction_acceptance(self.nodes[0].rpc, self.test_node, p2sh_txs[0], with_witness=False, accepted=True)

        p2sh_txs[1].wit.vtxinwit[0].scriptWitness.stack = [pad * 81] * 100 + [scripts[1]]
        test_transaction_acceptance(self.nodes[1].rpc, self.std_node, p2sh_txs[1], with_witness=True, accepted=False)
        test_transaction_acceptance(self.nodes[1].rpc, self.std_node, p2sh_txs[1], with_witness=False, accepted=False, reason=b'scriptpubkey')

        test_transaction_acceptance(self.nodes[0].rpc, self.test_node, p2sh_txs[1], with_witness=True, accepted=False)
        test_transaction_acceptance(self.nodes[0].rpc, self.test_node, p2sh_txs[1], with_witness=False, accepted=True)

        p2sh_txs[1].wit.vtxinwit[0].scriptWitness.stack = [pad * 80] * 100 + [scripts[1]]
        test_transaction_acceptance(self.nodes[1].rpc, self.std_node, p2sh_txs[1], with_witness=True, accepted=False)
        test_transaction_acceptance(self.nodes[1].rpc, self.std_node, p2sh_txs[1], with_witness=False, accepted=False)

        p2sh_txs[2].wit.vtxinwit[0].scriptWitness.stack = [pad, pad, scripts[2]]
        test_transaction_acceptance(self.nodes[0].rpc, self.test_node, p2sh_txs[2], with_witness=True, accepted=False)
        test_transaction_acceptance(self.nodes[0].rpc, self.test_node, p2sh_txs[2], with_witness=False, accepted=True)

        test_transaction_acceptance(self.nodes[1].rpc, self.std_node, p2sh_txs[2], with_witness=True, accepted=False)
        test_transaction_acceptance(self.nodes[1].rpc, self.std_node, p2sh_txs[2], with_witness=False, accepted=False, reason=b'scriptpubkey')

        p2sh_txs[3].wit.vtxinwit[0].scriptWitness.stack = [pad, pad, pad, scripts[3]]
        test_transaction_acceptance(self.nodes[1].rpc, self.std_node, p2sh_txs[3], with_witness=True, accepted=False)
        test_transaction_acceptance(self.nodes[1].rpc, self.std_node, p2sh_txs[3], with_witness=False, accepted=False, reason=b'scriptpubkey')

        test_transaction_acceptance(self.nodes[0].rpc, self.test_node, p2sh_txs[3], with_witness=True, accepted=False)
        test_transaction_acceptance(self.nodes[0].rpc, self.test_node, p2sh_txs[3], with_witness=False, accepted=True)

        self.nodes[0].generate(1, self.signblockprivkey)  # Mine and clean up the mempool of non-standard node
        # Valid but non-standard transactions in a block should be accepted by standard node
        sync_blocks(self.nodes)
        assert_equal(len(self.nodes[0].getrawmempool()), 0)
        assert_equal(len(self.nodes[1].getrawmempool()), 0)

        self.utxo.pop(0)
        self.utxo.append(UTXO(p2wsh_txs[0].malfixsha256, 0, p2wsh_txs[0].vout[0].nValue))

    @subtest
    def test_upgrade_after_activation(self):
        """Test the behavior of starting up a segwit-aware node after the softfork has activated."""

        # Restart with the new binary
        self.stop_node(2)
        self.start_node(2, extra_args=[])
        connect_nodes(self.nodes[0], 2)

        sync_blocks(self.nodes)

        # Make sure this peer's blocks match those of node0.
        height = self.nodes[2].getblockcount()
        while height >= 0:
            block_hash = self.nodes[2].getblockhash(height)
            assert_equal(block_hash, self.nodes[0].getblockhash(height))
            assert_equal(self.nodes[0].getblock(block_hash), self.nodes[2].getblock(block_hash))
            height -= 1

    @subtest
    def test_witness_sigops(self):
        """Test sigop counting is correct inside witnesses."""

        # Keep this under MAX_OPS_PER_SCRIPT (201)
        witness_program = CScript([OP_TRUE, OP_IF, OP_TRUE, OP_ELSE] + [OP_CHECKMULTISIG] * 5 + [OP_CHECKSIG] * 193 + [OP_ENDIF])
        witness_hash = sha256(witness_program)
        script_pubkey = CScript([OP_0, witness_hash])

        sigops_per_script = 20 * 5 + 193 * 1
        # We'll produce 2 extra outputs, one with a program that would take us
        # over max sig ops, and one with a program that would exactly reach max
        # sig ops
        outputs = (MAX_SIGOP_COST // sigops_per_script) + 2
        extra_sigops_available = MAX_SIGOP_COST % sigops_per_script

        # We chose the number of checkmultisigs/checksigs to make this work:
        assert(extra_sigops_available < 100)  # steer clear of MAX_OPS_PER_SCRIPT

        # This script, when spent with the first
        # N(=MAX_SIGOP_COST//sigops_per_script) outputs of our transaction,
        # would push us just over the block sigop limit.
        witness_program_toomany = CScript([OP_TRUE, OP_IF, OP_TRUE, OP_ELSE] + [OP_CHECKSIG] * (extra_sigops_available + 1) + [OP_ENDIF])
        witness_hash_toomany = sha256(witness_program_toomany)
        script_pubkey_toomany = CScript([OP_0, witness_hash_toomany])

        # If we spend this script instead, we would exactly reach our sigop
        # limit (for witness sigops).
        witness_program_justright = CScript([OP_TRUE, OP_IF, OP_TRUE, OP_ELSE] + [OP_CHECKSIG] * (extra_sigops_available) + [OP_ENDIF])
        witness_hash_justright = sha256(witness_program_justright)
        script_pubkey_justright = CScript([OP_0, witness_hash_justright])

        # First split our available utxo into a bunch of outputs
        split_value = self.utxo[0].nValue // outputs
        tx = CTransaction()
        tx.vin.append(CTxIn(COutPoint(self.utxo[0].sha256, self.utxo[0].n), b""))
        for i in range(outputs):
            tx.vout.append(CTxOut(split_value, script_pubkey))
        tx.vout[-2].scriptPubKey = script_pubkey_toomany
        tx.vout[-1].scriptPubKey = script_pubkey_justright
        tx.rehash()

        block_1 = self.build_next_block()
        self.update_witness_block_with_transactions(block_1, [tx])
        test_witness_block(self.nodes[0].rpc, self.test_node, block_1, with_witness=True, accepted=False)
        test_witness_block(self.nodes[0].rpc, self.test_node, block_1, with_witness=False,accepted=True)

        tx2 = CTransaction()
        # If we try to spend the first n-1 outputs from tx, that should be
        # too many sigops.
        total_value = 0
        for i in range(outputs - 1):
            tx2.vin.append(CTxIn(COutPoint(tx.malfixsha256, i), b""))
            tx2.wit.vtxinwit.append(CTxInWitness())
            tx2.wit.vtxinwit[-1].scriptWitness.stack = [witness_program]
            total_value += tx.vout[i].nValue
        tx2.wit.vtxinwit[-1].scriptWitness.stack = [witness_program_toomany]
        tx2.vout.append(CTxOut(total_value, CScript([OP_TRUE])))
        tx2.rehash()

        block_2 = self.build_next_block()
        self.update_witness_block_with_transactions(block_2, [tx2])
        test_witness_block(self.nodes[0].rpc, self.test_node, block_2, with_witness=True,accepted=False)

        # Try dropping the last input in tx2, and add an output that has
        # too many sigops (contributing to legacy sigop count).
        checksig_count = (extra_sigops_available // 4) + 1
        script_pubkey_checksigs = CScript([OP_CHECKSIG] * checksig_count)
        tx2.vout.append(CTxOut(0, script_pubkey_checksigs))
        tx2.vin.pop()
        tx2.wit.vtxinwit.pop()
        tx2.vout[0].nValue -= tx.vout[-2].nValue
        tx2.rehash()
        block_3 = self.build_next_block()
        self.update_witness_block_with_transactions(block_3, [tx2])
        test_witness_block(self.nodes[0].rpc, self.test_node, block_3, with_witness=True,accepted=False)

        # If we drop the last checksig in this output, the tx should succeed.
        block_4 = self.build_next_block()
        tx2.vout[-1].scriptPubKey = CScript([OP_CHECKSIG] * (checksig_count - 1))
        tx2.rehash()
        self.update_witness_block_with_transactions(block_4, [tx2], with_witness=True)
        test_witness_block(self.nodes[0].rpc, self.test_node, block_4, with_witness=True,accepted=False)
        test_witness_block(self.nodes[0].rpc, self.test_node, block_4, with_witness=False,accepted=True)

        # Reset the tip back down for the next test
        sync_blocks(self.nodes)
        for x in self.nodes:
            x.invalidateblock(block_4.hash)

        # Try replacing the last input of tx2 to be spending the last
        # output of tx
        block_5 = self.build_next_block()
        tx2.vout.pop()
        tx2.vin.append(CTxIn(COutPoint(tx.malfixsha256, outputs - 1), b""))
        tx2.wit.vtxinwit.append(CTxInWitness())
        tx2.wit.vtxinwit[-1].scriptWitness.stack = [witness_program_justright]
        tx2.rehash()
        self.update_witness_block_with_transactions(block_5, [tx2])
        test_witness_block(self.nodes[0].rpc, self.test_node, block_5, with_witness=True,accepted=False)
        test_witness_block(self.nodes[0].rpc, self.test_node, block_5, with_witness=False,accepted=True)

        # TODO: test p2sh sigop counting

if __name__ == '__main__':
    SegWitTest().main()<|MERGE_RESOLUTION|>--- conflicted
+++ resolved
@@ -214,13 +214,8 @@
         tip = self.nodes[0].getbestblockhash()
         height = self.nodes[0].getblockcount() + 1
         block_time = self.nodes[0].getblockheader(tip)["mediantime"] + 1
-<<<<<<< HEAD
-        block = create_block(int(tip, 16), create_coinbase(height), block_time, self.signblockpubkey)
+        block = create_block(int(tip, 16), create_coinbase(height), block_time)
         block.nFeatures = features
-=======
-        block = create_block(int(tip, 16), create_coinbase(height), block_time)
-        block.version = version
->>>>>>> 4c9e3aeb
         block.rehash()
         return block
 
