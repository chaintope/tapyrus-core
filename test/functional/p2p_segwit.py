--- conflicted
+++ resolved
@@ -214,11 +214,7 @@
         tip = self.nodes[0].getbestblockhash()
         height = self.nodes[0].getblockcount() + 1
         block_time = self.nodes[0].getblockheader(tip)["mediantime"] + 1
-<<<<<<< HEAD
-        block = create_block(int(tip, 16), create_coinbase(height), block_time, self.signblockpubkey)
-=======
         block = create_block(int(tip, 16), create_coinbase(height), block_time)
->>>>>>> 3289331f
         block.nFeatures = features
         block.rehash()
         return block
