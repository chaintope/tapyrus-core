--- conflicted
+++ resolved
@@ -861,12 +861,8 @@
         self.log.info("Running tests, post-segwit activation...")
 
         self.log.info("Testing compactblock construction...")
-<<<<<<< HEAD
-        self.test_compactblock_construction(self.nodes[1], self.old_node, 1, True)
-=======
         self.test_compactblock_construction(self.nodes[1], self.old_node, 1, False)
-        self.test_compactblock_construction(self.nodes[1], self.segwit_node, 2, False)
->>>>>>> d882b866
+
         sync_blocks(self.nodes)
 
         self.log.info("Testing compactblock requests (unupgraded node)... ")
@@ -884,16 +880,6 @@
             self.nodes[1].submitblock(self.nodes[0].getblock(block_hash, False))
         assert_equal(self.nodes[0].getbestblockhash(), self.nodes[1].getbestblockhash())
 
-<<<<<<< HEAD
-=======
-        self.log.info("Testing compactblock requests (segwit node)... ")
-        self.test_compactblock_requests(self.nodes[1], self.segwit_node, 2, False)
-
-        self.log.info("Testing getblocktxn requests (segwit node)...")
-        self.test_getblocktxn_requests(self.nodes[1], self.segwit_node, 2)
-        sync_blocks(self.nodes)
-
->>>>>>> d882b866
         self.log.info("Testing getblocktxn handler (segwit node should return witnesses)...")
         self.test_getblocktxn_handler(self.nodes[1], self.old_node, 1)
 
@@ -908,12 +894,8 @@
 
         self.log.info("Testing handling of invalid compact blocks...")
         self.test_invalid_tx_in_compactblock(self.nodes[0], self.test_node, False)
-<<<<<<< HEAD
+
         self.test_invalid_tx_in_compactblock(self.nodes[1], self.old_node, True)
-=======
-        self.test_invalid_tx_in_compactblock(self.nodes[1], self.segwit_node, False)
-        self.test_invalid_tx_in_compactblock(self.nodes[1], self.old_node, False)
->>>>>>> d882b866
 
         self.log.info("Testing invalid index in cmpctblock message...")
         self.test_invalid_cmpctblock_message()
