FROM ubuntu:20.04
ARG TARGETARCH

ENV LC_ALL C.UTF-8
<<<<<<< HEAD
ENV BUILD_PACKAGES "build-essential libtool autotools-dev automake pkg-config bsdmainutils curl git ca-certificates ccache bison"
=======
ENV BUILD_PACKAGES "build-essential libtool autotools-dev automake pkg-config bsdmainutils curl git ca-certificates ccache"
>>>>>>> e1418cfb
ENV PACKAGES "python3-zmq libevent-dev libboost-filesystem-dev libboost-test-dev libdb5.3++-dev libminiupnpc-dev libzmq3-dev libqrencode-dev"

RUN apt-get update && \
    apt-get install --no-install-recommends --no-upgrade -qq $PACKAGES $BUILD_PACKAGES

WORKDIR /tapyrus-core

COPY . ./depends
RUN  if [ "$TARGETARCH" = "arm64" ]; then BUILD_HOST="aarch64-linux-gnu"; else BUILD_HOST="x86_64-pc-linux-gnu"; fi && \
     make HOST=$BUILD_HOST -j"$(($(nproc)+1))" -C depends<|MERGE_RESOLUTION|>--- conflicted
+++ resolved
@@ -2,11 +2,9 @@
 ARG TARGETARCH
 
 ENV LC_ALL C.UTF-8
-<<<<<<< HEAD
+
 ENV BUILD_PACKAGES "build-essential libtool autotools-dev automake pkg-config bsdmainutils curl git ca-certificates ccache bison"
-=======
-ENV BUILD_PACKAGES "build-essential libtool autotools-dev automake pkg-config bsdmainutils curl git ca-certificates ccache"
->>>>>>> e1418cfb
+
 ENV PACKAGES "python3-zmq libevent-dev libboost-filesystem-dev libboost-test-dev libdb5.3++-dev libminiupnpc-dev libzmq3-dev libqrencode-dev"
 
 RUN apt-get update && \
