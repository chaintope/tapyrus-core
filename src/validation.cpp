// Copyright (c) 2009-2010 Satoshi Nakamoto
// Copyright (c) 2009-2018 The Bitcoin Core developers
// Copyright (c) 2019 Chaintope Inc.
// Distributed under the MIT software license, see the accompanying
// file COPYING or http://www.opensource.org/licenses/mit-license.php.

#include <validation.h>

#include <arith_uint256.h>
#include <chain.h>
#include <chainparams.h>
#include <checkpoints.h>
#include <checkqueue.h>
#include <consensus/consensus.h>
#include <consensus/merkle.h>
#include <consensus/tx_verify.h>
#include <consensus/validation.h>
#include <cuckoocache.h>
#include <federationparams.h>
#include <hash.h>
#include <index/txindex.h>
#include <policy/fees.h>
#include <policy/policy.h>
#include <policy/rbf.h>
#include <primitives/block.h>
#include <primitives/transaction.h>
#include <random.h>
#include <reverse_iterator.h>
#include <script/script.h>
#include <script/sigcache.h>
#include <script/standard.h>
#include <shutdown.h>
#include <timedata.h>
#include <tinyformat.h>
#include <txdb.h>
#include <txmempool.h>
#include <ui_interface.h>
#include <undo.h>
#include <util.h>
#include <utilmoneystr.h>
#include <utilstrencodings.h>
#include <validationinterface.h>
#include <warnings.h>

#include <future>
#include <sstream>

#include <boost/algorithm/string/replace.hpp>
#include <boost/thread.hpp>

#if defined(NDEBUG)
# error "Tapyrus cannot be compiled without assertions."
#endif

#define MICRO 0.000001
#define MILLI 0.001

/**
 * Global state
 */
namespace {
    struct CBlockIndexWorkComparator
    {
        bool operator()(const CBlockIndex *pa, const CBlockIndex *pb) const {
            // First sort by most total work, ...
            if (pa->nHeight > pb->nHeight) return false;
            if (pa->nHeight < pb->nHeight) return true;

            // ... then by earliest time received, ...
            if (pa->nSequenceId < pb->nSequenceId) return false;
            if (pa->nSequenceId > pb->nSequenceId) return true;

            // Use pointer address as tie breaker (should only happen with blocks
            // loaded from disk, as those all have id 0).
            if (pa < pb) return false;
            if (pa > pb) return true;

            // Identical blocks.
            return false;
        }
    };
} // anon namespace

enum DisconnectResult
{
    DISCONNECT_OK,      // All good.
    DISCONNECT_UNCLEAN, // Rolled back, but UTXO set was inconsistent with block.
    DISCONNECT_FAILED   // Something else went wrong.
};

class ConnectTrace;

/**
 * CChainState stores and provides an API to update our local knowledge of the
 * current best chain and header tree.
 *
 * It generally provides access to the current block tree, as well as functions
 * to provide new data, which it will appropriately validate and incorporate in
 * its state as necessary.
 *
 * Eventually, the API here is targeted at being exposed externally as a
 * consumable libconsensus library, so any functions added must only call
 * other class member functions, pure functions in other parts of the consensus
 * library, callbacks via the validation interface, or read/write-to-disk
 * functions (eventually this will also be via callbacks).
 */
class CChainState {
private:
    /**
     * The set of all CBlockIndex entries with BLOCK_VALID_TRANSACTIONS (for itself and all ancestors) and
     * as good as our current tip or better. Entries may be failed, though, and pruning nodes may be
     * missing the data for the block.
     */
    std::set<CBlockIndex*, CBlockIndexWorkComparator> setBlockIndexCandidates;

    /**
     * Every received block is assigned a unique and increasing identifier, so we
     * know which one to give priority in case of a fork.
     */
    CCriticalSection cs_nBlockSequenceId;
    /** Blocks loaded from disk are assigned id 0, so start the counter at 1. */
    int32_t nBlockSequenceId = 1;
    /** Decreasing counter (used by subsequent preciousblock calls). */
    int32_t nBlockReverseSequenceId = -1;
    /** block height for the last block that preciousblock has been applied to. */
    int nLastPreciousHeight = 0;

    /** In order to efficiently track invalidity of headers, we keep the set of
      * blocks which we tried to connect and found to be invalid here (ie which
      * were set to BLOCK_FAILED_VALID since the last restart). We can then
      * walk this set and check if a new header is a descendant of something in
      * this set, preventing us from having to walk mapBlockIndex when we try
      * to connect a bad block and fail.
      *
      * While this is more complicated than marking everything which descends
      * from an invalid block as invalid at the time we discover it to be
      * invalid, doing so would require walking all of mapBlockIndex to find all
      * descendants. Since this case should be very rare, keeping track of all
      * BLOCK_FAILED_VALID blocks in a set should be just fine and work just as
      * well.
      *
      * Because we already walk mapBlockIndex in height-order at startup, we go
      * ahead and mark descendants of invalid blocks as FAILED_CHILD at that time,
      * instead of putting things in this set.
      */
    std::set<CBlockIndex*> m_failed_blocks;

    /**
     * the ChainState CriticalSection
     * A lock that must be held when modifying this ChainState - held in ActivateBestChain()
     */
    CCriticalSection m_cs_chainstate;

public:
    CChain chainActive;
    BlockMap mapBlockIndex;
    std::multimap<CBlockIndex*, CBlockIndex*> mapBlocksUnlinked;
    CBlockIndex *pindexBestInvalid = nullptr;

    bool LoadBlockIndex(CBlockTreeDB& blocktree) EXCLUSIVE_LOCKS_REQUIRED(cs_main);

    bool ActivateBestChain(CValidationState &state, std::shared_ptr<const CBlock> pblock);

    /**
     * If a block header hasn't already been seen, call CheckBlockHeader on it, ensure
     * that it doesn't descend from an invalid block, and then add it to mapBlockIndex.
     */
    bool AcceptBlockHeader(const CBlockHeader& block, CValidationState& state, CBlockIndex** ppindex) EXCLUSIVE_LOCKS_REQUIRED(cs_main);
    bool AcceptBlock(const std::shared_ptr<const CBlock>& pblock, CValidationState& state, CBlockIndex** ppindex, bool fRequested, const CDiskBlockPos* dbp, bool* fNewBlock) EXCLUSIVE_LOCKS_REQUIRED(cs_main);

    // Block (dis)connection on a given view:
    DisconnectResult DisconnectBlock(const CBlock& block, const CBlockIndex* pindex, CCoinsViewCache& view);
    bool ConnectBlock(const CBlock& block, CValidationState& state, CBlockIndex* pindex,
                    CCoinsViewCache& view, bool fJustCheck = false);

    // Block disconnection on our pcoinsTip:
    bool DisconnectTip(CValidationState& state, DisconnectedBlockTransactions *disconnectpool);

    // Manual block validity manipulation:
    bool PreciousBlock(CValidationState& state, CBlockIndex* pindex) LOCKS_EXCLUDED(cs_main);
    bool InvalidateBlock(CValidationState& state, CBlockIndex* pindex) EXCLUSIVE_LOCKS_REQUIRED(cs_main);
    void ResetBlockFailureFlags(CBlockIndex* pindex) EXCLUSIVE_LOCKS_REQUIRED(cs_main);

    bool ReplayBlocks(CCoinsView* view);
    bool RewindBlockIndex();
    bool LoadGenesisBlock();

    void PruneBlockIndexCandidates();

    void UnloadBlockIndex();

private:
    bool ActivateBestChainStep(CValidationState& state, CBlockIndex* pindexMostWork, const std::shared_ptr<const CBlock>& pblock, bool& fInvalidFound, ConnectTrace& connectTrace);
    bool ConnectTip(CValidationState& state, CBlockIndex* pindexNew, const std::shared_ptr<const CBlock>& pblock, ConnectTrace& connectTrace, DisconnectedBlockTransactions &disconnectpool);

    CBlockIndex* AddToBlockIndex(const CBlockHeader& block) EXCLUSIVE_LOCKS_REQUIRED(cs_main);
    /** Create a new block index entry for a given block hash */
    CBlockIndex* InsertBlockIndex(const uint256& hash) EXCLUSIVE_LOCKS_REQUIRED(cs_main);
    /**
     * Make various assertions about the state of the block index.
     *
     * By default this only executes fully when using the Regtest chain; see: fCheckBlockIndex.
     */
    void CheckBlockIndex();

    void InvalidBlockFound(CBlockIndex *pindex, const CValidationState &state);
    CBlockIndex* FindMostWorkChain() EXCLUSIVE_LOCKS_REQUIRED(cs_main);
    void ReceivedBlockTransactions(const CBlock& block, CBlockIndex* pindexNew, const CDiskBlockPos& pos) EXCLUSIVE_LOCKS_REQUIRED(cs_main);


    bool RollforwardBlock(const CBlockIndex* pindex, CCoinsViewCache& inputs) EXCLUSIVE_LOCKS_REQUIRED(cs_main);
} g_chainstate;



CCriticalSection cs_main;

BlockMap& mapBlockIndex = g_chainstate.mapBlockIndex;
CChain& chainActive = g_chainstate.chainActive;
CBlockIndex *pindexBestHeader = nullptr;
CWaitableCriticalSection g_best_block_mutex;
CConditionVariable g_best_block_cv;
uint256 g_best_block;
int nScriptCheckThreads = 0;
std::atomic_bool fImporting(false);
std::atomic_bool fReindex(false);
bool fHavePruned = false;
bool fPruneMode = false;
bool fIsBareMultisigStd = DEFAULT_PERMIT_BAREMULTISIG;
bool fCheckBlockIndex = false;
bool fCheckpointsEnabled = DEFAULT_CHECKPOINTS_ENABLED;
size_t nCoinCacheUsage = 5000 * 300;
uint64_t nPruneTarget = 0;
int64_t nMaxTipAge = DEFAULT_MAX_TIP_AGE;
bool fEnableReplacement = DEFAULT_ENABLE_REPLACEMENT;
#ifdef DEBUG
bool acceptnonstdtxn = false;
#endif

uint256 hashAssumeValid;

CFeeRate minRelayTxFee = CFeeRate(DEFAULT_MIN_RELAY_TX_FEE);
CAmount maxTxFee = DEFAULT_TRANSACTION_MAXFEE;

CBlockPolicyEstimator feeEstimator;
CTxMemPool mempool(&feeEstimator);
std::atomic_bool g_is_mempool_loaded{false};

/** Constant stuff for coinbase transactions we create: */
CScript COINBASE_FLAGS;

const std::string strMessageMagic = "Tapyrus Signed Message:\n";

// Internal stuff
namespace {
    CBlockIndex *&pindexBestInvalid = g_chainstate.pindexBestInvalid;

    /** All pairs A->B, where A (or one of its ancestors) misses transactions, but B has transactions.
     * Pruned nodes may have entries where B is missing data.
     */
    std::multimap<CBlockIndex*, CBlockIndex*>& mapBlocksUnlinked = g_chainstate.mapBlocksUnlinked;

    CCriticalSection cs_LastBlockFile;
    std::vector<CBlockFileInfo> vinfoBlockFile;
    int nLastBlockFile = 0;
    /** Global flag to indicate we should check to see if there are
     *  block/undo files that should be deleted.  Set on startup
     *  or if we allocate more file space when we're in prune mode
     */
    bool fCheckForPruning = false;

    /** Dirty block index entries. */
    std::set<CBlockIndex*> setDirtyBlockIndex;

    /** Dirty block file entries. */
    std::set<int> setDirtyFileInfo;
} // anon namespace

CBlockIndex* FindForkInGlobalIndex(const CChain& chain, const CBlockLocator& locator)
{
    AssertLockHeld(cs_main);

    // Find the latest block common to locator and chain - we expect that
    // locator.vHave is sorted descending by height.
    for (const uint256& hash : locator.vHave) {
        CBlockIndex* pindex = LookupBlockIndex(hash);
        if (pindex) {
            if (chain.Contains(pindex))
                return pindex;
            if (pindex->GetAncestor(chain.Height()) == chain.Tip()) {
                return chain.Tip();
            }
        }
    }
    return chain.Genesis();
}

std::unique_ptr<CCoinsViewDB> pcoinsdbview;
std::unique_ptr<CCoinsViewCache> pcoinsTip;
std::unique_ptr<CBlockTreeDB> pblocktree;

enum class FlushStateMode {
    NONE,
    IF_NEEDED,
    PERIODIC,
    ALWAYS
};

// See definition for documentation
static bool FlushStateToDisk(CValidationState &state, FlushStateMode mode, int nManualPruneHeight=0);
static void FindFilesToPruneManual(std::set<int>& setFilesToPrune, int nManualPruneHeight);
static void FindFilesToPrune(std::set<int>& setFilesToPrune, uint64_t nPruneAfterHeight);
bool CheckInputs(const CTransaction& tx, CValidationState &state, const CCoinsViewCache &inputs, bool fScriptChecks, unsigned int flags, bool cacheSigStore, bool cacheFullScriptStore, PrecomputedTransactionData& txdata, TxColoredCoinBalancesMap& inColoredCoinBalances, std::vector<CScriptCheck> *pvChecks = nullptr);
static FILE* OpenUndoFile(const CDiskBlockPos &pos, bool fReadOnly = false);

bool CheckFinalTx(const CTransaction &tx, int flags)
{
    AssertLockHeld(cs_main);

    // By convention a negative value for flags indicates that the
    // current network-enforced consensus rules should be used. In
    // a future soft-fork scenario that would mean checking which
    // rules would be enforced for the next block and setting the
    // appropriate flags. At the present time no soft-forks are
    // scheduled, so no flags are set.
    flags = std::max(flags, 0);

    // CheckFinalTx() uses chainActive.Height()+1 to evaluate
    // nLockTime because when IsFinalTx() is called within
    // CBlock::AcceptBlock(), the height of the block *being*
    // evaluated is what is used. Thus if we want to know if a
    // transaction can be part of the *next* block, we need to call
    // IsFinalTx() with one more than chainActive.Height().
    const int nBlockHeight = chainActive.Height() + 1;

    // BIP113 requires that time-locked transactions have nLockTime set to
    // less than the median time of the previous block they're contained in.
    // When the next block is created its previous block will be the current
    // chain tip, so we use that to calculate the median time passed to
    // IsFinalTx() if LOCKTIME_MEDIAN_TIME_PAST is set.
    const int64_t nBlockTime = (flags & LOCKTIME_MEDIAN_TIME_PAST)
                             ? chainActive.Tip()->GetMedianTimePast()
                             : GetAdjustedTime();

    return IsFinalTx(tx, nBlockHeight, nBlockTime);
}

bool TestLockPointValidity(const LockPoints* lp)
{
    AssertLockHeld(cs_main);
    assert(lp);
    // If there are relative lock times then the maxInputBlock will be set
    // If there are no relative lock times, the LockPoints don't depend on the chain
    if (lp->maxInputBlock) {
        // Check whether chainActive is an extension of the block at which the LockPoints
        // calculation was valid.  If not LockPoints are no longer valid
        if (!chainActive.Contains(lp->maxInputBlock)) {
            return false;
        }
    }

    // LockPoints still valid
    return true;
}

bool CheckSequenceLocks(const CTransaction &tx, int flags, LockPoints* lp, bool useExistingLockPoints)
{
    AssertLockHeld(cs_main);
    AssertLockHeld(mempool.cs);

    CBlockIndex* tip = chainActive.Tip();
    assert(tip != nullptr);

    CBlockIndex index;
    index.pprev = tip;
    // CheckSequenceLocks() uses chainActive.Height()+1 to evaluate
    // height based locks because when SequenceLocks() is called within
    // ConnectBlock(), the height of the block *being*
    // evaluated is what is used.
    // Thus if we want to know if a transaction can be part of the
    // *next* block, we need to use one more than chainActive.Height()
    index.nHeight = tip->nHeight + 1;

    std::pair<int, int64_t> lockPair;
    if (useExistingLockPoints) {
        assert(lp);
        lockPair.first = lp->height;
        lockPair.second = lp->time;
    }
    else {
        // pcoinsTip contains the UTXO set for chainActive.Tip()
        CCoinsViewMemPool viewMemPool(pcoinsTip.get(), mempool);
        std::vector<int> prevheights;
        prevheights.resize(tx.vin.size());
        for (size_t txinIndex = 0; txinIndex < tx.vin.size(); txinIndex++) {
            const CTxIn& txin = tx.vin[txinIndex];
            Coin coin;
            if (!viewMemPool.GetCoin(txin.prevout, coin)) {
                return error("%s: Missing input", __func__);
            }
            if (coin.nHeight == MEMPOOL_HEIGHT) {
                // Assume all mempool transaction confirm in the next block
                prevheights[txinIndex] = tip->nHeight + 1;
            } else {
                prevheights[txinIndex] = coin.nHeight;
            }
        }
        lockPair = CalculateSequenceLocks(tx, flags, &prevheights, index);
        if (lp) {
            lp->height = lockPair.first;
            lp->time = lockPair.second;
            // Also store the hash of the block with the highest height of
            // all the blocks which have sequence locked prevouts.
            // This hash needs to still be on the chain
            // for these LockPoint calculations to be valid
            // Note: It is impossible to correctly calculate a maxInputBlock
            // if any of the sequence locked inputs depend on unconfirmed txs,
            // except in the special case where the relative lock time/height
            // is 0, which is equivalent to no sequence lock. Since we assume
            // input height of tip+1 for mempool txs and test the resulting
            // lockPair from CalculateSequenceLocks against tip+1.  We know
            // EvaluateSequenceLocks will fail if there was a non-zero sequence
            // lock on a mempool input, so we can use the return value of
            // CheckSequenceLocks to indicate the LockPoints validity
            int maxInputHeight = 0;
            for (int height : prevheights) {
                // Can ignore mempool inputs since we'll fail if they had non-zero locks
                if (height != tip->nHeight+1) {
                    maxInputHeight = std::max(maxInputHeight, height);
                }
            }
            lp->maxInputBlock = tip->GetAncestor(maxInputHeight);
        }
    }
    return EvaluateSequenceLocks(index, lockPair);
}

// Returns the script flags which should be checked for a given block
static unsigned int GetBlockScriptFlags(const CBlockIndex* pindex);

static void LimitMempoolSize(CTxMemPool& pool, size_t limit, unsigned long age) {
    int expired = pool.Expire(GetTime() - age);
    if (expired != 0) {
        LogPrint(BCLog::MEMPOOL, "Expired %i transactions from the memory pool\n", expired);
    }

    std::vector<COutPoint> vNoSpendsRemaining;
    pool.TrimToSize(limit, &vNoSpendsRemaining);
    for (const COutPoint& removed : vNoSpendsRemaining)
        pcoinsTip->Uncache(removed);
}

/** Convert CValidationState to a human-readable message for logging */
std::string FormatStateMessage(const CValidationState &state)
{
    return strprintf("%s%s (code %i)",
        state.GetRejectReason(),
        state.GetDebugMessage().empty() ? "" : ", "+state.GetDebugMessage(),
        state.GetRejectCode());
}

static bool IsCurrentForFeeEstimation()
{
    AssertLockHeld(cs_main);
    if (IsInitialBlockDownload())
        return false;
    if (chainActive.Tip()->GetBlockTime() < (GetTime() - MAX_FEE_ESTIMATION_TIP_AGE))
        return false;
    if (chainActive.Height() < pindexBestHeader->nHeight - 1)
        return false;
    return true;
}

/* Make mempool consistent after a reorg, by re-adding or recursively erasing
 * disconnected block transactions from the mempool, and also removing any
 * other transactions from the mempool that are no longer valid given the new
 * tip/height.
 *
 * Note: we assume that disconnectpool only contains transactions that are NOT
 * confirmed in the current chain nor already in the mempool (otherwise,
 * in-mempool descendants of such transactions would be removed).
 *
 * Passing fAddToMempool=false will skip trying to add the transactions back,
 * and instead just erase from the mempool as needed.
 */

static void UpdateMempoolForReorg(DisconnectedBlockTransactions &disconnectpool, bool fAddToMempool)
{
    AssertLockHeld(cs_main);
    std::vector<uint256> vHashUpdate;
    // disconnectpool's insertion_order index sorts the entries from
    // oldest to newest, but the oldest entry will be the last tx from the
    // latest mined block that was disconnected.
    // Iterate disconnectpool in reverse, so that we add transactions
    // back to the mempool starting with the earliest transaction that had
    // been previously seen in a block.
    auto it = disconnectpool.queuedTx.get<insertion_order>().rbegin();
    while (it != disconnectpool.queuedTx.get<insertion_order>().rend()) {
        // ignore validation errors in resurrected transactions
        CValidationState stateDummy;
        if (!fAddToMempool || (*it)->IsCoinBase() ||
            !AcceptToMemoryPool(mempool, stateDummy, *it, nullptr /* pfMissingInputs */,
                                nullptr /* plTxnReplaced */, true /* bypass_limits */, 0 /* nAbsurdFee */)) {
            // If the transaction doesn't make it in to the mempool, remove any
            // transactions that depend on it (which would now be orphans).
            mempool.removeRecursive(**it, MemPoolRemovalReason::REORG);
        } else if (mempool.exists((*it)->GetHashMalFix())) {
            vHashUpdate.push_back((*it)->GetHashMalFix());
        }
        ++it;
    }
    disconnectpool.queuedTx.clear();
    // AcceptToMemoryPool/addUnchecked all assume that new mempool entries have
    // no in-mempool children, which is generally not true when adding
    // previously-confirmed transactions back to the mempool.
    // UpdateTransactionsFromBlock finds descendants of any transactions in
    // the disconnectpool that were added back and cleans up the mempool state.
    mempool.UpdateTransactionsFromBlock(vHashUpdate);

    // We also need to remove any now-immature transactions
    mempool.removeForReorg(pcoinsTip.get(), chainActive.Tip()->nHeight + 1, STANDARD_LOCKTIME_VERIFY_FLAGS);
    // Re-limit mempool size, in case we added any transactions
    LimitMempoolSize(mempool, gArgs.GetArg("-maxmempool", DEFAULT_MAX_MEMPOOL_SIZE) * 1000000, gArgs.GetArg("-mempoolexpiry", DEFAULT_MEMPOOL_EXPIRY) * 60 * 60);
}

// Used to avoid mempool polluting consensus critical paths if CCoinsViewMempool
// were somehow broken and returning the wrong scriptPubKeys
static bool CheckInputsFromMempoolAndCache(const CTransaction& tx, CValidationState& state, const CCoinsViewCache& view, const CTxMemPool& pool,
                 unsigned int flags, bool cacheSigStore, PrecomputedTransactionData& txdata) {
    AssertLockHeld(cs_main);

    // pool.cs should be locked already, but go ahead and re-take the lock here
    // to enforce that mempool doesn't change between when we check the view
    // and when we actually call through to CheckInputs
    LOCK(pool.cs);

    assert(!tx.IsCoinBase());
    for (const CTxIn& txin : tx.vin) {
        const Coin& coin = view.AccessCoin(txin.prevout);

        // At this point we haven't actually checked if the coins are all
        // available (or shouldn't assume we have, since CheckInputs does).
        // So we just return failure if the inputs are not available here,
        // and then only have to check equivalence for available inputs.
        if (coin.IsSpent()) return false;

        const CTransactionRef& txFrom = pool.get(txin.prevout.hashMalFix);
        if (txFrom) {
            assert(txFrom->GetHashMalFix() == txin.prevout.hashMalFix);
            assert(txFrom->vout.size() > txin.prevout.n);
            assert(txFrom->vout[txin.prevout.n] == coin.out);
        } else {
            const Coin& coinFromDisk = pcoinsTip->AccessCoin(txin.prevout);
            assert(!coinFromDisk.IsSpent());
            assert(coinFromDisk.out == coin.out);
        }
    }

    TxColoredCoinBalancesMap inColoredCoinBalances;
    return CheckInputs(tx, state, view, true, flags, cacheSigStore, true, txdata, inColoredCoinBalances);
}

<<<<<<< HEAD
bool CheckColorIdentifierValidity(const CTransaction& tx, CValidationState& state, CCoinsViewCache &inputs)
{
    // when this transaction issues or transfers tokens,
    // verify that the color id is valid.
    for(auto& txout:tx.vout)
=======
bool CheckColorIdentifierValidity(const CTransaction& tx, CValidationState& state, CCoinsViewCache &inputs, TxColoredCoinBalancesMap& outColoredCoinBalances, bool& isTokenTx)
{
    // when this transaction issues or transfers tokens,
    // verify that the color id is valid.
    for(auto txout:tx.vout)
>>>>>>> 3289331f
    {
        if(!txout.scriptPubKey.IsColoredScript())
            continue;

<<<<<<< HEAD
=======
        // we reach here only when OP_COLOR was found in the script
        isTokenTx = true;

>>>>>>> 3289331f
        //identify the scriptPubkey type and get colorid from the script
        ColorIdentifier outColorId(GetColorIdFromScript(txout.scriptPubKey));

        //if the token type is none, OP_COLOR should not be used in the script.
        if (outColorId.type == TokenTypes::NONE)
            return false;

        bool matchFound = false;
        for(auto txin:tx.vin)
        {
            //match the input coin to the token's colorid
            const Coin& coin = inputs.AccessCoin(txin.prevout);
            ColorIdentifier coinColorId;

            switch(coin.type)
            {
                // when the coin is TPC this is a token issue tx. 
                // colorid is hash(coin's scriptpubkey) or prevout
                case TokenTypes::NONE:
                    if(outColorId.type == TokenTypes::REISSUABLE)
                        coinColorId = ColorIdentifier(coin.out.scriptPubKey);
                    else
                        coinColorId = ColorIdentifier(txin.prevout, outColorId.type);
                    break;

                // when the coin is REISSUABLE/NON_REISSUABLE/NFT this is a token transfer tx. 
                // colorid is same as the coin's colorid
                case TokenTypes::REISSUABLE:
                case TokenTypes::NON_REISSUABLE:
                case TokenTypes::NFT:
                    coinColorId = GetColorIdFromScript(coin.out.scriptPubKey);
                    break;

                default:
                    continue;
            }

            if(coinColorId == outColorId && !coin.IsSpent())
            {
                matchFound = true;

                //NFT's value is always 1
<<<<<<< HEAD
                if(outColorId.type == TokenTypes::NFT && txout.nValue != 1)
                    return false;
=======
                if(outColorId.type == TokenTypes::NFT && txout.nValue != 1) return false;

                //collect token balances from verified outputs.
                auto iter = outColoredCoinBalances.find(outColorId);
                if(iter == outColoredCoinBalances.end())
                    outColoredCoinBalances.emplace(outColorId, txout.nValue);
                else
                    iter->second += txout.nValue;
>>>>>>> 3289331f

                //exit inner loop
                break;
            }
        }
        if(!matchFound) return false;
    }
    return true;
}

static bool AcceptToMemoryPoolWorker(CTxMemPool& pool, CValidationState& state, const CTransactionRef& ptx,
                              bool* pfMissingInputs, int64_t nAcceptTime, std::list<CTransactionRef>* plTxnReplaced,
                              bool bypass_limits, const CAmount& nAbsurdFee, std::vector<COutPoint>& coins_to_uncache, bool test_accept)
{
    const CTransaction& tx = *ptx;
    const uint256 hash = tx.GetHashMalFix();
    AssertLockHeld(cs_main);
    LOCK(pool.cs); // mempool "read lock" (held through GetMainSignals().TransactionAddedToMempool())
    if (pfMissingInputs) {
        *pfMissingInputs = false;
    }

    if (!CheckTransaction(tx, state))
        return false; // state filled in by CheckTransaction

    // Coinbase is only valid in a block, not as a loose transaction
    if (tx.IsCoinBase())
        return state.DoS(100, false, REJECT_INVALID, "coinbase");

    // Rather not work on nonstandard transactions (unless -dev)
    std::string reason;
#ifdef DEBUG
    if (!acceptnonstdtxn && !IsStandardTx(tx, reason))
        return state.DoS(0, false, REJECT_NONSTANDARD, reason);
#else
    if(!IsStandardTx(tx, reason))
        return state.DoS(0, false, REJECT_NONSTANDARD, reason);
#endif
    // Do not work on transactions that are too small.
    // A transaction with 1 segwit input and 1 P2WPHK output has non-witness size of 82 bytes.
    // Transactions smaller than this are not relayed to reduce unnecessary malloc overhead.
    if (::GetSerializeSize(tx, SER_NETWORK, PROTOCOL_VERSION | SERIALIZE_TRANSACTION_NO_WITNESS) < MIN_STANDARD_TX_NONWITNESS_SIZE)
        return state.DoS(0, false, REJECT_NONSTANDARD, "tx-size-small");

    // Only accept nLockTime-using transactions that can be mined in the next
    // block; we don't want our mempool filled up with transactions that can't
    // be mined yet.
    if (!CheckFinalTx(tx, STANDARD_LOCKTIME_VERIFY_FLAGS))
        return state.DoS(0, false, REJECT_NONSTANDARD, "non-final");

    // is it already in the memory pool?
    if (pool.exists(hash)) {
        return state.Invalid(false, REJECT_DUPLICATE, "txn-already-in-mempool");
    }

    // Check for conflicts with in-memory transactions
    std::set<uint256> setConflicts;
    for (const CTxIn &txin : tx.vin)
    {
        auto itConflicting = pool.mapNextTx.find(txin.prevout);
        if (itConflicting != pool.mapNextTx.end())
        {
            const CTransaction *ptxConflicting = itConflicting->second;
            if (!setConflicts.count(ptxConflicting->GetHashMalFix()))
            {
                // Allow opt-out of transaction replacement by setting
                // nSequence > MAX_BIP125_RBF_SEQUENCE (SEQUENCE_FINAL-2) on all inputs.
                //
                // SEQUENCE_FINAL-1 is picked to still allow use of nLockTime by
                // non-replaceable transactions. All inputs rather than just one
                // is for the sake of multi-party protocols, where we don't
                // want a single party to be able to disable replacement.
                //
                // The opt-out ignores descendants as anyone relying on
                // first-seen mempool behavior should be checking all
                // unconfirmed ancestors anyway; doing otherwise is hopelessly
                // insecure.
                bool fReplacementOptOut = true;
                if (fEnableReplacement)
                {
                    for (const CTxIn &_txin : ptxConflicting->vin)
                    {
                        if (_txin.nSequence <= MAX_BIP125_RBF_SEQUENCE)
                        {
                            fReplacementOptOut = false;
                            break;
                        }
                    }
                }
                if (fReplacementOptOut) {
                    return state.Invalid(false, REJECT_DUPLICATE, "txn-mempool-conflict");
                }
                setConflicts.insert(ptxConflicting->GetHashMalFix());
            }
        }
    }

    {
        CCoinsView dummy;
        CCoinsViewCache view(&dummy);

        LockPoints lp;
        CCoinsViewMemPool viewMemPool(pcoinsTip.get(), pool);
        view.SetBackend(viewMemPool);

        // do all inputs exist?
        for (const CTxIn& txin : tx.vin) {
            if (!pcoinsTip->HaveCoinInCache(txin.prevout)) {
                coins_to_uncache.push_back(txin.prevout);
            }
            if (!view.HaveCoin(txin.prevout)) {
                // Are inputs missing because we already have the tx?
                for (size_t out = 0; out < tx.vout.size(); out++) {
                    // Optimistically just do efficient check of cache for outputs
                    if (pcoinsTip->HaveCoinInCache(COutPoint(hash, out))) {
                        return state.Invalid(false, REJECT_DUPLICATE, "txn-already-known");
                    }
                }
                // Otherwise assume this might be an orphan tx for which we just haven't seen parents yet
                if (pfMissingInputs) {
                    *pfMissingInputs = true;
                }
                return false; // fMissingInputs and !state.IsInvalid() is used to detect this condition, don't set state.Invalid()
            }
        }

        //if there are colored coins in the output verify their colorids
<<<<<<< HEAD
        if(!CheckColorIdentifierValidity(tx, state, view))
=======
        bool isTokenTx = false;
        TxColoredCoinBalancesMap outColoredCoinBalances;
        if(!CheckColorIdentifierValidity(tx, state, view, outColoredCoinBalances, isTokenTx))
>>>>>>> 3289331f
            return state.DoS(0, false, REJECT_COLORID, "invalid-colorid");

        // Bring the best block into scope
        view.GetBestBlock();

        // we have all inputs cached now, so switch back to dummy, so we don't need to keep lock on mempool
        view.SetBackend(dummy);

        // Only accept BIP68 sequence locked transactions that can be mined in the next
        // block; we don't want our mempool filled up with transactions that can't
        // be mined yet.
        // Must keep pool.cs for this unless we change CheckSequenceLocks to take a
        // CoinsViewCache instead of create its own
        if (!CheckSequenceLocks(tx, STANDARD_LOCKTIME_VERIFY_FLAGS, &lp))
            return state.DoS(0, false, REJECT_NONSTANDARD, "non-BIP68-final");

        CAmount nFees = 0;
        if (!Consensus::CheckTxInputs(tx, state, view, GetSpendHeight(view), nFees)) {
            return error("%s: Consensus::CheckTxInputs: %s, %s", __func__, tx.GetHashMalFix().ToString(), FormatStateMessage(state));
        }

#ifdef DEBUG
        // Check for non-standard pay-to-script-hash in inputs
        if (!acceptnonstdtxn && !AreInputsStandard(tx, view))
            return state.Invalid(false, REJECT_NONSTANDARD, "bad-txns-nonstandard-inputs");
        
        // Check for non-standard witness in P2WSH
        if (tx.HasWitness() && !IsWitnessStandard(tx, view))
            return state.DoS(0, false, REJECT_NONSTANDARD, "bad-witness-nonstandard", true);
#else
        // Check for non-standard pay-to-script-hash in inputs
        if (!AreInputsStandard(tx, view))
            return state.Invalid(false, REJECT_NONSTANDARD, "bad-txns-nonstandard-inputs");
#endif

        int64_t nSigOpsCost = GetTransactionSigOpCost(tx, view, STANDARD_SCRIPT_VERIFY_FLAGS);

        // nModifiedFees includes any fee deltas from PrioritiseTransaction
        CAmount nModifiedFees = nFees;
        pool.ApplyDelta(hash, nModifiedFees);

        // Keep track of transactions that spend a coinbase, which we re-scan
        // during reorgs to ensure COINBASE_MATURITY is still met.
        bool fSpendsCoinbase = false;
        bool tpcInputFound = false;
        for (const CTxIn &txin : tx.vin) {
            const Coin &coin = view.AccessCoin(txin.prevout);
            if (coin.IsCoinBase())
<<<<<<< HEAD
            {
=======
>>>>>>> 3289331f
                fSpendsCoinbase = true;

            if(coin.type == TokenTypes::NONE)
                tpcInputFound = true;
            else
                isTokenTx = true;
        }

        //Token transactions should have at least one TPC input to pay fee
        if(isTokenTx && !tpcInputFound)
            return state.Invalid(false, REJECT_INSUFFICIENTFEE, "bad-txns-token-without-fee");

        CTxMemPoolEntry entry(ptx, nFees, nAcceptTime, chainActive.Height(),
                              fSpendsCoinbase, nSigOpsCost, lp);
        unsigned int nSize = entry.GetTxSize();

        // Check that the transaction doesn't have an excessive number of
        // sigops, making it impossible to mine. Since the coinbase transaction
        // itself can contain sigops MAX_STANDARD_TX_SIGOPS is less than
        // MAX_BLOCK_SIGOPS; we still consider this an invalid rather than
        // merely non-standard transaction.
        if (nSigOpsCost > MAX_STANDARD_TX_SIGOPS_COST)
            return state.DoS(0, false, REJECT_NONSTANDARD, "bad-txns-too-many-sigops", false,
                strprintf("%d", nSigOpsCost));

        CAmount mempoolRejectFee = pool.GetMinFee(gArgs.GetArg("-maxmempool", DEFAULT_MAX_MEMPOOL_SIZE) * 1000000).GetFee(nSize);
        if (!bypass_limits && mempoolRejectFee > 0 && nModifiedFees < mempoolRejectFee) {
            return state.DoS(0, false, REJECT_INSUFFICIENTFEE, "mempool min fee not met", false, strprintf("%d < %d", nModifiedFees, mempoolRejectFee));
        }

        // No transactions are allowed below minRelayTxFee except from disconnected blocks
        if (!bypass_limits && nModifiedFees < ::minRelayTxFee.GetFee(nSize)) {
            return state.DoS(0, false, REJECT_INSUFFICIENTFEE, "min relay fee not met", false, strprintf("%d < %d", nModifiedFees, ::minRelayTxFee.GetFee(nSize)));
        }

        if (nAbsurdFee && nFees > nAbsurdFee)
            return state.Invalid(false,
                REJECT_HIGHFEE, "absurdly-high-fee",
                strprintf("%d > %d", nFees, nAbsurdFee));

        // Calculate in-mempool ancestors, up to a limit.
        CTxMemPool::setEntries setAncestors;
        size_t nLimitAncestors = gArgs.GetArg("-limitancestorcount", DEFAULT_ANCESTOR_LIMIT);
        size_t nLimitAncestorSize = gArgs.GetArg("-limitancestorsize", DEFAULT_ANCESTOR_SIZE_LIMIT)*1000;
        size_t nLimitDescendants = gArgs.GetArg("-limitdescendantcount", DEFAULT_DESCENDANT_LIMIT);
        size_t nLimitDescendantSize = gArgs.GetArg("-limitdescendantsize", DEFAULT_DESCENDANT_SIZE_LIMIT)*1000;
        std::string errString;
        if (!pool.CalculateMemPoolAncestors(entry, setAncestors, nLimitAncestors, nLimitAncestorSize, nLimitDescendants, nLimitDescendantSize, errString)) {
            return state.DoS(0, false, REJECT_NONSTANDARD, "too-long-mempool-chain", false, errString);
        }

        // A transaction that spends outputs that would be replaced by it is invalid. Now
        // that we have the set of all ancestors we can detect this
        // pathological case by making sure setConflicts and setAncestors don't
        // intersect.
        for (CTxMemPool::txiter ancestorIt : setAncestors)
        {
            const uint256 &hashAncestor = ancestorIt->GetTx().GetHashMalFix();
            if (setConflicts.count(hashAncestor))
            {
                return state.DoS(10, false,
                                 REJECT_INVALID, "bad-txns-spends-conflicting-tx", false,
                                 strprintf("%s spends conflicting transaction %s",
                                           hash.ToString(),
                                           hashAncestor.ToString()));
            }
        }

        // Check if it's economically rational to mine this transaction rather
        // than the ones it replaces.
        CAmount nConflictingFees = 0;
        size_t nConflictingSize = 0;
        uint64_t nConflictingCount = 0;
        CTxMemPool::setEntries allConflicting;

        // If we don't hold the lock allConflicting might be incomplete; the
        // subsequent RemoveStaged() and addUnchecked() calls don't guarantee
        // mempool consistency for us.
        const bool fReplacementTransaction = setConflicts.size();
        if (fReplacementTransaction)
        {
            CFeeRate newFeeRate(nModifiedFees, nSize);
            std::set<uint256> setConflictsParents;
            const int maxDescendantsToVisit = 100;
            CTxMemPool::setEntries setIterConflicting;
            for (const uint256 &hashConflicting : setConflicts)
            {
                CTxMemPool::txiter mi = pool.mapTx.find(hashConflicting);
                if (mi == pool.mapTx.end())
                    continue;

                // Save these to avoid repeated lookups
                setIterConflicting.insert(mi);

                // Don't allow the replacement to reduce the feerate of the
                // mempool.
                //
                // We usually don't want to accept replacements with lower
                // feerates than what they replaced as that would lower the
                // feerate of the next block. Requiring that the feerate always
                // be increased is also an easy-to-reason about way to prevent
                // DoS attacks via replacements.
                //
                // We only consider the feerates of transactions being directly
                // replaced, not their indirect descendants. While that does
                // mean high feerate children are ignored when deciding whether
                // or not to replace, we do require the replacement to pay more
                // overall fees too, mitigating most cases.
                CFeeRate oldFeeRate(mi->GetModifiedFee(), mi->GetTxSize());
                if (newFeeRate <= oldFeeRate)
                {
                    return state.DoS(0, false,
                            REJECT_INSUFFICIENTFEE, "insufficient fee", false,
                            strprintf("rejecting replacement %s; new feerate %s <= old feerate %s",
                                  hash.ToString(),
                                  newFeeRate.ToString(),
                                  oldFeeRate.ToString()));
                }

                for (const CTxIn &txin : mi->GetTx().vin)
                {
                    setConflictsParents.insert(txin.prevout.hashMalFix);
                }

                nConflictingCount += mi->GetCountWithDescendants();
            }
            // This potentially overestimates the number of actual descendants
            // but we just want to be conservative to avoid doing too much
            // work.
            if (nConflictingCount <= maxDescendantsToVisit) {
                // If not too many to replace, then calculate the set of
                // transactions that would have to be evicted
                for (CTxMemPool::txiter it : setIterConflicting) {
                    pool.CalculateDescendants(it, allConflicting);
                }
                for (CTxMemPool::txiter it : allConflicting) {
                    nConflictingFees += it->GetModifiedFee();
                    nConflictingSize += it->GetTxSize();
                }
            } else {
                return state.DoS(0, false,
                        REJECT_NONSTANDARD, "too many potential replacements", false,
                        strprintf("rejecting replacement %s; too many potential replacements (%d > %d)\n",
                            hash.ToString(),
                            nConflictingCount,
                            maxDescendantsToVisit));
            }

            for (unsigned int j = 0; j < tx.vin.size(); j++)
            {
                // We don't want to accept replacements that require low
                // feerate junk to be mined first. Ideally we'd keep track of
                // the ancestor feerates and make the decision based on that,
                // but for now requiring all new inputs to be confirmed works.
                if (!setConflictsParents.count(tx.vin[j].prevout.hashMalFix))
                {
                    // Rather than check the UTXO set - potentially expensive -
                    // it's cheaper to just check if the new input refers to a
                    // tx that's in the mempool.
                    if (pool.mapTx.find(tx.vin[j].prevout.hashMalFix) != pool.mapTx.end())
                        return state.DoS(0, false,
                                         REJECT_NONSTANDARD, "replacement-adds-unconfirmed", false,
                                         strprintf("replacement %s adds unconfirmed input, idx %d",
                                                  hash.ToString(), j));
                }
            }

            // The replacement must pay greater fees than the transactions it
            // replaces - if we did the bandwidth used by those conflicting
            // transactions would not be paid for.
            if (nModifiedFees < nConflictingFees)
            {
                return state.DoS(0, false,
                                 REJECT_INSUFFICIENTFEE, "insufficient fee", false,
                                 strprintf("rejecting replacement %s, less fees than conflicting txs; %s < %s",
                                          hash.ToString(), FormatMoney(nModifiedFees), FormatMoney(nConflictingFees)));
            }

            // Finally in addition to paying more fees than the conflicts the
            // new transaction must pay for its own bandwidth.
            CAmount nDeltaFees = nModifiedFees - nConflictingFees;
            if (nDeltaFees < ::incrementalRelayFee.GetFee(nSize))
            {
                return state.DoS(0, false,
                        REJECT_INSUFFICIENTFEE, "insufficient fee", false,
                        strprintf("rejecting replacement %s, not enough additional fees to relay; %s < %s",
                              hash.ToString(),
                              FormatMoney(nDeltaFees),
                              FormatMoney(::incrementalRelayFee.GetFee(nSize))));
            }
        }

        constexpr unsigned int scriptVerifyFlags = STANDARD_SCRIPT_VERIFY_FLAGS;

        // Check against previous transactions
        // This is done last to help prevent CPU exhaustion denial-of-service attacks.
        PrecomputedTransactionData txdata(tx);
        TxColoredCoinBalancesMap inColoredCoinBalances;
        if (!CheckInputs(tx, state, view, true, scriptVerifyFlags, true, false, txdata, inColoredCoinBalances)) {

        #ifdef DEBUG
<<<<<<< HEAD
            TxColoredCoinBalancesMap tmpColoredCoinBalancesTemp;
=======
            TxColoredCoinBalancesMap inColoredCoinBalancesTemp;
>>>>>>> 3289331f
            // SCRIPT_VERIFY_CLEANSTACK requires SCRIPT_VERIFY_WITNESS, so we
            // need to turn both off, and compare against just turning off CLEANSTACK
            // to see if the failure is specifically due to witness validation.
            CValidationState stateDummy; // Want reported failures to be from first CheckInputs
<<<<<<< HEAD
            if (!tx.HasWitness() && CheckInputs(tx, stateDummy, view, true, scriptVerifyFlags & ~(SCRIPT_VERIFY_WITNESS | SCRIPT_VERIFY_CLEANSTACK), true, false, txdata, tmpColoredCoinBalancesTemp) &&
=======
            if (!tx.HasWitness() && CheckInputs(tx, stateDummy, view, true, scriptVerifyFlags & ~(SCRIPT_VERIFY_WITNESS | SCRIPT_VERIFY_CLEANSTACK), true, false, txdata, inColoredCoinBalancesTemp) &&
>>>>>>> 3289331f
                !CheckInputs(tx, stateDummy, view, true, scriptVerifyFlags & ~SCRIPT_VERIFY_CLEANSTACK, true, false, txdata, inColoredCoinBalancesTemp)) {
                // Only the witness is missing, so the transaction itself may be fine.
                state.SetCorruptionPossible();
            }
        #endif

            return false; // state filled in by CheckInputs
        }

        // Check again against the current block tip's script verification
        // flags to cache our script execution flags. This is, of course,
        // useless if the next block has different script flags from the
        // previous one, but because the cache tracks script flags for us it
        // will auto-invalidate and we'll just have a few blocks of extra
        // misses on soft-fork activation.
        //
        // This is also useful in case of bugs in the standard flags that cause
        // transactions to pass as valid when they're actually invalid. For
        // instance the STRICTENC flag was incorrectly allowing certain
        // CHECKSIG NOT scripts to pass, even though they were invalid.
        //
        // There is a similar check in CreateNewBlock() to prevent creating
        // invalid blocks (using TestBlockValidity), however allowing such
        // transactions into the mempool can be exploited as a DoS attack.
        unsigned int currentBlockScriptVerifyFlags = GetBlockScriptFlags(chainActive.Tip());
        if (!CheckInputsFromMempoolAndCache(tx, state, view, pool, currentBlockScriptVerifyFlags, true, txdata)) {
            return error("%s: BUG! PLEASE REPORT THIS! CheckInputs failed against latest-block but not STANDARD flags %s, %s",
                    __func__, hash.ToString(), FormatStateMessage(state));
        }

<<<<<<< HEAD
        //verify token balances:
        //for every output eliminate a matching input.
        //verify that all outputs are matched
        TxColoredCoinBalancesMap outColoredCoinBalances;
        for (const auto& tx_out : tx.vout) {
            ColorIdentifier outColorId(GetColorIdFromScript(tx_out.scriptPubKey));

            //collect token balances from all outputs.
            auto iter = outColoredCoinBalances.find(outColorId);
            if(iter == outColoredCoinBalances.end())
                outColoredCoinBalances.emplace(outColorId, tx_out.nValue);
            else
                iter->second += tx_out.nValue;
        }
        // Tally transaction fees
        CAmount tpcin = 0, tpcout = 0;
        TxColoredCoinBalancesMap::const_iterator iter = inColoredCoinBalances.find(ColorIdentifier());
        if(iter != inColoredCoinBalances.end())  
            tpcin = iter->second;

        iter = outColoredCoinBalances.find(ColorIdentifier());
            if(iter != outColoredCoinBalances.end())  
                tpcout = iter->second;

        if(tpcin <= 0)
            return state.Invalid(false, REJECT_INSUFFICIENTFEE, "bad-txns-token-without-fee");

        if(tpcin - tpcout <= 0)
            return state.Invalid(false, REJECT_INSUFFICIENTFEE, "bad-txns-token-insufficient");

        for(auto& out:outColoredCoinBalances)
        {
            TxColoredCoinBalancesMap::iterator iter = inColoredCoinBalances.find(out.first);

            //output does not have a corresponding input.
            if(iter == inColoredCoinBalances.end())
            {
                //if TPC input is sufficiently large this is a token issue. 
                if(tpcin < 0 || tpcin - tpcout - ::minRelayTxFee.GetFee(nSize) < 1)
                    return state.Invalid(false, REJECT_INSUFFICIENTFEE, "bad-txns-token-insufficient");
            }
            //output valus is more than input
            else if(out.second > iter->second)
            {
                //Token issue
                if(out.first.type != TokenTypes::NONE && tpcin > 0 && tpcin - tpcout - ::minRelayTxFee.GetFee(nSize) > 1)
                {
                        continue;
                }
                //Token transfer or burn
                else 
                    return state.Invalid(false, REJECT_INVALID, "bad-txns-token-balance");
            }
            else
            {
                //reduce this output from the input
                iter->second -=  out.second;
            }

=======
        //verify token balances
        for(auto in:inColoredCoinBalances)
        {
            TxColoredCoinBalancesMap::const_iterator iter = outColoredCoinBalances.find(in.first);
            if(iter == outColoredCoinBalances.end() || iter->second != in.second)
                return state.Invalid(false, REJECT_INVALID, "bad-txns-token-balance");

            //verify NFT
            if(in.first.type == TokenTypes::NFT && iter->second != 1)
                return state.Invalid(false, REJECT_INVALID, "bad-txns-nft-division");
>>>>>>> 3289331f
        }

        if (test_accept) {
            // Tx was accepted, but not added
            return true;
        }

        // Remove conflicting transactions from the mempool
        for (CTxMemPool::txiter it : allConflicting)
        {
            LogPrint(BCLog::MEMPOOL, "replacing tx %s with %s for %s TPC additional fees, %d delta bytes\n",
                    it->GetTx().GetHashMalFix().ToString(),
                    hash.ToString(),
                    FormatMoney(nModifiedFees - nConflictingFees),
                    (int)nSize - (int)nConflictingSize);
            if (plTxnReplaced)
                plTxnReplaced->push_back(it->GetSharedTx());
        }
        pool.RemoveStaged(allConflicting, false, MemPoolRemovalReason::REPLACED);

        // This transaction should only count for fee estimation if:
        // - it isn't a BIP 125 replacement transaction (may not be widely supported)
        // - it's not being re-added during a reorg which bypasses typical mempool fee limits
        // - the node is not behind
        // - the transaction is not dependent on any other transactions in the mempool
        bool validForFeeEstimation = !fReplacementTransaction && !bypass_limits && IsCurrentForFeeEstimation() && pool.HasNoInputsOf(tx);

        // Store transaction in memory
        pool.addUnchecked(hash, entry, setAncestors, validForFeeEstimation);

        // trim mempool and check if tx was trimmed
        if (!bypass_limits) {
            LimitMempoolSize(pool, gArgs.GetArg("-maxmempool", DEFAULT_MAX_MEMPOOL_SIZE) * 1000000, gArgs.GetArg("-mempoolexpiry", DEFAULT_MEMPOOL_EXPIRY) * 60 * 60);
            if (!pool.exists(hash))
                return state.DoS(0, false, REJECT_INSUFFICIENTFEE, "mempool full");
        }
    }

    GetMainSignals().TransactionAddedToMempool(ptx);

    return true;
}

/** (try to) add transaction to memory pool with a specified acceptance time **/
static bool AcceptToMemoryPoolWithTime(CTxMemPool& pool, CValidationState &state, const CTransactionRef &tx,
                        bool* pfMissingInputs, int64_t nAcceptTime, std::list<CTransactionRef>* plTxnReplaced,
                        bool bypass_limits, const CAmount nAbsurdFee, bool test_accept)
{
    std::vector<COutPoint> coins_to_uncache;
    bool res = AcceptToMemoryPoolWorker(pool, state, tx, pfMissingInputs, nAcceptTime, plTxnReplaced, bypass_limits, nAbsurdFee, coins_to_uncache, test_accept);
    if (!res) {
        for (const COutPoint& hashTx : coins_to_uncache)
            pcoinsTip->Uncache(hashTx);
    }
    // After we've (potentially) uncached entries, ensure our coins cache is still within its size limits
    CValidationState stateDummy;
    FlushStateToDisk(stateDummy, FlushStateMode::PERIODIC);
    return res;
}

bool AcceptToMemoryPool(CTxMemPool& pool, CValidationState &state, const CTransactionRef &tx,
                        bool* pfMissingInputs, std::list<CTransactionRef>* plTxnReplaced,
                        bool bypass_limits, const CAmount nAbsurdFee, bool test_accept)
{
    return AcceptToMemoryPoolWithTime(pool, state, tx, pfMissingInputs, GetTime(), plTxnReplaced, bypass_limits, nAbsurdFee, test_accept);
}

/**
 * Return transaction in txOut, and if it was found inside a block, its hash is placed in hashBlock.
 * If blockIndex is provided, the transaction is fetched from the corresponding block.
 */
bool GetTransaction(const uint256& hash, CTransactionRef& txOut, const Consensus::Params& consensusParams, uint256& hashBlock, bool fAllowSlow, CBlockIndex* blockIndex)
{
    CBlockIndex* pindexSlow = blockIndex;

    LOCK(cs_main);

    if (!blockIndex) {
        CTransactionRef ptx = mempool.get(hash);
        if (ptx) {
            txOut = ptx;
            return true;
        }

        if (g_txindex) {
            return g_txindex->FindTx(hash, hashBlock, txOut);
        }

        if (fAllowSlow) { // use coin database to locate block that contains transaction, and scan it
            const Coin& coin = AccessByTxid(*pcoinsTip, hash);
            if (!coin.IsSpent()) pindexSlow = chainActive[coin.nHeight];
        }
    }

    if (pindexSlow) {
        CBlock block;
        if (ReadBlockFromDisk(block, pindexSlow)) {
            for (const auto& tx : block.vtx) {
                if (tx->GetHashMalFix() == hash) {
                    txOut = tx;
                    hashBlock = pindexSlow->GetBlockHash();
                    return true;
                }
            }
        }
    }

    return false;
}

//declaration for compilation

static bool CheckBlockHeader(const CBlockHeader& block, CValidationState& state, int nHeight = -1, bool fCheckPOW = true);




//////////////////////////////////////////////////////////////////////////////
//
// CBlock and CBlockIndex
//

static bool WriteBlockToDisk(const CBlock& block, CDiskBlockPos& pos, const CMessageHeader::MessageStartChars& messageStart)
{
    // Open history file to append
    CAutoFile fileout(OpenBlockFile(pos), SER_DISK, CLIENT_VERSION);
    if (fileout.IsNull())
        return error("WriteBlockToDisk: OpenBlockFile failed");

    // Write index header
    unsigned int nSize = GetSerializeSize(fileout, block);
    fileout << messageStart << nSize;

    // Write block
    long fileOutPos = ftell(fileout.Get());
    if (fileOutPos < 0)
        return error("WriteBlockToDisk: ftell failed");
    pos.nPos = (unsigned int)fileOutPos;
    fileout << block;

    return true;
}

bool ReadBlockFromDisk(CBlock& block, const CDiskBlockPos& pos, int nHeight)
{
    block.SetNull();

    // Open history file to read
    CAutoFile filein(OpenBlockFile(pos, true), SER_DISK, CLIENT_VERSION);
    if (filein.IsNull())
        return error("ReadBlockFromDisk: OpenBlockFile failed for %s", pos.ToString());

    // Read block
    try {
        filein >> block;
    }
    catch (const std::exception& e) {
        return error("%s: Deserialize or I/O error - %s at %s", __func__, e.what(), pos.ToString());
    }

    CValidationState state;
    if(!CheckBlockHeader(block.GetBlockHeader(), state, nHeight, true))
        return error("%s: ReadBlockFromDisk: %s nHeight = %d", __func__, FormatStateMessage(state), nHeight);

    return true;
}

bool ReadBlockFromDisk(CBlock& block, const CBlockIndex* pindex)
{
    CDiskBlockPos blockPos;
    uint height = 0;
    {
        LOCK(cs_main);
        blockPos = pindex->GetBlockPos();
        height = pindex->nHeight;
    }

    if (!ReadBlockFromDisk(block, blockPos, height))
        return false;
    if (block.GetHash() != pindex->GetBlockHash())
        return error("ReadBlockFromDisk(CBlock&, CBlockIndex*): GetHash() doesn't match index for %s at %s",
                pindex->ToString(), pindex->GetBlockPos().ToString());
    return true;
}

bool ReadRawBlockFromDisk(std::vector<uint8_t>& block, const CDiskBlockPos& pos, const CMessageHeader::MessageStartChars& message_start)
{
    CDiskBlockPos hpos = pos;
    hpos.nPos -= 8; // Seek back 8 bytes for meta header
    CAutoFile filein(OpenBlockFile(hpos, true), SER_DISK, CLIENT_VERSION);
    if (filein.IsNull()) {
        return error("%s: OpenBlockFile failed for %s", __func__, pos.ToString());
    }

    try {
        CMessageHeader::MessageStartChars blk_start;
        unsigned int blk_size;

        filein >> blk_start >> blk_size;

        if (memcmp(blk_start, message_start, CMessageHeader::MESSAGE_START_SIZE)) {
            return error("%s: Block magic mismatch for %s: %s versus expected %s", __func__, pos.ToString(),
                    HexStr(blk_start, blk_start + CMessageHeader::MESSAGE_START_SIZE),
                    HexStr(message_start, message_start + CMessageHeader::MESSAGE_START_SIZE));
        }

        if (blk_size > MAX_SIZE) {
            return error("%s: Block data is larger than maximum deserialization size for %s: %s versus %s", __func__, pos.ToString(),
                    blk_size, MAX_SIZE);
        }

        block.resize(blk_size); // Zeroing of memory is intentional here
        filein.read((char*)block.data(), blk_size);
    } catch(const std::exception& e) {
        return error("%s: Read from block file failed: %s for %s", __func__, e.what(), pos.ToString());
    }

    return true;
}

bool ReadRawBlockFromDisk(std::vector<uint8_t>& block, const CBlockIndex* pindex, const CMessageHeader::MessageStartChars& message_start)
{
    CDiskBlockPos block_pos;
    {
        LOCK(cs_main);
        block_pos = pindex->GetBlockPos();
    }

    return ReadRawBlockFromDisk(block, block_pos, message_start);
}

CAmount GetBlockSubsidy(int nHeight, const Consensus::Params& consensusParams)
{
    int halvings = nHeight / consensusParams.nSubsidyHalvingInterval;
    // Force block reward to zero when right shift is undefined.
    if (halvings >= 64)
        return 0;

    CAmount nSubsidy = 50 * COIN;
    // Subsidy is cut in half every 210,000 blocks which will occur approximately every 4 years.
    nSubsidy >>= halvings;
    return nSubsidy;
}

bool IsInitialBlockDownload()
{
    // Once this function has returned false, it must remain false.
    static std::atomic<bool> latchToFalse{false};
    // Optimization: pre-test latch before taking the lock.
    if (latchToFalse.load(std::memory_order_relaxed))
        return false;

    LOCK(cs_main);
    if (latchToFalse.load(std::memory_order_relaxed))
        return false;
    if (fImporting || fReindex)
        return true;
    if (chainActive.Tip() == nullptr)
        return true;
    if (chainActive.Tip()->GetBlockTime() < (GetTime() - nMaxTipAge))
        return true;
    LogPrintf("Leaving InitialBlockDownload (latching to false)\n");
    latchToFalse.store(true, std::memory_order_relaxed);
    return false;
}

CBlockIndex *pindexBestForkTip = nullptr, *pindexBestForkBase = nullptr;

static void AlertNotify(const std::string& strMessage)
{
    uiInterface.NotifyAlertChanged();
    std::string strCmd = gArgs.GetArg("-alertnotify", "");
    if (strCmd.empty()) return;

    // Alert text should be plain ascii coming from a trusted source, but to
    // be safe we first strip anything not in safeChars, then add single quotes around
    // the whole string before passing it to the shell:
    std::string singleQuote("'");
    std::string safeStatus = SanitizeString(strMessage);
    safeStatus = singleQuote+safeStatus+singleQuote;
    boost::replace_all(strCmd, "%s", safeStatus);

    std::thread t(runCommand, strCmd);
    t.detach(); // thread runs free
}

static void CheckForkWarningConditions()
{
    AssertLockHeld(cs_main);
    // Before we get past initial download, we cannot reliably alert about forks
    // (we assume we don't get stuck on a fork before finishing our initial sync)
    if (IsInitialBlockDownload())
        return;

    // If our best fork is no longer within 72 blocks (+/- 12 hours if no one mines it)
    // of our head, drop it
    if (pindexBestForkTip && chainActive.Height() - pindexBestForkTip->nHeight >= 72)
        pindexBestForkTip = nullptr;

    if (pindexBestForkTip || (pindexBestInvalid && pindexBestInvalid->nHeight > chainActive.Tip()->nHeight + 6))
    {
        if (!GetfLargeWorkForkFound() && pindexBestForkBase)
        {
            std::string warning = std::string("'Warning: Large-work fork detected, forking after block ") +
                pindexBestForkBase->phashBlock->ToString() + std::string("'");
            AlertNotify(warning);
        }
        if (pindexBestForkTip && pindexBestForkBase)
        {
            LogPrintf("%s: Warning: Large valid fork found\n  forking the chain at height %d (%s)\n  lasting to height %d (%s).\nChain state database corruption likely.\n", __func__,
                   pindexBestForkBase->nHeight, pindexBestForkBase->phashBlock->ToString(),
                   pindexBestForkTip->nHeight, pindexBestForkTip->phashBlock->ToString());
            SetfLargeWorkForkFound(true);
        }
        else
        {
            LogPrintf("%s: Warning: Found invalid chain at least ~6 blocks longer than our best chain.\nChain state database corruption likely.\n", __func__);
            SetfLargeWorkInvalidChainFound(true);
        }
    }
    else
    {
        SetfLargeWorkForkFound(false);
        SetfLargeWorkInvalidChainFound(false);
    }
}

static void CheckForkWarningConditionsOnNewFork(CBlockIndex* pindexNewForkTip)
{
    AssertLockHeld(cs_main);
    // If we are on a fork that is sufficiently large, set a warning flag
    CBlockIndex* pfork = pindexNewForkTip;
    CBlockIndex* plonger = chainActive.Tip();
    while (pfork && pfork != plonger)
    {
        while (plonger && plonger->nHeight > pfork->nHeight)
            plonger = plonger->pprev;
        if (pfork == plonger)
            break;
        pfork = pfork->pprev;
    }

    // We define a condition where we should warn the user about as a fork of at least 2 blocks
    // with a tip within 72 blocks (+/- 12 hours if no one mines it) of ours
    // In SignedBlocks, forks are not going to be raise. It shows chain governance is broken.
    // So that, we use 2 blocks not 7(in bitcoin core, that uses 7). 1 block fork will be able to happen.
    // Because of block hash malleability.
    // or a chain that is entirely longer than ours and invalid (note that this should be detected by both)
    // We define it this way because it allows us to only store the highest fork tip (+ base) which meets
    // the 7-block condition and from this always have the most-likely-to-cause-warning fork
    if (pfork && (!pindexBestForkTip || pindexNewForkTip->nHeight > pindexBestForkTip->nHeight) &&
            pindexNewForkTip->nHeight - pfork->nHeight > 2 && chainActive.Height() - pindexNewForkTip->nHeight < 72)
    {
        pindexBestForkTip = pindexNewForkTip;
        pindexBestForkBase = pfork;
    }

    CheckForkWarningConditions();
}

void static InvalidChainFound(CBlockIndex* pindexNew)
{
    if (!pindexBestInvalid || pindexNew->nHeight > pindexBestInvalid->nHeight)
        pindexBestInvalid = pindexNew;

    LogPrintf("%s: invalid block=%s  height=%d  date=%s\n", __func__,
      pindexNew->GetBlockHash().ToString(), pindexNew->nHeight, FormatISO8601DateTime(pindexNew->GetBlockTime()));
    CBlockIndex *tip = chainActive.Tip();
    assert (tip);
    LogPrintf("%s:  current best=%s  height=%d  date=%s\n", __func__,
      tip->GetBlockHash().ToString(), chainActive.Height(), FormatISO8601DateTime(tip->GetBlockTime()));
    CheckForkWarningConditions();
}

void CChainState::InvalidBlockFound(CBlockIndex *pindex, const CValidationState &state) {
    if (!state.CorruptionPossible()) {
        pindex->nStatus |= BLOCK_FAILED_VALID;
        m_failed_blocks.insert(pindex);
        setDirtyBlockIndex.insert(pindex);
        setBlockIndexCandidates.erase(pindex);
        InvalidChainFound(pindex);
    }
}

void UpdateCoins(const CTransaction& tx, CCoinsViewCache& inputs, CTxUndo &txundo, int nHeight)
{
    // mark inputs spent
    if (!tx.IsCoinBase()) {
        txundo.vprevout.reserve(tx.vin.size());
        for (const CTxIn &txin : tx.vin) {
            txundo.vprevout.emplace_back();
            bool is_spent = inputs.SpendCoin(txin.prevout, &txundo.vprevout.back());
            assert(is_spent);
        }
    }
    // add outputs
    AddCoins(inputs, tx, nHeight);
}

void UpdateCoins(const CTransaction& tx, CCoinsViewCache& inputs, int nHeight)
{
    CTxUndo txundo;
    UpdateCoins(tx, inputs, txundo, nHeight);
}

bool CScriptCheck::operator()() {
    const CScript &scriptSig = ptxTo->vin[nIn].scriptSig;
    const CScriptWitness *witness = &ptxTo->vin[nIn].scriptWitness;
    return VerifyScript(scriptSig, m_tx_out.scriptPubKey, witness, nFlags, CachingTransactionSignatureChecker(ptxTo, nIn, m_tx_out.nValue, cacheStore, *txdata), colorid, &error);
}

int GetSpendHeight(const CCoinsViewCache& inputs)
{
    LOCK(cs_main);
    CBlockIndex* pindexPrev = LookupBlockIndex(inputs.GetBestBlock());
    return pindexPrev->nHeight + 1;
}


static CuckooCache::cache<uint256, SignatureCacheHasher> scriptExecutionCache;
static uint256 scriptExecutionCacheNonce(GetRandHash());

void InitScriptExecutionCache() {
    // nMaxCacheSize is unsigned. If -maxsigcachesize is set to zero,
    // setup_bytes creates the minimum possible cache (2 elements).
    size_t nMaxCacheSize = std::min(std::max((int64_t)0, gArgs.GetArg("-maxsigcachesize", DEFAULT_MAX_SIG_CACHE_SIZE) / 2), MAX_MAX_SIG_CACHE_SIZE) * ((size_t) 1 << 20);
    size_t nElems = scriptExecutionCache.setup_bytes(nMaxCacheSize);
    LogPrintf("Using %zu MiB out of %zu/2 requested for script execution cache, able to store %zu elements\n",
            (nElems*sizeof(uint256)) >>20, (nMaxCacheSize*2)>>20, nElems);
}

/**
 * Check whether all inputs of this transaction are valid (no double spends, scripts & sigs, amounts)
 * This does not modify the UTXO set.
 *
 * If pvChecks is not nullptr, script checks are pushed onto it instead of being performed inline. Any
 * script checks which are not necessary (eg due to script execution cache hits) are, obviously,
 * not pushed onto pvChecks/run.
 *
 * Setting cacheSigStore/cacheFullScriptStore to false will remove elements from the corresponding cache
 * which are matched. This is useful for checking blocks where we will likely never need the cache
 * entry again.
 *
 * Non-static (and re-declared) in src/test/txvalidationcache_tests.cpp
 */
bool CheckInputs(const CTransaction& tx, CValidationState &state, const CCoinsViewCache &inputs, bool fScriptChecks, unsigned int flags, bool cacheSigStore, bool cacheFullScriptStore, PrecomputedTransactionData& txdata, TxColoredCoinBalancesMap& inColoredCoinBalances, std::vector<CScriptCheck> *pvChecks)
{
    if (!tx.IsCoinBase())
    {
        if (pvChecks)
            pvChecks->reserve(tx.vin.size());

        // The first loop above does all the inexpensive checks.
        // Only if ALL inputs pass do we perform expensive ECDSA signature checks.
        // Helps prevent CPU exhaustion attacks.

        // Skip script verification when connecting blocks under the
        // assumevalid block. Assuming the assumevalid block is valid this
        // is safe because block merkle hashes are still computed and checked,
        // Of course, if an assumed valid block is invalid due to false scriptSigs
        // this optimization would allow an invalid chain to be accepted.
        if (fScriptChecks) {
            // First check if script executions have been cached with the same
            // flags. Note that this assumes that the inputs provided are
            // correct (ie that the transaction hash which is in tx's prevouts
            // properly commits to the scriptPubKey in the inputs view of that
            // transaction).
            uint256 hashCacheEntry;
            // We only use the first 19 bytes of nonce to avoid a second SHA
            // round - giving us 19 + 32 + 4 = 55 bytes (+ 8 + 1 = 64)
            static_assert(55 - sizeof(flags) - 32 >= 128/8, "Want at least 128 bits of nonce for script execution cache");
            CSHA256().Write(scriptExecutionCacheNonce.begin(), 55 - sizeof(flags) - 32).Write(tx.GetWitnessHash().begin(), 32).Write((unsigned char*)&flags, sizeof(flags)).Finalize(hashCacheEntry.begin());
            AssertLockHeld(cs_main); //TODO: Remove this requirement by making CuckooCache not require external locks
            if (scriptExecutionCache.contains(hashCacheEntry, !cacheFullScriptStore)) {
                return true;
            }

            for (unsigned int i = 0; i < tx.vin.size(); i++) {
                const COutPoint &prevout = tx.vin[i].prevout;
                const Coin& coin = inputs.AccessCoin(prevout);
                assert(!coin.IsSpent());

                // We very carefully only pass in things to CScriptCheck which
                // are clearly committed to by tx' witness hash. This provides
                // a sanity check that our caching is not introducing consensus
                // failures through additional data in, eg, the coins being
                // spent being checked as a part of CScriptCheck.

                // Verify signature
                CScriptCheck check(coin.out, tx, i, flags, cacheSigStore, &txdata);
                if (pvChecks) {
                    pvChecks->push_back(CScriptCheck());
                    check.swap(pvChecks->back());
                } else if (!check()) {
                    if (flags & STANDARD_NOT_MANDATORY_VERIFY_FLAGS) {
                        // Check whether the failure was caused by a
                        // non-mandatory script verification check, such as
                        // push only script_sig if so, don't trigger DoS protection to
                        // avoid splitting the network between upgraded and
                        // non-upgraded nodes.
                        CScriptCheck check2(coin.out, tx, i,
                                flags & ~STANDARD_NOT_MANDATORY_VERIFY_FLAGS, cacheSigStore, &txdata);
                        if (check2())
                            return state.Invalid(false, REJECT_NONSTANDARD, strprintf("non-mandatory-script-verify-flag (%s)", ScriptErrorString(check.GetScriptError())));
                    }
                    // Failures of other flags indicate a transaction that is
                    // invalid in new blocks, e.g. an invalid P2SH. We DoS ban
                    // such nodes as they are not following the protocol. That
                    // said during an upgrade careful thought should be taken
                    // as to the correct behavior - we may want to continue
                    // peering with non-upgraded nodes even after soft-fork
                    // super-majority signaling has occurred.
                    return state.DoS(100,false, REJECT_INVALID, strprintf("mandatory-script-verify-flag-failed (%s)", ScriptErrorString(check.GetScriptError())));
                }
                ColorIdentifier colorId(check.GetColorIdentifier());
<<<<<<< HEAD
                //collect token balances from verified input.
                auto iter = inColoredCoinBalances.find(colorId);
                if(iter == inColoredCoinBalances.end())
                    inColoredCoinBalances.emplace(colorId, coin.out.nValue);
                else
                    iter->second += coin.out.nValue;
=======
                if(colorId.type != TokenTypes::NONE)
                {
                    //collect token balances from verified input.
                    auto iter = inColoredCoinBalances.find(colorId);
                    if(iter == inColoredCoinBalances.end())
                        inColoredCoinBalances.emplace(colorId, coin.out.nValue);
                    else
                        iter->second += coin.out.nValue;
                }
>>>>>>> 3289331f
            }

            if (cacheFullScriptStore && !pvChecks) {
                // We executed all of the provided scripts, and were told to
                // cache the result. Do so now.
                scriptExecutionCache.insert(hashCacheEntry);
            }
        }
    }

    return true;
}

namespace {

bool UndoWriteToDisk(const CBlockUndo& blockundo, CDiskBlockPos& pos, const uint256& hashBlock, const CMessageHeader::MessageStartChars& messageStart)
{
    // Open history file to append
    CAutoFile fileout(OpenUndoFile(pos), SER_DISK, CLIENT_VERSION);
    if (fileout.IsNull())
        return error("%s: OpenUndoFile failed", __func__);

    // Write index header
    unsigned int nSize = GetSerializeSize(fileout, blockundo);
    fileout << messageStart << nSize;

    // Write undo data
    long fileOutPos = ftell(fileout.Get());
    if (fileOutPos < 0)
        return error("%s: ftell failed", __func__);
    pos.nPos = (unsigned int)fileOutPos;
    fileout << blockundo;

    // calculate & write checksum
    CHashWriter hasher(SER_GETHASH, PROTOCOL_VERSION);
    hasher << hashBlock;
    hasher << blockundo;
    fileout << hasher.GetHash();

    return true;
}

static bool UndoReadFromDisk(CBlockUndo& blockundo, const CBlockIndex *pindex)
{
    CDiskBlockPos pos = pindex->GetUndoPos();
    if (pos.IsNull()) {
        return error("%s: no undo data available", __func__);
    }

    // Open history file to read
    CAutoFile filein(OpenUndoFile(pos, true), SER_DISK, CLIENT_VERSION);
    if (filein.IsNull())
        return error("%s: OpenUndoFile failed", __func__);

    // Read block
    uint256 hashChecksum;
    CHashVerifier<CAutoFile> verifier(&filein); // We need a CHashVerifier as reserializing may lose data
    try {
        verifier << pindex->pprev->GetBlockHash();
        verifier >> blockundo;
        filein >> hashChecksum;
    }
    catch (const std::exception& e) {
        return error("%s: Deserialize or I/O error - %s", __func__, e.what());
    }

    // Verify checksum
    if (hashChecksum != verifier.GetHash())
        return error("%s: Checksum mismatch", __func__);

    return true;
}

/** Abort with a message */
static bool AbortNode(const std::string& strMessage, const std::string& userMessage="")
{
    SetMiscWarning(strMessage);
    LogPrintf("*** %s\n", strMessage);
    uiInterface.ThreadSafeMessageBox(
        userMessage.empty() ? _("Error: A fatal internal error occurred, see debug.log for details") : userMessage,
        "", CClientUIInterface::MSG_ERROR);
    StartShutdown();
    return false;
}

static bool AbortNode(CValidationState& state, const std::string& strMessage, const std::string& userMessage="")
{
    AbortNode(strMessage, userMessage);
    return state.Error(strMessage);
}

} // namespace

/**
 * Restore the UTXO in a Coin at a given COutPoint
 * @param undo The Coin to be restored.
 * @param view The coins view to which to apply the changes.
 * @param out The out point that corresponds to the tx input.
 * @return A DisconnectResult as an int
 */
int ApplyTxInUndo(Coin&& undo, CCoinsViewCache& view, const COutPoint& out)
{
    bool fClean = true;

    if (view.HaveCoin(out)) fClean = false; // overwriting transaction output

    if (undo.nHeight == 0) {
        // Missing undo metadata (height and coinbase). Older versions included this
        // information only in undo records for the last spend of a transactions'
        // outputs. This implies that it must be present for some other output of the same tx.
        const Coin& alternate = AccessByTxid(view, out.hashMalFix);
        if (!alternate.IsSpent()) {
            undo.nHeight = alternate.nHeight;
            undo.fCoinBase = alternate.fCoinBase;
        } else {
            return DISCONNECT_FAILED; // adding output for transaction without known metadata
        }
    }
    // The potential_overwrite parameter to AddCoin is only allowed to be false if we know for
    // sure that the coin did not already exist in the cache. As we have queried for that above
    // using HaveCoin, we don't need to guess. When fClean is false, a coin already existed and
    // it is an overwrite.
    view.AddCoin(out, std::move(undo), !fClean);

    return fClean ? DISCONNECT_OK : DISCONNECT_UNCLEAN;
}

/** Undo the effects of this block (with given index) on the UTXO set represented by coins.
 *  When FAILED is returned, view is left in an indeterminate state. */
DisconnectResult CChainState::DisconnectBlock(const CBlock& block, const CBlockIndex* pindex, CCoinsViewCache& view)
{
    bool fClean = true;

    CBlockUndo blockUndo;
    if (!UndoReadFromDisk(blockUndo, pindex)) {
        error("DisconnectBlock(): failure reading undo data");
        return DISCONNECT_FAILED;
    }

    if (blockUndo.vtxundo.size() + 1 != block.vtx.size()) {
        error("DisconnectBlock(): block and undo data inconsistent");
        return DISCONNECT_FAILED;
    }

    // undo transactions in reverse order
    for (int i = block.vtx.size() - 1; i >= 0; i--) {
        const CTransaction &tx = *(block.vtx[i]);
        uint256 hash = tx.GetHashMalFix();
        bool is_coinbase = tx.IsCoinBase();

        // Check that all outputs are available and match the outputs in the block itself
        // exactly.
        for (size_t o = 0; o < tx.vout.size(); o++) {
            if (!tx.vout[o].scriptPubKey.IsUnspendable()) {
                COutPoint out(hash, o);
                Coin coin;
                bool is_spent = view.SpendCoin(out, &coin);
                if (!is_spent || tx.vout[o] != coin.out || pindex->nHeight != coin.nHeight || is_coinbase != coin.fCoinBase) {
                    fClean = false; // transaction output mismatch
                }
            }
        }

        // restore inputs
        if (i > 0) { // not coinbases
            CTxUndo &txundo = blockUndo.vtxundo[i-1];
            if (txundo.vprevout.size() != tx.vin.size()) {
                error("DisconnectBlock(): transaction and undo data inconsistent");
                return DISCONNECT_FAILED;
            }
            for (unsigned int j = tx.vin.size(); j-- > 0;) {
                const COutPoint &out = tx.vin[j].prevout;
                int res = ApplyTxInUndo(std::move(txundo.vprevout[j]), view, out);
                if (res == DISCONNECT_FAILED) return DISCONNECT_FAILED;
                fClean = fClean && res != DISCONNECT_UNCLEAN;
            }
            // At this point, all of txundo.vprevout should have been moved out.
        }
    }

    // move best block pointer to prevout block
    view.SetBestBlock(pindex->pprev->GetBlockHash());

    return fClean ? DISCONNECT_OK : DISCONNECT_UNCLEAN;
}

void static FlushBlockFile(bool fFinalize = false)
{
    LOCK(cs_LastBlockFile);

    CDiskBlockPos posOld(nLastBlockFile, 0);
    bool status = true;

    FILE *fileOld = OpenBlockFile(posOld);
    if (fileOld) {
        if (fFinalize)
            status &= TruncateFile(fileOld, vinfoBlockFile[nLastBlockFile].nSize);
        status &= FileCommit(fileOld);
        fclose(fileOld);
    }

    fileOld = OpenUndoFile(posOld);
    if (fileOld) {
        if (fFinalize)
            status &= TruncateFile(fileOld, vinfoBlockFile[nLastBlockFile].nUndoSize);
        status &= FileCommit(fileOld);
        fclose(fileOld);
    }

    if (!status) {
        AbortNode("Flushing block file to disk failed. This is likely the result of an I/O error.");
    }
}

static bool FindUndoPos(CValidationState &state, int nFile, CDiskBlockPos &pos, unsigned int nAddSize);

static bool WriteUndoDataForBlock(const CBlockUndo& blockundo, CValidationState& state, CBlockIndex* pindex)
{
    // Write undo information to disk
    if (pindex->GetUndoPos().IsNull()) {
        CDiskBlockPos _pos;
        if (!FindUndoPos(state, pindex->nFile, _pos, ::GetSerializeSize(blockundo, SER_DISK, CLIENT_VERSION) + 40))
            return error("ConnectBlock(): FindUndoPos failed");
        if (!UndoWriteToDisk(blockundo, _pos, pindex->pprev->GetBlockHash(), FederationParams().MessageStart()))
            return AbortNode(state, "Failed to write undo data");

        // update nUndoPos in block index
        pindex->nUndoPos = _pos.nPos;
        pindex->nStatus |= BLOCK_HAVE_UNDO;
        setDirtyBlockIndex.insert(pindex);
    }

    return true;
}

static CCheckQueue<CScriptCheck> scriptcheckqueue(128);

void ThreadScriptCheck() {
    RenameThread("tapyrus-scriptch");
    scriptcheckqueue.Thread();
}


static unsigned int GetBlockScriptFlags(const CBlockIndex* pindex) {
    AssertLockHeld(cs_main);

    unsigned int flags = SCRIPT_VERIFY_NONE;

    return flags;
}



static int64_t nTimeCheck = 0;
static int64_t nTimeForks = 0;
static int64_t nTimeVerify = 0;
static int64_t nTimeConnect = 0;
static int64_t nTimeIndex = 0;
static int64_t nTimeCallbacks = 0;
static int64_t nTimeTotal = 0;
static int64_t nBlocksTotal = 0;

/** Apply the effects of this block (with given index) on the UTXO set represented by coins.
 *  Validity checks that depend on the UTXO set are also done; ConnectBlock()
 *  can fail if those validity checks fail (among other reasons). */
bool CChainState::ConnectBlock(const CBlock& block, CValidationState& state, CBlockIndex* pindex,
                  CCoinsViewCache& view, bool fJustCheck)
{
    AssertLockHeld(cs_main);
    assert(pindex);
    assert(*pindex->phashBlock == block.GetHash());
    int64_t nTimeStart = GetTimeMicros();

    // Check it again in case a previous version let a bad block in
    // NOTE: We don't currently (re-)invoke ContextualCheckBlock() or
    // ContextualCheckBlockHeader() here. This means that if we add a new
    // consensus rule that is enforced in one of those two functions, then we
    // may have let in a block that violates the rule prior to updating the
    // software, and we would NOT be enforcing the rule here. Fully solving
    // upgrade from one software version to the next after a consensus rule
    // change is potentially tricky and issue-specific (see RewindBlockIndex()
    // for one general approach that was used for BIP 141 deployment).
    // Also, currently the rule against blocks more than 2 hours in the future
    // is enforced in ContextualCheckBlockHeader(); we wouldn't want to
    // re-enforce that rule here (at least until we make it impossible for
    // GetAdjustedTime() to go backward).
    if (!CheckBlock(block, state, !fJustCheck, !fJustCheck)) {
        if (state.CorruptionPossible()) {
            // We don't write down blocks to disk if they may have been
            // corrupted, so this should be impossible unless we're having hardware
            // problems.
            return AbortNode(state, "Corrupt block found indicating potential hardware failure; shutting down");
        }
        return error("%s: Consensus::CheckBlock: %s", __func__, FormatStateMessage(state));
    }

    // verify that the view's current state corresponds to the previous block
    uint256 hashPrevBlock = pindex->pprev == nullptr ? uint256() : pindex->pprev->GetBlockHash();
    assert(hashPrevBlock == view.GetBestBlock());

    // Special case for the genesis block, skipping connection of its transactions
    // (its coinbase is unspendable)
    if (block.GetHash() == FederationParams().GenesisBlock().GetHash()) {
        if (!fJustCheck)
            view.SetBestBlock(pindex->GetBlockHash());
        return true;
    }

    nBlocksTotal++;

    bool fScriptChecks = true;
    if (!hashAssumeValid.IsNull()) {
        // We've been configured with the hash of a block which has been externally verified to have a valid history.
        // A suitable default value is included with the software and updated from time to time.  Because validity
        //  relative to a piece of software is an objective fact these defaults can be easily reviewed.
        // This setting doesn't force the selection of any particular chain but makes validating some faster by
        //  effectively caching the result of part of the verification.
        BlockMap::const_iterator  it = mapBlockIndex.find(hashAssumeValid);
        if (it != mapBlockIndex.end()) {
            if (it->second->GetAncestor(pindex->nHeight) == pindex &&
                pindexBestHeader->GetAncestor(pindex->nHeight) == pindex) {
                // This block is a member of the assumed verified chain and an ancestor of the best header.
                // The equivalent time check discourages hash power from extorting the network via DOS attack
                //  into accepting an invalid block through telling users they must manually set assumevalid.
                //  Requiring a software change or burying the invalid block, regardless of the setting, makes
                //  it hard to hide the implication of the demand.  This also avoids having release candidates
                //  that are hardly doing any signature verification at all in testing without having to
                //  artificially set the default assumed verified block further back.
                fScriptChecks = (pindexBestHeader->GetBlockTime() - pindex->GetBlockTime() <= 60 * 60 * 24 * 7 * 2);
            }
        }
    }

    int64_t nTime1 = GetTimeMicros(); nTimeCheck += nTime1 - nTimeStart;
    LogPrint(BCLog::BENCH, "    - Sanity checks: %.2fms [%.2fs (%.2fms/blk)]\n", MILLI * (nTime1 - nTimeStart), nTimeCheck * MICRO, nTimeCheck * MILLI / nBlocksTotal);

    // Start enforcing BIP68 (sequence locks) and BIP112 (CHECKSEQUENCEVERIFY) using versionbits logic.
    int nLockTimeFlags = LOCKTIME_VERIFY_SEQUENCE;

    // Get the script flags for this block
    unsigned int flags = GetBlockScriptFlags(pindex);

    int64_t nTime2 = GetTimeMicros(); nTimeForks += nTime2 - nTime1;
    LogPrint(BCLog::BENCH, "    - Fork checks: %.2fms [%.2fs (%.2fms/blk)]\n", MILLI * (nTime2 - nTime1), nTimeForks * MICRO, nTimeForks * MILLI / nBlocksTotal);

    CBlockUndo blockundo;

    CCheckQueueControl<CScriptCheck> control(fScriptChecks && nScriptCheckThreads ? &scriptcheckqueue : nullptr);

    std::vector<int> prevheights;
    CAmount nFees = 0;
    int nInputs = 0;
    int64_t nSigOpsCost = 0;
    blockundo.vtxundo.reserve(block.vtx.size() - 1);
    std::vector<PrecomputedTransactionData> txdata;
    txdata.reserve(block.vtx.size()); // Required so that pointers to individual PrecomputedTransactionData don't get invalidated
    for (unsigned int i = 0; i < block.vtx.size(); i++)
    {
        const CTransaction &tx = *(block.vtx[i]);
        TxColoredCoinBalancesMap inColoredCoinBalances;

        nInputs += tx.vin.size();

        if (!tx.IsCoinBase())
        {
            CAmount txfee = 0;
            if (!Consensus::CheckTxInputs(tx, state, view, pindex->nHeight, txfee)) {
                return error("%s: Consensus::CheckTxInputs: %s, %s", __func__, tx.GetHashMalFix().ToString(), FormatStateMessage(state));
            }
            nFees += txfee;
            if (!MoneyRange(nFees)) {
                return state.DoS(100, error("%s: accumulated fee in the block out of range.", __func__),
                                 REJECT_INVALID, "bad-txns-accumulated-fee-outofrange");
            }

            // Check that transaction is BIP68 final
            // BIP68 lock checks (as opposed to nLockTime checks) must
            // be in ConnectBlock because they require the UTXO set
            prevheights.resize(tx.vin.size());
            for (size_t j = 0; j < tx.vin.size(); j++) {
                prevheights[j] = view.AccessCoin(tx.vin[j].prevout).nHeight;
            }

            if (!SequenceLocks(tx, nLockTimeFlags, &prevheights, *pindex)) {
                return state.DoS(100, error("%s: contains a non-BIP68-final transaction", __func__),
                                 REJECT_INVALID, "bad-txns-nonfinal");
            }
        }

        // GetTransactionSigOpCost counts 3 types of sigops:
        // * legacy (always)
        // * p2sh (when P2SH enabled in flags and excludes coinbase)
        // * witness (when witness enabled in flags and excludes coinbase)
        nSigOpsCost += GetTransactionSigOpCost(tx, view, flags);
        if (nSigOpsCost > MAX_BLOCK_SIGOPS_COST)
            return state.DoS(100, error("ConnectBlock(): too many sigops"),
                             REJECT_INVALID, "bad-blk-sigops");

        txdata.emplace_back(tx);
        if (!tx.IsCoinBase())
        {
            std::vector<CScriptCheck> vChecks;
            bool fCacheResults = fJustCheck; /* Don't cache results if we're actually connecting blocks (still consult the cache, though) */
            if (!CheckInputs(tx, state, view, fScriptChecks, flags, fCacheResults, fCacheResults, txdata[i], inColoredCoinBalances, nScriptCheckThreads ? &vChecks : nullptr))
                return error("ConnectBlock(): CheckInputs on %s failed with %s",
                    tx.GetHashMalFix().ToString(), FormatStateMessage(state));
            control.Add(vChecks);
        }

        CTxUndo undoDummy;
        if (i > 0) {
            blockundo.vtxundo.push_back(CTxUndo());
        }
        UpdateCoins(tx, view, i == 0 ? undoDummy : blockundo.vtxundo.back(), pindex->nHeight);
    }
    int64_t nTime3 = GetTimeMicros(); nTimeConnect += nTime3 - nTime2;
    LogPrint(BCLog::BENCH, "      - Connect %u transactions: %.2fms (%.3fms/tx, %.3fms/txin) [%.2fs (%.2fms/blk)]\n", (unsigned)block.vtx.size(), MILLI * (nTime3 - nTime2), MILLI * (nTime3 - nTime2) / block.vtx.size(), nInputs <= 1 ? 0 : MILLI * (nTime3 - nTime2) / (nInputs-1), nTimeConnect * MICRO, nTimeConnect * MILLI / nBlocksTotal);

    CAmount blockReward = nFees + GetBlockSubsidy(pindex->nHeight, Params().GetConsensus());
    if (block.vtx[0]->GetValueOut() > blockReward)
        return state.DoS(100,
                         error("ConnectBlock(): coinbase pays too much (actual=%d vs limit=%d)",
                               block.vtx[0]->GetValueOut(), blockReward),
                               REJECT_INVALID, "bad-cb-amount");

    if (!control.Wait())
        return state.DoS(100, error("%s: CheckQueue failed", __func__), REJECT_INVALID, "block-validation-failed");
    int64_t nTime4 = GetTimeMicros(); nTimeVerify += nTime4 - nTime2;
    LogPrint(BCLog::BENCH, "    - Verify %u txins: %.2fms (%.3fms/txin) [%.2fs (%.2fms/blk)]\n", nInputs - 1, MILLI * (nTime4 - nTime2), nInputs <= 1 ? 0 : MILLI * (nTime4 - nTime2) / (nInputs-1), nTimeVerify * MICRO, nTimeVerify * MILLI / nBlocksTotal);

    if (fJustCheck)
        return true;

    if (!WriteUndoDataForBlock(blockundo, state, pindex))
        return false;

    if (!pindex->IsValid(BLOCK_VALID_SCRIPTS)) {
        pindex->RaiseValidity(BLOCK_VALID_SCRIPTS);
        setDirtyBlockIndex.insert(pindex);
    }

    assert(pindex->phashBlock);
    // add this block to the view's block chain
    view.SetBestBlock(pindex->GetBlockHash());

    int64_t nTime5 = GetTimeMicros(); nTimeIndex += nTime5 - nTime4;
    LogPrint(BCLog::BENCH, "    - Index writing: %.2fms [%.2fs (%.2fms/blk)]\n", MILLI * (nTime5 - nTime4), nTimeIndex * MICRO, nTimeIndex * MILLI / nBlocksTotal);

    int64_t nTime6 = GetTimeMicros(); nTimeCallbacks += nTime6 - nTime5;
    LogPrint(BCLog::BENCH, "    - Callbacks: %.2fms [%.2fs (%.2fms/blk)]\n", MILLI * (nTime6 - nTime5), nTimeCallbacks * MICRO, nTimeCallbacks * MILLI / nBlocksTotal);

    return true;
}

/**
 * Update the on-disk chain state.
 * The caches and indexes are flushed depending on the mode we're called with
 * if they're too large, if it's been a while since the last write,
 * or always and in all cases if we're in prune mode and are deleting files.
 *
 * If FlushStateMode::NONE is used, then FlushStateToDisk(...) won't do anything
 * besides checking if we need to prune.
 */
bool static FlushStateToDisk(CValidationState &state, FlushStateMode mode, int nManualPruneHeight) {
    int64_t nMempoolUsage = mempool.DynamicMemoryUsage();
    LOCK(cs_main);
    static int64_t nLastWrite = 0;
    static int64_t nLastFlush = 0;
    std::set<int> setFilesToPrune;
    bool full_flush_completed = false;
    try {
    {
        bool fFlushForPrune = false;
        bool fDoFullFlush = false;
        LOCK(cs_LastBlockFile);
        if (fPruneMode && (fCheckForPruning || nManualPruneHeight > 0) && !fReindex) {
            if (nManualPruneHeight > 0) {
                FindFilesToPruneManual(setFilesToPrune, nManualPruneHeight);
            } else {
                FindFilesToPrune(setFilesToPrune, Params().PruneAfterHeight());
                fCheckForPruning = false;
            }
            if (!setFilesToPrune.empty()) {
                fFlushForPrune = true;
                if (!fHavePruned) {
                    pblocktree->WriteFlag("prunedblockfiles", true);
                    fHavePruned = true;
                }
            }
        }
        int64_t nNow = GetTimeMicros();
        // Avoid writing/flushing immediately after startup.
        if (nLastWrite == 0) {
            nLastWrite = nNow;
        }
        if (nLastFlush == 0) {
            nLastFlush = nNow;
        }
        int64_t nMempoolSizeMax = gArgs.GetArg("-maxmempool", DEFAULT_MAX_MEMPOOL_SIZE) * 1000000;
        int64_t cacheSize = pcoinsTip->DynamicMemoryUsage();
        int64_t nTotalSpace = nCoinCacheUsage + std::max<int64_t>(nMempoolSizeMax - nMempoolUsage, 0);
        // The cache is large and we're within 10% and 10 MiB of the limit, but we have time now (not in the middle of a block processing).
        bool fCacheLarge = mode == FlushStateMode::PERIODIC && cacheSize > std::max((9 * nTotalSpace) / 10, nTotalSpace - MAX_BLOCK_COINSDB_USAGE * 1024 * 1024);
        // The cache is over the limit, we have to write now.
        bool fCacheCritical = mode == FlushStateMode::IF_NEEDED && cacheSize > nTotalSpace;
        // It's been a while since we wrote the block index to disk. Do this frequently, so we don't need to redownload after a crash.
        bool fPeriodicWrite = mode == FlushStateMode::PERIODIC && nNow > nLastWrite + (int64_t)DATABASE_WRITE_INTERVAL * 1000000;
        // It's been very long since we flushed the cache. Do this infrequently, to optimize cache usage.
        bool fPeriodicFlush = mode == FlushStateMode::PERIODIC && nNow > nLastFlush + (int64_t)DATABASE_FLUSH_INTERVAL * 1000000;
        // Combine all conditions that result in a full cache flush.
        fDoFullFlush = (mode == FlushStateMode::ALWAYS) || fCacheLarge || fCacheCritical || fPeriodicFlush || fFlushForPrune;
        // Write blocks and block index to disk.
        if (fDoFullFlush || fPeriodicWrite) {
            // Depend on nMinDiskSpace to ensure we can write block index
            if (!CheckDiskSpace(0, true))
                return state.Error("out of disk space");
            // First make sure all block and undo data is flushed to disk.
            FlushBlockFile();
            // Then update all block file information (which may refer to block and undo files).
            {
                std::vector<std::pair<int, const CBlockFileInfo*> > vFiles;
                vFiles.reserve(setDirtyFileInfo.size());
                for (std::set<int>::iterator it = setDirtyFileInfo.begin(); it != setDirtyFileInfo.end(); ) {
                    vFiles.push_back(std::make_pair(*it, &vinfoBlockFile[*it]));
                    setDirtyFileInfo.erase(it++);
                }
                std::vector<const CBlockIndex*> vBlocks;
                vBlocks.reserve(setDirtyBlockIndex.size());
                for (std::set<CBlockIndex*>::iterator it = setDirtyBlockIndex.begin(); it != setDirtyBlockIndex.end(); ) {
                    vBlocks.push_back(*it);
                    setDirtyBlockIndex.erase(it++);
                }
                if (!pblocktree->WriteBatchSync(vFiles, nLastBlockFile, vBlocks)) {
                    return AbortNode(state, "Failed to write to block index database");
                }
            }
            // Finally remove any pruned files
            if (fFlushForPrune)
                UnlinkPrunedFiles(setFilesToPrune);
            nLastWrite = nNow;
        }
        // Flush best chain related state. This can only be done if the blocks / block index write was also done.
        if (fDoFullFlush && !pcoinsTip->GetBestBlock().IsNull()) {
            // Typical Coin structures on disk are around 48 bytes in size.
            // Pushing a new one to the database can cause it to be written
            // twice (once in the log, and once in the tables). This is already
            // an overestimation, as most will delete an existing entry or
            // overwrite one. Still, use a conservative safety factor of 2.
            if (!CheckDiskSpace(48 * 2 * 2 * pcoinsTip->GetCacheSize()))
                return state.Error("out of disk space");
            // Flush the chainstate (which may refer to block index entries).
            if (!pcoinsTip->Flush())
                return AbortNode(state, "Failed to write to coin database");
            nLastFlush = nNow;
            full_flush_completed = true;
        }
    }
    if (full_flush_completed) {
        // Update best block in wallet (so we can detect restored wallets).
        GetMainSignals().ChainStateFlushed(chainActive.GetLocator());
    }
    } catch (const std::runtime_error& e) {
        return AbortNode(state, std::string("System error while flushing: ") + e.what());
    }
    return true;
}

void FlushStateToDisk() {
    CValidationState state;
    if (!FlushStateToDisk(state, FlushStateMode::ALWAYS)) {
        LogPrintf("%s: failed to flush state (%s)\n", __func__, FormatStateMessage(state));
    }
}

void PruneAndFlush() {
    CValidationState state;
    fCheckForPruning = true;
    if (!FlushStateToDisk(state, FlushStateMode::NONE)) {
        LogPrintf("%s: failed to flush state (%s)\n", __func__, FormatStateMessage(state));
    }
}

static void DoWarning(const std::string& strWarning)
{
    static bool fWarned = false;
    SetMiscWarning(strWarning);
    if (!fWarned) {
        AlertNotify(strWarning);
        fWarned = true;
    }
}

/** Private helper function that concatenates warning messages. */
static void AppendWarning(std::string& res, const std::string& warn)
{
    if (!res.empty()) res += ", ";
    res += warn;
}

/** Check warning conditions and do some notifications on new chain tip set. */
void static UpdateTip(const CBlockIndex *pindexNew) {
    // New best block
    mempool.AddTransactionsUpdated(1);

    {
        WaitableLock lock(g_best_block_mutex);
        g_best_block = pindexNew->GetBlockHash();
        g_best_block_cv.notify_all();
    }

    LogPrintf("%s: new best=%s height=%d version=0x%08x tx=%lu date='%s' progress=%f cache=%.1fMiB(%utxo)", __func__, /* Continued */
      pindexNew->GetBlockHash().ToString(), pindexNew->nHeight, pindexNew->nFeatures,
      (unsigned long)pindexNew->nChainTx, FormatISO8601DateTime(pindexNew->GetBlockTime()),
      GuessVerificationProgress(Params().TxData(), pindexNew), pcoinsTip->DynamicMemoryUsage() * (1.0 / (1<<20)), pcoinsTip->GetCacheSize());
    LogPrintf("\n");

}

/** Disconnect chainActive's tip.
  * After calling, the mempool will be in an inconsistent state, with
  * transactions from disconnected blocks being added to disconnectpool.  You
  * should make the mempool consistent again by calling UpdateMempoolForReorg.
  * with cs_main held.
  *
  * If disconnectpool is nullptr, then no disconnected transactions are added to
  * disconnectpool (note that the caller is responsible for mempool consistency
  * in any case).
  */
bool CChainState::DisconnectTip(CValidationState& state, DisconnectedBlockTransactions *disconnectpool)
{
    CBlockIndex *pindexDelete = chainActive.Tip();
    assert(pindexDelete);
    // Read block from disk.
    std::shared_ptr<CBlock> pblock = std::make_shared<CBlock>();
    CBlock& block = *pblock;
    if (!ReadBlockFromDisk(block, pindexDelete))
        return AbortNode(state, "Failed to read block");
    // Apply the block atomically to the chain state.
    int64_t nStart = GetTimeMicros();
    {
        CCoinsViewCache view(pcoinsTip.get());
        assert(view.GetBestBlock() == pindexDelete->GetBlockHash());
        if (DisconnectBlock(block, pindexDelete, view) != DISCONNECT_OK)
            return error("DisconnectTip(): DisconnectBlock %s failed", pindexDelete->GetBlockHash().ToString());
        bool flushed = view.Flush();
        assert(flushed);
    }
    LogPrint(BCLog::BENCH, "- Disconnect block: %.2fms\n", (GetTimeMicros() - nStart) * MILLI);
    // Write the chain state to disk, if necessary.
    if (!FlushStateToDisk(state, FlushStateMode::IF_NEEDED))
        return false;

    if (disconnectpool) {
        // Save transactions to re-add to mempool at end of reorg
        for (auto it = block.vtx.rbegin(); it != block.vtx.rend(); ++it) {
            disconnectpool->addTransaction(*it);
        }
        while (disconnectpool->DynamicMemoryUsage() > MAX_DISCONNECTED_TX_POOL_SIZE * 1000) {
            // Drop the earliest entry, and remove its children from the mempool.
            auto it = disconnectpool->queuedTx.get<insertion_order>().begin();
            mempool.removeRecursive(**it, MemPoolRemovalReason::REORG);
            disconnectpool->removeEntry(it);
        }
    }

    chainActive.SetTip(pindexDelete->pprev);

    UpdateTip(pindexDelete->pprev);
    // Let wallets know transactions went from 1-confirmed to
    // 0-confirmed or conflicted:
    GetMainSignals().BlockDisconnected(pblock);
    return true;
}

static int64_t nTimeReadFromDisk = 0;
static int64_t nTimeConnectTotal = 0;
static int64_t nTimeFlush = 0;
static int64_t nTimeChainState = 0;
static int64_t nTimePostConnect = 0;

struct PerBlockConnectTrace {
    CBlockIndex* pindex = nullptr;
    std::shared_ptr<const CBlock> pblock;
    std::shared_ptr<std::vector<CTransactionRef>> conflictedTxs;
    PerBlockConnectTrace() : conflictedTxs(std::make_shared<std::vector<CTransactionRef>>()) {}
};
/**
 * Used to track blocks whose transactions were applied to the UTXO state as a
 * part of a single ActivateBestChainStep call.
 *
 * This class also tracks transactions that are removed from the mempool as
 * conflicts (per block) and can be used to pass all those transactions
 * through SyncTransaction.
 *
 * This class assumes (and asserts) that the conflicted transactions for a given
 * block are added via mempool callbacks prior to the BlockConnected() associated
 * with those transactions. If any transactions are marked conflicted, it is
 * assumed that an associated block will always be added.
 *
 * This class is single-use, once you call GetBlocksConnected() you have to throw
 * it away and make a new one.
 */
class ConnectTrace {
private:
    std::vector<PerBlockConnectTrace> blocksConnected;
    CTxMemPool &pool;

public:
    explicit ConnectTrace(CTxMemPool &_pool) : blocksConnected(1), pool(_pool) {
        pool.NotifyEntryRemoved.connect(boost::bind(&ConnectTrace::NotifyEntryRemoved, this, _1, _2));
    }

    ~ConnectTrace() {
        pool.NotifyEntryRemoved.disconnect(boost::bind(&ConnectTrace::NotifyEntryRemoved, this, _1, _2));
    }

    void BlockConnected(CBlockIndex* pindex, std::shared_ptr<const CBlock> pblock) {
        assert(!blocksConnected.back().pindex);
        assert(pindex);
        assert(pblock);
        blocksConnected.back().pindex = pindex;
        blocksConnected.back().pblock = std::move(pblock);
        blocksConnected.emplace_back();
    }

    std::vector<PerBlockConnectTrace>& GetBlocksConnected() {
        // We always keep one extra block at the end of our list because
        // blocks are added after all the conflicted transactions have
        // been filled in. Thus, the last entry should always be an empty
        // one waiting for the transactions from the next block. We pop
        // the last entry here to make sure the list we return is sane.
        assert(!blocksConnected.back().pindex);
        assert(blocksConnected.back().conflictedTxs->empty());
        blocksConnected.pop_back();
        return blocksConnected;
    }

    void NotifyEntryRemoved(CTransactionRef txRemoved, MemPoolRemovalReason reason) {
        assert(!blocksConnected.back().pindex);
        if (reason == MemPoolRemovalReason::CONFLICT) {
            blocksConnected.back().conflictedTxs->emplace_back(std::move(txRemoved));
        }
    }
};

/**
 * Connect a new block to chainActive. pblock is either nullptr or a pointer to a CBlock
 * corresponding to pindexNew, to bypass loading it again from disk.
 *
 * The block is added to connectTrace if connection succeeds.
 */
bool CChainState::ConnectTip(CValidationState& state, CBlockIndex* pindexNew, const std::shared_ptr<const CBlock>& pblock, ConnectTrace& connectTrace, DisconnectedBlockTransactions &disconnectpool)
{
    assert(pindexNew->pprev == chainActive.Tip());
    // Read block from disk.
    int64_t nTime1 = GetTimeMicros();
    std::shared_ptr<const CBlock> pthisBlock;
    if (!pblock) {
        std::shared_ptr<CBlock> pblockNew = std::make_shared<CBlock>();
        if (!ReadBlockFromDisk(*pblockNew, pindexNew))
            return AbortNode(state, "Failed to read block");
        pthisBlock = pblockNew;
    } else {
        pthisBlock = pblock;
    }
    const CBlock& blockConnecting = *pthisBlock;
    // Apply the block atomically to the chain state.
    int64_t nTime2 = GetTimeMicros(); nTimeReadFromDisk += nTime2 - nTime1;
    int64_t nTime3;
    LogPrint(BCLog::BENCH, "  - Load block from disk: %.2fms [%.2fs]\n", (nTime2 - nTime1) * MILLI, nTimeReadFromDisk * MICRO);
    {
        CCoinsViewCache view(pcoinsTip.get());
        bool rv = ConnectBlock(blockConnecting, state, pindexNew, view);
        GetMainSignals().BlockChecked(blockConnecting, state);
        if (!rv) {
            if (state.IsInvalid())
                InvalidBlockFound(pindexNew, state);
            return error("ConnectTip(): ConnectBlock %s failed", pindexNew->GetBlockHash().ToString());
        }

        // if the block was added successfully and it is a federation block,
        // make sure that the aggregatepubkey from this block is added to CFederationParams
        if(blockConnecting.xfieldType == 1 && blockConnecting.xfield.size() == CPubKey::COMPRESSED_PUBLIC_KEY_SIZE && (CPubKey(blockConnecting.xfield.begin(), blockConnecting.xfield.end()) != FederationParams().GetLatestAggregatePubkey()))
            FederationParams().ReadAggregatePubkey(blockConnecting.xfield, blockConnecting.GetHeight() + 1);

        nTime3 = GetTimeMicros(); nTimeConnectTotal += nTime3 - nTime2;
        LogPrint(BCLog::BENCH, "  - Connect total: %.2fms [%.2fs (%.2fms/blk)]\n", (nTime3 - nTime2) * MILLI, nTimeConnectTotal * MICRO, nTimeConnectTotal * MILLI / nBlocksTotal);
        bool flushed = view.Flush();
        assert(flushed);
    }

    int64_t nTime4 = GetTimeMicros(); nTimeFlush += nTime4 - nTime3;
    LogPrint(BCLog::BENCH, "  - Flush: %.2fms [%.2fs (%.2fms/blk)]\n", (nTime4 - nTime3) * MILLI, nTimeFlush * MICRO, nTimeFlush * MILLI / nBlocksTotal);
    // Write the chain state to disk, if necessary.
    if (!FlushStateToDisk(state, FlushStateMode::IF_NEEDED))
        return false;
    int64_t nTime5 = GetTimeMicros(); nTimeChainState += nTime5 - nTime4;
    LogPrint(BCLog::BENCH, "  - Writing chainstate: %.2fms [%.2fs (%.2fms/blk)]\n", (nTime5 - nTime4) * MILLI, nTimeChainState * MICRO, nTimeChainState * MILLI / nBlocksTotal);
    // Remove conflicting transactions from the mempool.;
    mempool.removeForBlock(blockConnecting.vtx, pindexNew->nHeight);
    disconnectpool.removeForBlock(blockConnecting.vtx);
    // Update chainActive & related variables.
    chainActive.SetTip(pindexNew);
    UpdateTip(pindexNew);

    int64_t nTime6 = GetTimeMicros(); nTimePostConnect += nTime6 - nTime5; nTimeTotal += nTime6 - nTime1;
    LogPrint(BCLog::BENCH, "  - Connect postprocess: %.2fms [%.2fs (%.2fms/blk)]\n", (nTime6 - nTime5) * MILLI, nTimePostConnect * MICRO, nTimePostConnect * MILLI / nBlocksTotal);
    LogPrint(BCLog::BENCH, "- Connect block: %.2fms [%.2fs (%.2fms/blk)]\n", (nTime6 - nTime1) * MILLI, nTimeTotal * MICRO, nTimeTotal * MILLI / nBlocksTotal);

    connectTrace.BlockConnected(pindexNew, std::move(pthisBlock));
    return true;
}

/**
 * Return the tip of the chain with the most work in it, that isn't
 * known to be invalid (it's however far from certain to be valid).
 */
CBlockIndex* CChainState::FindMostWorkChain() {
    do {
        CBlockIndex *pindexNew = nullptr;

        // Find the best candidate header.
        {
            std::set<CBlockIndex*, CBlockIndexWorkComparator>::reverse_iterator it = setBlockIndexCandidates.rbegin();
            if (it == setBlockIndexCandidates.rend())
                return nullptr;
            pindexNew = *it;
        }

        // Check whether all blocks on the path between the currently active chain and the candidate are valid.
        // Just going until the active chain is an optimization, as we know all blocks in it are valid already.
        CBlockIndex *pindexTest = pindexNew;
        bool fInvalidAncestor = false;
        while (pindexTest && !chainActive.Contains(pindexTest)) {
            assert(pindexTest->nChainTx || pindexTest->nHeight == 0);

            // Pruned nodes may have entries in setBlockIndexCandidates for
            // which block files have been deleted.  Remove those as candidates
            // for the most work chain if we come across them; we can't switch
            // to a chain unless we have all the non-active-chain parent blocks.
            bool fFailedChain = pindexTest->nStatus & BLOCK_FAILED_MASK;
            bool fMissingData = !(pindexTest->nStatus & BLOCK_HAVE_DATA);
            if (fFailedChain || fMissingData) {
                // Candidate chain is not usable (either invalid or missing data)
                if (fFailedChain && (pindexBestInvalid == nullptr || pindexNew->nHeight > pindexBestInvalid->nHeight))
                    pindexBestInvalid = pindexNew;
                CBlockIndex *pindexFailed = pindexNew;
                // Remove the entire chain from the set.
                while (pindexTest != pindexFailed) {
                    if (fFailedChain) {
                        pindexFailed->nStatus |= BLOCK_FAILED_CHILD;
                    } else if (fMissingData) {
                        // If we're missing data, then add back to mapBlocksUnlinked,
                        // so that if the block arrives in the future we can try adding
                        // to setBlockIndexCandidates again.
                        mapBlocksUnlinked.insert(std::make_pair(pindexFailed->pprev, pindexFailed));
                    }
                    setBlockIndexCandidates.erase(pindexFailed);
                    pindexFailed = pindexFailed->pprev;
                }
                setBlockIndexCandidates.erase(pindexTest);
                fInvalidAncestor = true;
                break;
            }
            pindexTest = pindexTest->pprev;
        }
        if (!fInvalidAncestor)
            return pindexNew;
    } while(true);
}

/** Delete all entries in setBlockIndexCandidates that are worse than the current tip. */
void CChainState::PruneBlockIndexCandidates() {
    // Note that we can't delete the current block itself, as we may need to return to it later in case a
    // reorganization to a better block fails.
    std::set<CBlockIndex*, CBlockIndexWorkComparator>::iterator it = setBlockIndexCandidates.begin();
    while (it != setBlockIndexCandidates.end() && setBlockIndexCandidates.value_comp()(*it, chainActive.Tip())) {
        setBlockIndexCandidates.erase(it++);
    }
    // Either the current tip or a successor of it we're working towards is left in setBlockIndexCandidates.
    assert(!setBlockIndexCandidates.empty());
}

/**
 * Try to make some progress towards making pindexMostWork the active block.
 * pblock is either nullptr or a pointer to a CBlock corresponding to pindexMostWork.
 */
bool CChainState::ActivateBestChainStep(CValidationState& state, CBlockIndex* pindexMostWork, const std::shared_ptr<const CBlock>& pblock, bool& fInvalidFound, ConnectTrace& connectTrace)
{
    AssertLockHeld(cs_main);

    const CBlockIndex *pindexOldTip = chainActive.Tip();
    const CBlockIndex *pindexFork = chainActive.FindFork(pindexMostWork);

    // Disconnect active blocks which are no longer in the best chain.
    bool fBlocksDisconnected = false;
    DisconnectedBlockTransactions disconnectpool;
    while (chainActive.Tip() && chainActive.Tip() != pindexFork) {
        if (!DisconnectTip(state, &disconnectpool)) {
            // This is likely a fatal error, but keep the mempool consistent,
            // just in case. Only remove from the mempool in this case.
            UpdateMempoolForReorg(disconnectpool, false);
            return false;
        }
        fBlocksDisconnected = true;
    }

    // Build list of new blocks to connect.
    std::vector<CBlockIndex*> vpindexToConnect;
    bool fContinue = true;
    int nHeight = pindexFork ? pindexFork->nHeight : -1;
    while (fContinue && nHeight != pindexMostWork->nHeight) {
        // Don't iterate the entire list of potential improvements toward the best tip, as we likely only need
        // a few blocks along the way.
        int nTargetHeight = std::min(nHeight + 32, pindexMostWork->nHeight);
        vpindexToConnect.clear();
        vpindexToConnect.reserve(nTargetHeight - nHeight);
        CBlockIndex *pindexIter = pindexMostWork->GetAncestor(nTargetHeight);
        while (pindexIter && pindexIter->nHeight != nHeight) {
            vpindexToConnect.push_back(pindexIter);
            pindexIter = pindexIter->pprev;
        }
        nHeight = nTargetHeight;

        // Connect new blocks.
        for (CBlockIndex *pindexConnect : reverse_iterate(vpindexToConnect)) {
            if (!ConnectTip(state, pindexConnect, pindexConnect == pindexMostWork ? pblock : std::shared_ptr<const CBlock>(), connectTrace, disconnectpool)) {
                if (state.IsInvalid()) {
                    // The block violates a consensus rule.
                    if (!state.CorruptionPossible()) {
                        InvalidChainFound(vpindexToConnect.front());
                    }
                    state = CValidationState();
                    fInvalidFound = true;
                    fContinue = false;
                    break;
                } else {
                    // A system error occurred (disk space, database error, ...).
                    // Make the mempool consistent with the current tip, just in case
                    // any observers try to use it before shutdown.
                    UpdateMempoolForReorg(disconnectpool, false);
                    return false;
                }
            } else {
                PruneBlockIndexCandidates();
                if (!pindexOldTip || chainActive.Tip()->nHeight > pindexOldTip->nHeight) {
                    // We're in a better position than we were. Return temporarily to release the lock.
                    fContinue = false;
                    break;
                }
            }
        }
    }

    if (fBlocksDisconnected) {
        // If any blocks were disconnected, disconnectpool may be non empty.  Add
        // any disconnected transactions back to the mempool.
        UpdateMempoolForReorg(disconnectpool, true);
    }
    mempool.check(pcoinsTip.get());

    // Callbacks/notifications for a new best chain.
    if (fInvalidFound)
        CheckForkWarningConditionsOnNewFork(vpindexToConnect.back());
    else
        CheckForkWarningConditions();

    return true;
}

static void NotifyHeaderTip() LOCKS_EXCLUDED(cs_main) {
    bool fNotify = false;
    bool fInitialBlockDownload = false;
    static CBlockIndex* pindexHeaderOld = nullptr;
    CBlockIndex* pindexHeader = nullptr;
    {
        LOCK(cs_main);
        pindexHeader = pindexBestHeader;

        if (pindexHeader != pindexHeaderOld) {
            fNotify = true;
            fInitialBlockDownload = IsInitialBlockDownload();
            pindexHeaderOld = pindexHeader;
        }
    }
    // Send block tip changed notifications without cs_main
    if (fNotify) {
        uiInterface.NotifyHeaderTip(fInitialBlockDownload, pindexHeader);
    }
}

/**
 * Make the best chain active, in multiple steps. The result is either failure
 * or an activated best chain. pblock is either nullptr or a pointer to a block
 * that is already loaded (to avoid loading it again from disk).
 *
 * ActivateBestChain is split into steps (see ActivateBestChainStep) so that
 * we avoid holding cs_main for an extended period of time; the length of this
 * call may be quite long during reindexing or a substantial reorg.
 */
bool CChainState::ActivateBestChain(CValidationState &state, std::shared_ptr<const CBlock> pblock) {
    // Note that while we're often called here from ProcessNewBlock, this is
    // far from a guarantee. Things in the P2P/RPC will often end up calling
    // us in the middle of ProcessNewBlock - do not assume pblock is set
    // sanely for performance or correctness!
    AssertLockNotHeld(cs_main);

    // ABC maintains a fair degree of expensive-to-calculate internal state
    // because this function periodically releases cs_main so that it does not lock up other threads for too long
    // during large connects - and to allow for e.g. the callback queue to drain
    // we use m_cs_chainstate to enforce mutual exclusion so that only one caller may execute this function at a time
    LOCK(m_cs_chainstate);

    CBlockIndex *pindexMostWork = nullptr;
    CBlockIndex *pindexNewTip = nullptr;
    int nStopAtHeight = gArgs.GetArg("-stopatheight", DEFAULT_STOPATHEIGHT);
    do {
        boost::this_thread::interruption_point();

        if (GetMainSignals().CallbacksPending() > 10) {
            // Block until the validation queue drains. This should largely
            // never happen in normal operation, however may happen during
            // reindex, causing memory blowup if we run too far ahead.
            // Note that if a validationinterface callback ends up calling
            // ActivateBestChain this may lead to a deadlock! We should
            // probably have a DEBUG_LOCKORDER test for this in the future.
            SyncWithValidationInterfaceQueue();
        }

        {
            LOCK(cs_main);
            CBlockIndex* starting_tip = chainActive.Tip();
            bool blocks_connected = false;
            do {
                // We absolutely may not unlock cs_main until we've made forward progress
                // (with the exception of shutdown due to hardware issues, low disk space, etc).
                ConnectTrace connectTrace(mempool); // Destructed before cs_main is unlocked

                if (pindexMostWork == nullptr) {
                    pindexMostWork = FindMostWorkChain();
                }

                // Whether we have anything to do at all.
                if (pindexMostWork == nullptr || pindexMostWork == chainActive.Tip()) {
                    break;
                }

                bool fInvalidFound = false;
                std::shared_ptr<const CBlock> nullBlockPtr;
                if (!ActivateBestChainStep(state, pindexMostWork, pblock && pblock->GetHash() == pindexMostWork->GetBlockHash() ? pblock : nullBlockPtr, fInvalidFound, connectTrace))
                    return false;
                blocks_connected = true;

                if (fInvalidFound) {
                    // Wipe cache, we may need another branch now.
                    pindexMostWork = nullptr;
                }
                pindexNewTip = chainActive.Tip();

                for (const PerBlockConnectTrace& trace : connectTrace.GetBlocksConnected()) {
                    assert(trace.pblock && trace.pindex);
                    GetMainSignals().BlockConnected(trace.pblock, trace.pindex, trace.conflictedTxs);
                }
            } while (!chainActive.Tip() || (starting_tip && CBlockIndexWorkComparator()(chainActive.Tip(), starting_tip)));
            if (!blocks_connected) return true;

            const CBlockIndex* pindexFork = chainActive.FindFork(starting_tip);
            bool fInitialDownload = IsInitialBlockDownload();

            // Notify external listeners about the new tip.
            // Enqueue while holding cs_main to ensure that UpdatedBlockTip is called in the order in which blocks are connected
            if (pindexFork != pindexNewTip) {
                // Notify ValidationInterface subscribers
                GetMainSignals().UpdatedBlockTip(pindexNewTip, pindexFork, fInitialDownload);

                // Always notify the UI if a new block tip was connected
                uiInterface.NotifyBlockTip(fInitialDownload, pindexNewTip);
            }
        }
        // When we reach this point, we switched to a new tip (stored in pindexNewTip).

        if (nStopAtHeight && pindexNewTip && pindexNewTip->nHeight >= nStopAtHeight) StartShutdown();

        // We check shutdown only after giving ActivateBestChainStep a chance to run once so that we
        // never shutdown before connecting the genesis block during LoadChainTip(). Previously this
        // caused an assert() failure during shutdown in such cases as the UTXO DB flushing checks
        // that the best block hash is non-null.
        if (ShutdownRequested())
            break;
    } while (pindexNewTip != pindexMostWork);
    CheckBlockIndex();

    // Write changes periodically to disk, after relay.
    if (!FlushStateToDisk(state, FlushStateMode::PERIODIC)) {
        return false;
    }

    return true;
}

bool ActivateBestChain(CValidationState &state, std::shared_ptr<const CBlock> pblock) {
    return g_chainstate.ActivateBestChain(state, std::move(pblock));
}

bool CChainState::PreciousBlock(CValidationState& state, CBlockIndex *pindex)
{
    {
        LOCK(cs_main);
        if (pindex->nHeight < chainActive.Tip()->nHeight) {
            // Nothing to do, this block is not at the tip.
            return true;
        }
        if (chainActive.Tip()->nHeight > nLastPreciousHeight) {
            // The chain has been extended since the last call, reset the counter.
            nBlockReverseSequenceId = -1;
        }
        nLastPreciousHeight = chainActive.Tip()->nHeight;
        setBlockIndexCandidates.erase(pindex);
        pindex->nSequenceId = nBlockReverseSequenceId;
        if (nBlockReverseSequenceId > std::numeric_limits<int32_t>::min()) {
            // We can't keep reducing the counter if somebody really wants to
            // call preciousblock 2**31-1 times on the same set of tips...
            nBlockReverseSequenceId--;
        }
        if (pindex->IsValid(BLOCK_VALID_TRANSACTIONS) && pindex->nChainTx) {
            setBlockIndexCandidates.insert(pindex);
            PruneBlockIndexCandidates();
        }
    }

    return ActivateBestChain(state, std::shared_ptr<const CBlock>());
}
bool PreciousBlock(CValidationState& state, CBlockIndex *pindex) {
    return g_chainstate.PreciousBlock(state, pindex);
}

bool CChainState::InvalidateBlock(CValidationState& state, CBlockIndex *pindex)
{
    AssertLockHeld(cs_main);

    // We first disconnect backwards and then mark the blocks as invalid.
    // This prevents a case where pruned nodes may fail to invalidateblock
    // and be left unable to start as they have no tip candidates (as there
    // are no blocks that meet the "have data and are not invalid per
    // nStatus" criteria for inclusion in setBlockIndexCandidates).

    bool pindex_was_in_chain = false;
    CBlockIndex *invalid_walk_tip = chainActive.Tip();

    DisconnectedBlockTransactions disconnectpool;
    while (chainActive.Contains(pindex)) {
        pindex_was_in_chain = true;
        // ActivateBestChain considers blocks already in chainActive
        // unconditionally valid already, so force disconnect away from it.
        if (!DisconnectTip(state, &disconnectpool)) {
            // It's probably hopeless to try to make the mempool consistent
            // here if DisconnectTip failed, but we can try.
            UpdateMempoolForReorg(disconnectpool, false);
            return false;
        }
    }

    // Now mark the blocks we just disconnected as descendants invalid
    // (note this may not be all descendants).
    while (pindex_was_in_chain && invalid_walk_tip != pindex) {
        invalid_walk_tip->nStatus |= BLOCK_FAILED_CHILD;
        setDirtyBlockIndex.insert(invalid_walk_tip);
        setBlockIndexCandidates.erase(invalid_walk_tip);
        invalid_walk_tip = invalid_walk_tip->pprev;
    }

    // Mark the block itself as invalid.
    pindex->nStatus |= BLOCK_FAILED_VALID;
    setDirtyBlockIndex.insert(pindex);
    setBlockIndexCandidates.erase(pindex);
    m_failed_blocks.insert(pindex);

    // DisconnectTip will add transactions to disconnectpool; try to add these
    // back to the mempool.
    UpdateMempoolForReorg(disconnectpool, true);

    // The resulting new best tip may not be in setBlockIndexCandidates anymore, so
    // add it again.
    BlockMap::iterator it = mapBlockIndex.begin();
    while (it != mapBlockIndex.end()) {
        if (it->second->IsValid(BLOCK_VALID_TRANSACTIONS) && it->second->nChainTx && !setBlockIndexCandidates.value_comp()(it->second, chainActive.Tip())) {
            setBlockIndexCandidates.insert(it->second);
        }
        it++;
    }

    InvalidChainFound(pindex);

    // Only notify about a new block tip if the active chain was modified.
    if (pindex_was_in_chain) {
        uiInterface.NotifyBlockTip(IsInitialBlockDownload(), pindex->pprev);
    }
    return true;
}
bool InvalidateBlock(CValidationState& state, CBlockIndex *pindex) {
    return g_chainstate.InvalidateBlock(state, pindex);
}

void CChainState::ResetBlockFailureFlags(CBlockIndex *pindex) {
    AssertLockHeld(cs_main);

    int nHeight = pindex->nHeight;

    // Remove the invalidity flag from this block and all its descendants.
    BlockMap::iterator it = mapBlockIndex.begin();
    while (it != mapBlockIndex.end()) {
        if (!it->second->IsValid() && it->second->GetAncestor(nHeight) == pindex) {
            it->second->nStatus &= ~BLOCK_FAILED_MASK;
            setDirtyBlockIndex.insert(it->second);
            if (it->second->IsValid(BLOCK_VALID_TRANSACTIONS) && it->second->nChainTx && setBlockIndexCandidates.value_comp()(chainActive.Tip(), it->second)) {
                setBlockIndexCandidates.insert(it->second);
            }
            if (it->second == pindexBestInvalid) {
                // Reset invalid block marker if it was pointing to one of those.
                pindexBestInvalid = nullptr;
            }
            m_failed_blocks.erase(it->second);
        }
        it++;
    }

    // Remove the invalidity flag from all ancestors too.
    while (pindex != nullptr) {
        if (pindex->nStatus & BLOCK_FAILED_MASK) {
            pindex->nStatus &= ~BLOCK_FAILED_MASK;
            setDirtyBlockIndex.insert(pindex);
            m_failed_blocks.erase(pindex);
        }
        pindex = pindex->pprev;
    }
}

void ResetBlockFailureFlags(CBlockIndex *pindex) {
    return g_chainstate.ResetBlockFailureFlags(pindex);
}

CBlockIndex* CChainState::AddToBlockIndex(const CBlockHeader& block)
{
    AssertLockHeld(cs_main);

    // Check for duplicate
    uint256 hash = block.GetHash();
    BlockMap::iterator it = mapBlockIndex.find(hash);
    if (it != mapBlockIndex.end())
        return it->second;

    // Construct new block index object
    CBlockIndex* pindexNew = new CBlockIndex(block);
    // We assign the sequence id to blocks only when the full data is available,
    // to avoid miners withholding blocks but broadcasting headers, to get a
    // competitive advantage.
    pindexNew->nSequenceId = 0;
    BlockMap::iterator mi = mapBlockIndex.insert(std::make_pair(hash, pindexNew)).first;
    pindexNew->phashBlock = &((*mi).first);
    BlockMap::iterator miPrev = mapBlockIndex.find(block.hashPrevBlock);
    if (miPrev != mapBlockIndex.end())
    {
        pindexNew->pprev = (*miPrev).second;
        pindexNew->nHeight = pindexNew->pprev->nHeight + 1;
        pindexNew->BuildSkip();
    }
    pindexNew->nTimeMax = (pindexNew->pprev ? std::max(pindexNew->pprev->nTimeMax, pindexNew->nTime) : pindexNew->nTime);
    pindexNew->RaiseValidity(BLOCK_VALID_TREE);
    if (pindexBestHeader == nullptr || pindexBestHeader->nHeight < pindexNew->nHeight)
        pindexBestHeader = pindexNew;

    setDirtyBlockIndex.insert(pindexNew);

    return pindexNew;
}

/** Mark a block as having its data received and checked (up to BLOCK_VALID_TRANSACTIONS). */
void CChainState::ReceivedBlockTransactions(const CBlock& block, CBlockIndex* pindexNew, const CDiskBlockPos& pos)
{
    pindexNew->nTx = block.vtx.size();
    pindexNew->nChainTx = 0;
    pindexNew->nFile = pos.nFile;
    pindexNew->nDataPos = pos.nPos;
    pindexNew->nUndoPos = 0;
    pindexNew->nStatus |= BLOCK_HAVE_DATA;
    pindexNew->RaiseValidity(BLOCK_VALID_TRANSACTIONS);
    setDirtyBlockIndex.insert(pindexNew);

    if (pindexNew->pprev == nullptr || pindexNew->pprev->nChainTx) {
        // If pindexNew is the genesis block or all parents are BLOCK_VALID_TRANSACTIONS.
        std::deque<CBlockIndex*> queue;
        queue.push_back(pindexNew);

        // Recursively process any descendant blocks that now may be eligible to be connected.
        while (!queue.empty()) {
            CBlockIndex *pindex = queue.front();
            queue.pop_front();
            pindex->nChainTx = (pindex->pprev ? pindex->pprev->nChainTx : 0) + pindex->nTx;
            {
                LOCK(cs_nBlockSequenceId);
                pindex->nSequenceId = nBlockSequenceId++;
            }
            if (chainActive.Tip() == nullptr || !setBlockIndexCandidates.value_comp()(pindex, chainActive.Tip())) {
                setBlockIndexCandidates.insert(pindex);
            }
            std::pair<std::multimap<CBlockIndex*, CBlockIndex*>::iterator, std::multimap<CBlockIndex*, CBlockIndex*>::iterator> range = mapBlocksUnlinked.equal_range(pindex);
            while (range.first != range.second) {
                std::multimap<CBlockIndex*, CBlockIndex*>::iterator it = range.first;
                queue.push_back(it->second);
                range.first++;
                mapBlocksUnlinked.erase(it);
            }
        }
    } else {
        if (pindexNew->pprev && pindexNew->pprev->IsValid(BLOCK_VALID_TREE)) {
            mapBlocksUnlinked.insert(std::make_pair(pindexNew->pprev, pindexNew));
        }
    }
}

static bool FindBlockPos(CDiskBlockPos &pos, unsigned int nAddSize, unsigned int nHeight, uint64_t nTime, bool fKnown = false)
{
    LOCK(cs_LastBlockFile);

    unsigned int nFile = fKnown ? pos.nFile : nLastBlockFile;
    if (vinfoBlockFile.size() <= nFile) {
        vinfoBlockFile.resize(nFile + 1);
    }

    if (!fKnown) {
        while (vinfoBlockFile[nFile].nSize + nAddSize >= MAX_BLOCKFILE_SIZE) {
            nFile++;
            if (vinfoBlockFile.size() <= nFile) {
                vinfoBlockFile.resize(nFile + 1);
            }
        }
        pos.nFile = nFile;
        pos.nPos = vinfoBlockFile[nFile].nSize;
    }

    if ((int)nFile != nLastBlockFile) {
        if (!fKnown) {
            LogPrintf("Leaving block file %i: %s\n", nLastBlockFile, vinfoBlockFile[nLastBlockFile].ToString());
        }
        FlushBlockFile(!fKnown);
        nLastBlockFile = nFile;
    }

    vinfoBlockFile[nFile].AddBlock(nHeight, nTime);
    if (fKnown)
        vinfoBlockFile[nFile].nSize = std::max(pos.nPos + nAddSize, vinfoBlockFile[nFile].nSize);
    else
        vinfoBlockFile[nFile].nSize += nAddSize;

    if (!fKnown) {
        unsigned int nOldChunks = (pos.nPos + BLOCKFILE_CHUNK_SIZE - 1) / BLOCKFILE_CHUNK_SIZE;
        unsigned int nNewChunks = (vinfoBlockFile[nFile].nSize + BLOCKFILE_CHUNK_SIZE - 1) / BLOCKFILE_CHUNK_SIZE;
        if (nNewChunks > nOldChunks) {
            if (fPruneMode)
                fCheckForPruning = true;
            if (CheckDiskSpace(nNewChunks * BLOCKFILE_CHUNK_SIZE - pos.nPos, true)) {
                FILE *file = OpenBlockFile(pos);
                if (file) {
                    LogPrintf("Pre-allocating up to position 0x%x in blk%05u.dat\n", nNewChunks * BLOCKFILE_CHUNK_SIZE, pos.nFile);
                    AllocateFileRange(file, pos.nPos, nNewChunks * BLOCKFILE_CHUNK_SIZE - pos.nPos);
                    fclose(file);
                }
            }
            else
                return error("out of disk space");
        }
    }

    setDirtyFileInfo.insert(nFile);
    return true;
}

static bool FindUndoPos(CValidationState &state, int nFile, CDiskBlockPos &pos, unsigned int nAddSize)
{
    pos.nFile = nFile;

    LOCK(cs_LastBlockFile);

    unsigned int nNewSize;
    pos.nPos = vinfoBlockFile[nFile].nUndoSize;
    nNewSize = vinfoBlockFile[nFile].nUndoSize += nAddSize;
    setDirtyFileInfo.insert(nFile);

    unsigned int nOldChunks = (pos.nPos + UNDOFILE_CHUNK_SIZE - 1) / UNDOFILE_CHUNK_SIZE;
    unsigned int nNewChunks = (nNewSize + UNDOFILE_CHUNK_SIZE - 1) / UNDOFILE_CHUNK_SIZE;
    if (nNewChunks > nOldChunks) {
        if (fPruneMode)
            fCheckForPruning = true;
        if (CheckDiskSpace(nNewChunks * UNDOFILE_CHUNK_SIZE - pos.nPos, true)) {
            FILE *file = OpenUndoFile(pos);
            if (file) {
                LogPrintf("Pre-allocating up to position 0x%x in rev%05u.dat\n", nNewChunks * UNDOFILE_CHUNK_SIZE, pos.nFile);
                AllocateFileRange(file, pos.nPos, nNewChunks * UNDOFILE_CHUNK_SIZE - pos.nPos);
                fclose(file);
            }
        }
        else
            return state.Error("out of disk space");
    }

    return true;
}

static bool CheckBlockHeader(const CBlockHeader& block, CValidationState& state, int nHeight, bool fCheckPOW)
{
    //check block features
    if(block.nFeatures != CBlock::TAPYRUS_BLOCK_FEATURES)
<<<<<<< HEAD
        return state.Invalid(false, REJECT_INVALID, "bad-features", "Block Features was incorrect");
=======
        return state.Invalid(false, REJECT_INVALID, "bad-features", "Incorrect Block features");
>>>>>>> 3289331f

    //Check proof of Signed Blocks in a block header
    const unsigned int proofSize = block.proof.size();

    if(!fCheckPOW)
        return true;

    if(!proofSize)
        return state.Invalid(false, REJECT_INVALID, "bad-proof", "No Proof in block");

    CPubKey aggregatePubkey = FederationParams().GetAggPubkeyFromHeight(nHeight);

    if(!aggregatePubkey.IsValid())
        return state.Error("Invalid aggregatePubkey");

    const uint256 blockHash = block.GetHashForSign();

    //verify signature
    if(!aggregatePubkey.Verify_Schnorr(blockHash, block.proof))
        return state.Invalid(false, REJECT_INVALID, "bad-proof", "Proof verification failed");

    return true;
}

bool CheckBlock(const CBlock& block, CValidationState& state, bool fCheckPOW, bool fCheckMerkleRoot)
{
    // These are checks that are independent of context.

    if (block.fChecked)
        return true;

    // Check the merkle root.
    if (fCheckMerkleRoot) {
        bool mutated;
        uint256 hashMerkleRoot2 = BlockMerkleRoot(block, &mutated);
        if (block.hashMerkleRoot != hashMerkleRoot2)
            return state.DoS(100, false, REJECT_INVALID, "bad-txnmrklroot", true, "hashMerkleRoot mismatch");

        uint256 hashImMerkleRoot2 = BlockMerkleRoot(block, &mutated, true);

        if (block.hashImMerkleRoot != hashImMerkleRoot2)
            return state.DoS(100, false, REJECT_INVALID, "bad-txnimmrklroot", true, "hashImMerkleRoot mismatch");

        // Check for merkle tree malleability (CVE-2012-2459): repeating sequences
        // of transactions in a block without affecting the merkle root of a block,
        // while still invalidating it.
        if (mutated)
            return state.DoS(100, false, REJECT_INVALID, "bad-txns-duplicate", true, "duplicate transaction");
    }

    //check xfieldType and xfield fields in the block header. Do not accept a block with unexpected xfieldType
    std::string warning("");
    switch((TAPYRUS_XFIELDTYPES)block.xfieldType)
    {
        case TAPYRUS_XFIELDTYPES::AGGPUBKEY:
            if(block.xfield.size() == CPubKey::COMPRESSED_PUBLIC_KEY_SIZE)
            {
                CPubKey aggregatePubkeyinBlock(block.xfield.begin(), block.xfield.end());
                if(!aggregatePubkeyinBlock.IsFullyValid())
                    return state.DoS(100, false, REJECT_INVALID, "bad-aggpubkey", false, "invalid aggregatePubkey");
            }
            else
                return state.DoS(100, false, REJECT_INVALID, "bad-xfieldType-xfield", false, "invalid aggregatePubkey");
            break;
        case TAPYRUS_XFIELDTYPES::NONE:
            if(block.xfield.size() != 0)
                return state.DoS(100, false, REJECT_INVALID, "bad-xfieldType-xfield", false, "unexpected xfield");
            break;
        default:
            warning = strprintf("Warning: Unknown xfieldType [%2x] was accepted in block [%s]", block.xfieldType, block.GetHash().ToString());
    }

    // All potential-corruption validation must be done before we do any
    // transaction validation, as otherwise we may mark the header as invalid
    // because we receive the wrong transactions for it.
    // Note that witness malleability is checked in ContextualCheckBlock, so no
    // checks that use witness data may be performed here.

    // Size limits
    if (block.vtx.empty() || block.vtx.size() * WITNESS_SCALE_FACTOR > MAX_BLOCK_WEIGHT || ::GetSerializeSize(block, SER_NETWORK, PROTOCOL_VERSION | SERIALIZE_TRANSACTION_NO_WITNESS) * WITNESS_SCALE_FACTOR > MAX_BLOCK_WEIGHT)
        return state.DoS(100, false, REJECT_INVALID, "bad-blk-length", false, "size limits failed");

    // First transaction must be coinbase,
    if (block.vtx.empty() || !block.vtx[0]->IsCoinBase())
        return state.DoS(100, false, REJECT_INVALID, "bad-cb-missing", false, "first tx is not coinbase");

    // coinbase should not have colored output
    for(auto txOut: block.vtx[0]->vout)
        if(txOut.scriptPubKey.IsColoredScript())
            return state.DoS(100, false, REJECT_INVALID, "bad-cb-issuetoken", false, "coinbase cannot issue tokens");

    //tapyrus coinbase must have blockheight in the prevout.n
    CBlockIndex* pindexPrev = chainActive.Tip();
    if(pindexPrev && !isBlockHeightInCoinbase(block) )
        return state.DoS(100, false, REJECT_INVALID, "bad-cb-invalid", false, "incorrect block height in coinbase");

    // Check that the header is valid (particularly PoW).  This is mostly
    // redundant with the call in AcceptBlockHeader.
    uint height = block.GetHeight();

    if (!CheckBlockHeader(block, state, height, fCheckPOW))
        return false;

    //the rest must not be coinbase
    for (unsigned int i = 1; i < block.vtx.size(); i++)
        if (block.vtx[i]->IsCoinBase())
            return state.DoS(100, false, REJECT_INVALID, "bad-cb-multiple", false, "more than one coinbase");

    // Check transactions
    for (const auto& tx : block.vtx)
    {
        if (!CheckTransaction(*tx, state, true))
            return state.Invalid(false, state.GetRejectCode(), state.GetRejectReason(),
                                 strprintf("Transaction check failed (tx hash %s) %s", tx->GetHashMalFix().ToString(), state.GetDebugMessage()));
    }
    unsigned int nSigOps = 0;
    for (const auto& tx : block.vtx)
    {
        nSigOps += GetLegacySigOpCount(*tx);
    }
    if (nSigOps * WITNESS_SCALE_FACTOR > MAX_BLOCK_SIGOPS_COST)
        return state.DoS(100, false, REJECT_INVALID, "bad-blk-sigops", false, "out-of-bounds SigOpCount");

    if (fCheckPOW && fCheckMerkleRoot)
        block.fChecked = true;

    if(state.IsValid() && warning.size())
        DoWarning(warning);

    return true;
}


void UpdateUncommittedBlockStructures(CBlock& block, const CBlockIndex* pindexPrev, const Consensus::Params& consensusParams)
{

}


/** Context-dependent validity checks.
 *  By "context", we mean only the previous block headers, but not the UTXO
 *  set; UTXO-related validity checks are done in ConnectBlock().
 *  NOTE: This function is not currently invoked by ConnectBlock(), so we
 *  should consider upgrade issues if we change which consensus rules are
 *  enforced in this function (eg by adding a new consensus rule). See comment
 *  in ConnectBlock().
 *  Note that -reindex-chainstate skips the validation that happens here!
 */
static bool ContextualCheckBlockHeader(const CBlockHeader& block, CValidationState& state, const CBlockIndex* pindexPrev, int64_t nAdjustedTime)
{
    assert(pindexPrev != nullptr);
    const int nHeight = pindexPrev->nHeight + 1;

    // Check against checkpoints
    if (fCheckpointsEnabled) {
        // Don't accept any forks from the prod chain prior to last checkpoint.
        // GetLastCheckpoint finds the last checkpoint in MapCheckpoints that's in our
        // MapBlockIndex.
        CBlockIndex* pcheckpoint = Checkpoints::GetLastCheckpoint(Params().Checkpoints());
        if (pcheckpoint && nHeight < pcheckpoint->nHeight)
            return state.DoS(100, error("%s: forked chain older than last checkpoint (height %d)", __func__, nHeight), REJECT_CHECKPOINT, "bad-fork-prior-to-checkpoint");
    }

    // Check timestamp against prev
    if (block.GetBlockTime() <= pindexPrev->GetMedianTimePast())
        return state.Invalid(false, REJECT_INVALID, "time-too-old", "block's timestamp is too early");

    // Check timestamp
    if (block.GetBlockTime() > nAdjustedTime + MAX_FUTURE_BLOCK_TIME)
        return state.Invalid(false, REJECT_INVALID, "time-too-new", "block timestamp too far in the future");

    return true;
}

/** NOTE: This function is not currently invoked by ConnectBlock(), so we
 *  should consider upgrade issues if we change which consensus rules are
 *  enforced in this function (eg by adding a new consensus rule). See comment
 *  in ConnectBlock().
 *  Note that -reindex-chainstate skips the validation that happens here!
 */
static bool ContextualCheckBlock(const CBlock& block, CValidationState& state, const CBlockIndex* pindexPrev)
{
    const int nHeight = pindexPrev == nullptr ? 0 : pindexPrev->nHeight + 1;

    int64_t nLockTimeCutoff = pindexPrev->GetMedianTimePast();

    // Check that all transactions are finalized
    for (const auto& tx : block.vtx) {
        if (!IsFinalTx(*tx, nHeight, nLockTimeCutoff)) {
            return state.DoS(10, false, REJECT_INVALID, "bad-txns-nonfinal", false, "non-final transaction");
        }
    }

    // No witness data is allowed in blocks that don't commit to witness data, as this would otherwise leave room for spam
    for (const auto& tx : block.vtx) {
        if (tx->HasWitness()) {
            return state.DoS(100, false, REJECT_INVALID, "unexpected-witness", true, strprintf("%s : unexpected witness data found", __func__));
        }
    }

    // After the coinbase witness reserved value and commitment are verified,
    // we can check if the block weight passes (before we've checked the
    // coinbase witness, it would be possible for the weight to be too
    // large by filling up the coinbase witness, which doesn't change
    // the block hash, so we couldn't mark the block as permanently
    // failed).
    if (GetBlockWeight(block) > MAX_BLOCK_WEIGHT) {
        return state.DoS(100, false, REJECT_INVALID, "bad-blk-weight", false, strprintf("%s : weight limit failed", __func__));
    }

    return true;
}

bool CChainState::AcceptBlockHeader(const CBlockHeader& block, CValidationState& state, CBlockIndex** ppindex)
{
    AssertLockHeld(cs_main);
    // Check for duplicate
    uint256 hash = block.GetHash();
    BlockMap::iterator miSelf = mapBlockIndex.find(hash);
    CBlockIndex *pindex = nullptr;
    if (hash != FederationParams().GenesisBlock().GetHash()) {
        if (miSelf != mapBlockIndex.end()) {
            // Block header is already known.
            pindex = miSelf->second;
            if (ppindex)
                *ppindex = pindex;
            if (pindex->nStatus & BLOCK_FAILED_MASK)
                return state.Invalid(error("%s: block %s is marked invalid", __func__, hash.ToString()), 0, "duplicate");
            return true;
        }

        if (!CheckBlockHeader(block, state))
            return error("%s: Consensus::CheckBlockHeader: %s, %s", __func__, hash.ToString(), FormatStateMessage(state));

        // Get prev block index
        CBlockIndex* pindexPrev = nullptr;
        BlockMap::iterator mi = mapBlockIndex.find(block.hashPrevBlock);
        if (mi == mapBlockIndex.end())
            return state.DoS(10, error("%s: prev block not found", __func__), 0, "prev-blk-not-found");
        pindexPrev = (*mi).second;
        if (pindexPrev->nStatus & BLOCK_FAILED_MASK)
            return state.DoS(100, error("%s: prev block invalid", __func__), REJECT_INVALID, "bad-prevblk");
        if (!ContextualCheckBlockHeader(block, state, pindexPrev, GetAdjustedTime()))
            return error("%s: Consensus::ContextualCheckBlockHeader: %s, %s", __func__, hash.ToString(), FormatStateMessage(state));

        // If the previous block index isn't valid, determine if it descends from any block which
        // has been found invalid (m_failed_blocks), then mark pindexPrev and any blocks
        // between them as failed.
        if (!pindexPrev->IsValid(BLOCK_VALID_SCRIPTS)) {
            for (const CBlockIndex* failedit : m_failed_blocks) {
                if (pindexPrev->GetAncestor(failedit->nHeight) == failedit) {
                    assert(failedit->nStatus & BLOCK_FAILED_VALID);
                    CBlockIndex* invalid_walk = pindexPrev;
                    while (invalid_walk != failedit) {
                        invalid_walk->nStatus |= BLOCK_FAILED_CHILD;
                        setDirtyBlockIndex.insert(invalid_walk);
                        invalid_walk = invalid_walk->pprev;
                    }
                    return state.DoS(100, error("%s: prev block invalid", __func__), REJECT_INVALID, "bad-prevblk");
                }
            }
        }
    }
    if (pindex == nullptr)
        pindex = AddToBlockIndex(block);

    if (ppindex)
        *ppindex = pindex;

    CheckBlockIndex();

    return true;
}

// Exposed wrapper for AcceptBlockHeader
bool ProcessNewBlockHeaders(const std::vector<CBlockHeader>& headers, CValidationState& state, const CBlockIndex** ppindex, CBlockHeader *first_invalid)
{
    if (first_invalid != nullptr) first_invalid->SetNull();
    {
        LOCK(cs_main);
        for (const CBlockHeader& header : headers) {
            CBlockIndex *pindex = nullptr; // Use a temp pindex instead of ppindex to avoid a const_cast
            if (!g_chainstate.AcceptBlockHeader(header, state, &pindex)) {
                if (first_invalid) *first_invalid = header;
                return false;
            }
            if (ppindex) {
                *ppindex = pindex;
            }
        }
    }
    NotifyHeaderTip();
    return true;
}

/** Store block on disk. If dbp is non-nullptr, the file is known to already reside on disk */
static CDiskBlockPos SaveBlockToDisk(const CBlock& block, int nHeight, const CDiskBlockPos* dbp) {
    unsigned int nBlockSize = ::GetSerializeSize(block, SER_DISK, CLIENT_VERSION);
    CDiskBlockPos blockPos;
    if (dbp != nullptr)
        blockPos = *dbp;
    if (!FindBlockPos(blockPos, nBlockSize+8, nHeight, block.GetBlockTime(), dbp != nullptr)) {
        error("%s: FindBlockPos failed", __func__);
        return CDiskBlockPos();
    }
    if (dbp == nullptr) {
        if (!WriteBlockToDisk(block, blockPos, FederationParams().MessageStart())) {
            AbortNode("Failed to write block");
            return CDiskBlockPos();
        }
    }
    return blockPos;
}

/** Store block on disk. If dbp is non-nullptr, the file is known to already reside on disk */
bool CChainState::AcceptBlock(const std::shared_ptr<const CBlock>& pblock, CValidationState& state, CBlockIndex** ppindex, bool fRequested, const CDiskBlockPos* dbp, bool* fNewBlock)
{
    const CBlock& block = *pblock;

    if (fNewBlock) *fNewBlock = false;
    AssertLockHeld(cs_main);

    CBlockIndex *pindexDummy = nullptr;
    CBlockIndex *&pindex = ppindex ? *ppindex : pindexDummy;

    if (!AcceptBlockHeader(block, state, &pindex))
        return false;

    // Try to process all requested blocks that we don't have, but only
    // process an unrequested block if it's new and has enough work to
    // advance our tip, and isn't too many blocks ahead.
    bool fAlreadyHave = pindex->nStatus & BLOCK_HAVE_DATA;
    bool fHasMoreOrSameWork = (chainActive.Tip() ? pindex->nHeight >= chainActive.Tip()->nHeight : true);
    // Blocks that are too out-of-order needlessly limit the effectiveness of
    // pruning, because pruning will not delete block files that contain any
    // blocks which are too close in height to the tip.  Apply this test
    // regardless of whether pruning is enabled; it should generally be safe to
    // not process unrequested blocks.
    bool fTooFarAhead = (pindex->nHeight > int(chainActive.Height() + MIN_BLOCKS_TO_KEEP));

    // TODO: Decouple this function from the block download logic by removing fRequested
    // This requires some new chain data structure to efficiently look up if a
    // block is in a chain leading to a candidate for best tip, despite not
    // being such a candidate itself.

    // TODO: deal better with return value and error conditions for duplicate
    // and unrequested blocks.
    if (fAlreadyHave) return true;
    if (!fRequested) {  // If we didn't ask for it:
        if (pindex->nTx != 0) return true;    // This is a previously-processed block that was pruned
        if (!fHasMoreOrSameWork) return true; // Don't process less-work chains
        if (fTooFarAhead) return true;        // Block height is too high
    }

    if (!CheckBlock(block, state) ||
        !ContextualCheckBlock(block, state, pindex->pprev)) {
        if (state.IsInvalid() && !state.CorruptionPossible()) {
            pindex->nStatus |= BLOCK_FAILED_VALID;
            setDirtyBlockIndex.insert(pindex);
        }
        return error("%s: %s", __func__, FormatStateMessage(state));
    }

    // Header is valid/has work, merkle tree and segwit merkle tree are good...RELAY NOW
    // (but if it does not build on our best tip, let the SendMessages loop relay it)
    if (!IsInitialBlockDownload() && chainActive.Tip() == pindex->pprev)
        GetMainSignals().NewValidBlock(pindex, pblock);

    // Write block to history file
    if (fNewBlock) *fNewBlock = true;
    try {
        CDiskBlockPos blockPos = SaveBlockToDisk(block, pindex->nHeight, dbp);
        if (blockPos.IsNull()) {
            state.Error(strprintf("%s: Failed to find position to write new block to disk", __func__));
            return false;
        }
        ReceivedBlockTransactions(block, pindex, blockPos);
    } catch (const std::runtime_error& e) {
        return AbortNode(state, std::string("System error: ") + e.what());
    }

    FlushStateToDisk(state, FlushStateMode::NONE);

    CheckBlockIndex();

    return true;
}

bool ProcessNewBlock(const std::shared_ptr<const CBlock> pblock, bool fForceProcessing, bool *fNewBlock)
{
    AssertLockNotHeld(cs_main);

    {
        CBlockIndex *pindex = nullptr;
        if (fNewBlock) *fNewBlock = false;
        CValidationState state;
        // Ensure that CheckBlock() passes before calling AcceptBlock, as
        // belt-and-suspenders.
        bool ret = CheckBlock(*pblock, state);

        LOCK(cs_main);

        if (ret) {
            // Store to disk
            ret = g_chainstate.AcceptBlock(pblock, state, &pindex, fForceProcessing, nullptr, fNewBlock);
        }
        if (!ret) {
            GetMainSignals().BlockChecked(*pblock, state);
            return error("%s: AcceptBlock FAILED (%s)", __func__, FormatStateMessage(state));
        }
    }

    NotifyHeaderTip();

    CValidationState state; // Only used to report errors, not invalidity - ignore it
    if (!g_chainstate.ActivateBestChain(state, pblock))
        return error("%s: ActivateBestChain failed (%s)", __func__, FormatStateMessage(state));

    return true;
}

bool TestBlockValidity(CValidationState& state, const CBlock& block, CBlockIndex* pindexPrev, bool fCheckPOW, bool fCheckMerkleRoot)
{
    AssertLockHeld(cs_main);
    assert(pindexPrev && pindexPrev == chainActive.Tip());
    CCoinsViewCache viewNew(pcoinsTip.get());
    uint256 block_hash(block.GetHash());
    CBlockIndex indexDummy(block);
    indexDummy.pprev = pindexPrev;
    indexDummy.nHeight = pindexPrev->nHeight + 1;
    indexDummy.phashBlock = &block_hash;

    // NOTE: CheckBlockHeader is called by CheckBlock
    if (!ContextualCheckBlockHeader(block, state, pindexPrev, GetAdjustedTime()))
        return error("%s: Consensus::ContextualCheckBlockHeader: %s", __func__, FormatStateMessage(state));
    if (!CheckBlock(block, state, fCheckPOW, fCheckMerkleRoot))
        return error("%s: Consensus::CheckBlock: %s", __func__, FormatStateMessage(state));
    if (!ContextualCheckBlock(block, state, pindexPrev))
        return error("%s: Consensus::ContextualCheckBlock: %s", __func__, FormatStateMessage(state));
    if (!g_chainstate.ConnectBlock(block, state, &indexDummy, viewNew, true))
        return false;
    assert(state.IsValid());

    return true;
}

/**
 * BLOCK PRUNING CODE
 */

/* Calculate the amount of disk space the block & undo files currently use */
uint64_t CalculateCurrentUsage()
{
    LOCK(cs_LastBlockFile);

    uint64_t retval = 0;
    for (const CBlockFileInfo &file : vinfoBlockFile) {
        retval += file.nSize + file.nUndoSize;
    }
    return retval;
}

/* Prune a block file (modify associated database entries)*/
void PruneOneBlockFile(const int fileNumber)
{
    LOCK(cs_LastBlockFile);

    for (const auto& entry : mapBlockIndex) {
        CBlockIndex* pindex = entry.second;
        if (pindex->nFile == fileNumber) {
            pindex->nStatus &= ~BLOCK_HAVE_DATA;
            pindex->nStatus &= ~BLOCK_HAVE_UNDO;
            pindex->nFile = 0;
            pindex->nDataPos = 0;
            pindex->nUndoPos = 0;
            setDirtyBlockIndex.insert(pindex);

            // Prune from mapBlocksUnlinked -- any block we prune would have
            // to be downloaded again in order to consider its chain, at which
            // point it would be considered as a candidate for
            // mapBlocksUnlinked or setBlockIndexCandidates.
            std::pair<std::multimap<CBlockIndex*, CBlockIndex*>::iterator, std::multimap<CBlockIndex*, CBlockIndex*>::iterator> range = mapBlocksUnlinked.equal_range(pindex->pprev);
            while (range.first != range.second) {
                std::multimap<CBlockIndex *, CBlockIndex *>::iterator _it = range.first;
                range.first++;
                if (_it->second == pindex) {
                    mapBlocksUnlinked.erase(_it);
                }
            }
        }
    }

    vinfoBlockFile[fileNumber].SetNull();
    setDirtyFileInfo.insert(fileNumber);
}


void UnlinkPrunedFiles(const std::set<int>& setFilesToPrune)
{
    for (std::set<int>::iterator it = setFilesToPrune.begin(); it != setFilesToPrune.end(); ++it) {
        CDiskBlockPos pos(*it, 0);
        fs::remove(GetBlockPosFilename(pos, "blk"));
        fs::remove(GetBlockPosFilename(pos, "rev"));
        LogPrintf("Prune: %s deleted blk/rev (%05u)\n", __func__, *it);
    }
}

/* Calculate the block/rev files to delete based on height specified by user with RPC command pruneblockchain */
static void FindFilesToPruneManual(std::set<int>& setFilesToPrune, int nManualPruneHeight)
{
    assert(fPruneMode && nManualPruneHeight > 0);

    LOCK2(cs_main, cs_LastBlockFile);
    if (chainActive.Tip() == nullptr)
        return;

    // last block to prune is the lesser of (user-specified height, MIN_BLOCKS_TO_KEEP from the tip)
    unsigned int nLastBlockWeCanPrune = std::min((unsigned)nManualPruneHeight, chainActive.Tip()->nHeight - MIN_BLOCKS_TO_KEEP);
    int count=0;
    for (int fileNumber = 0; fileNumber < nLastBlockFile; fileNumber++) {
        if (vinfoBlockFile[fileNumber].nSize == 0 || vinfoBlockFile[fileNumber].nHeightLast > nLastBlockWeCanPrune)
            continue;
        PruneOneBlockFile(fileNumber);
        setFilesToPrune.insert(fileNumber);
        count++;
    }
    LogPrintf("Prune (Manual): prune_height=%d removed %d blk/rev pairs\n", nLastBlockWeCanPrune, count);
}

/* This function is called from the RPC code for pruneblockchain */
void PruneBlockFilesManual(int nManualPruneHeight)
{
    CValidationState state;
    if (!FlushStateToDisk(state, FlushStateMode::NONE, nManualPruneHeight)) {
        LogPrintf("%s: failed to flush state (%s)\n", __func__, FormatStateMessage(state));
    }
}

/**
 * Prune block and undo files (blk???.dat and undo???.dat) so that the disk space used is less than a user-defined target.
 * The user sets the target (in MB) on the command line or in config file.  This will be run on startup and whenever new
 * space is allocated in a block or undo file, staying below the target. Changing back to unpruned requires a reindex
 * (which in this case means the blockchain must be re-downloaded.)
 *
 * Pruning functions are called from FlushStateToDisk when the global fCheckForPruning flag has been set.
 * Block and undo files are deleted in lock-step (when blk00003.dat is deleted, so is rev00003.dat.)
 * Pruning cannot take place until the longest chain is at least a certain length (100000 on mainnet, 1000 on testnet, 1000 on dev).
 * Pruning will never delete a block within a defined distance (currently 288) from the active chain's tip.
 * The block index is updated by unsetting HAVE_DATA and HAVE_UNDO for any blocks that were stored in the deleted files.
 * A db flag records the fact that at least some block files have been pruned.
 *
 * @param[out]   setFilesToPrune   The set of file indices that can be unlinked will be returned
 */
static void FindFilesToPrune(std::set<int>& setFilesToPrune, uint64_t nPruneAfterHeight)
{
    LOCK2(cs_main, cs_LastBlockFile);
    if (chainActive.Tip() == nullptr || nPruneTarget == 0) {
        return;
    }
    if ((uint64_t)chainActive.Tip()->nHeight <= nPruneAfterHeight) {
        return;
    }

    unsigned int nLastBlockWeCanPrune = chainActive.Tip()->nHeight - MIN_BLOCKS_TO_KEEP;
    uint64_t nCurrentUsage = CalculateCurrentUsage();
    // We don't check to prune until after we've allocated new space for files
    // So we should leave a buffer under our target to account for another allocation
    // before the next pruning.
    uint64_t nBuffer = BLOCKFILE_CHUNK_SIZE + UNDOFILE_CHUNK_SIZE;
    uint64_t nBytesToPrune;
    int count=0;

    if (nCurrentUsage + nBuffer >= nPruneTarget) {
        // On a prune event, the chainstate DB is flushed.
        // To avoid excessive prune events negating the benefit of high dbcache
        // values, we should not prune too rapidly.
        // So when pruning in IBD, increase the buffer a bit to avoid a re-prune too soon.
        if (IsInitialBlockDownload()) {
            // Since this is only relevant during IBD, we use a fixed 10%
            nBuffer += nPruneTarget / 10;
        }

        for (int fileNumber = 0; fileNumber < nLastBlockFile; fileNumber++) {
            nBytesToPrune = vinfoBlockFile[fileNumber].nSize + vinfoBlockFile[fileNumber].nUndoSize;

            if (vinfoBlockFile[fileNumber].nSize == 0)
                continue;

            if (nCurrentUsage + nBuffer < nPruneTarget)  // are we below our target?
                break;

            // don't prune files that could have a block within MIN_BLOCKS_TO_KEEP of the prod chain's tip but keep scanning
            if (vinfoBlockFile[fileNumber].nHeightLast > nLastBlockWeCanPrune)
                continue;

            PruneOneBlockFile(fileNumber);
            // Queue up the files for removal
            setFilesToPrune.insert(fileNumber);
            nCurrentUsage -= nBytesToPrune;
            count++;
        }
    }

    LogPrint(BCLog::PRUNE, "Prune: target=%dMiB actual=%dMiB diff=%dMiB max_prune_height=%d removed %d blk/rev pairs\n",
           nPruneTarget/1024/1024, nCurrentUsage/1024/1024,
           ((int64_t)nPruneTarget - (int64_t)nCurrentUsage)/1024/1024,
           nLastBlockWeCanPrune, count);
}

bool CheckDiskSpace(uint64_t nAdditionalBytes, bool blocks_dir)
{
    uint64_t nFreeBytesAvailable = fs::space(blocks_dir ? GetBlocksDir() : GetDataDir()).available;

    // Check for nMinDiskSpace bytes (currently 50MB)
    if (nFreeBytesAvailable < nMinDiskSpace + nAdditionalBytes)
        return AbortNode("Disk space is low!", _("Error: Disk space is low!"));

    return true;
}

static FILE* OpenDiskFile(const CDiskBlockPos &pos, const char *prefix, bool fReadOnly)
{
    if (pos.IsNull())
        return nullptr;
    fs::path path = GetBlockPosFilename(pos, prefix);
    fs::create_directories(path.parent_path());
    FILE* file = fsbridge::fopen(path, fReadOnly ? "rb": "rb+");
    if (!file && !fReadOnly)
        file = fsbridge::fopen(path, "wb+");
    if (!file) {
        LogPrintf("Unable to open file %s\n", path.string());
        return nullptr;
    }
    if (pos.nPos) {
        if (fseek(file, pos.nPos, SEEK_SET)) {
            LogPrintf("Unable to seek to position %u of %s\n", pos.nPos, path.string());
            fclose(file);
            return nullptr;
        }
    }
    return file;
}

FILE* OpenBlockFile(const CDiskBlockPos &pos, bool fReadOnly) {
    return OpenDiskFile(pos, "blk", fReadOnly);
}

/** Open an undo file (rev?????.dat) */
static FILE* OpenUndoFile(const CDiskBlockPos &pos, bool fReadOnly) {
    return OpenDiskFile(pos, "rev", fReadOnly);
}

fs::path GetBlockPosFilename(const CDiskBlockPos &pos, const char *prefix)
{
    return GetBlocksDir() / strprintf("%s%05u.dat", prefix, pos.nFile);
}

CBlockIndex * CChainState::InsertBlockIndex(const uint256& hash)
{
    AssertLockHeld(cs_main);

    if (hash.IsNull())
        return nullptr;

    // Return existing
    BlockMap::iterator mi = mapBlockIndex.find(hash);
    if (mi != mapBlockIndex.end())
        return (*mi).second;

    // Create new
    CBlockIndex* pindexNew = new CBlockIndex();
    mi = mapBlockIndex.insert(std::make_pair(hash, pindexNew)).first;
    pindexNew->phashBlock = &((*mi).first);

    return pindexNew;
}

bool CChainState::LoadBlockIndex(CBlockTreeDB& blocktree)
{
    if (!blocktree.LoadBlockIndexGuts([this](const uint256& hash) EXCLUSIVE_LOCKS_REQUIRED(cs_main) { return this->InsertBlockIndex(hash); }))
        return false;

    boost::this_thread::interruption_point();

    std::vector<std::pair<int, CBlockIndex*> > vSortedByHeight;
    vSortedByHeight.reserve(mapBlockIndex.size());
    for (const std::pair<const uint256, CBlockIndex*>& item : mapBlockIndex)
    {
        CBlockIndex* pindex = item.second;
        vSortedByHeight.push_back(std::make_pair(pindex->nHeight, pindex));
    }
    sort(vSortedByHeight.begin(), vSortedByHeight.end());
    for (const std::pair<int, CBlockIndex*>& item : vSortedByHeight)
    {
        CBlockIndex* pindex = item.second;
        pindex->nTimeMax = (pindex->pprev ? std::max(pindex->pprev->nTimeMax, pindex->nTime) : pindex->nTime);
        // We can link the chain of blocks for which we've received transactions at some point.
        // Pruned nodes may have deleted the block.
        if (pindex->nTx > 0) {
            if (pindex->pprev) {
                if (pindex->pprev->nChainTx) {
                    pindex->nChainTx = pindex->pprev->nChainTx + pindex->nTx;
                } else {
                    pindex->nChainTx = 0;
                    mapBlocksUnlinked.insert(std::make_pair(pindex->pprev, pindex));
                }
            } else {
                pindex->nChainTx = pindex->nTx;
            }
        }
        if (!(pindex->nStatus & BLOCK_FAILED_MASK) && pindex->pprev && (pindex->pprev->nStatus & BLOCK_FAILED_MASK)) {
            pindex->nStatus |= BLOCK_FAILED_CHILD;
            setDirtyBlockIndex.insert(pindex);
        }
        if (pindex->IsValid(BLOCK_VALID_TRANSACTIONS) && (pindex->nChainTx || pindex->pprev == nullptr))
            setBlockIndexCandidates.insert(pindex);
        if (pindex->nStatus & BLOCK_FAILED_MASK && (!pindexBestInvalid || pindex->nHeight > pindexBestInvalid->nHeight))
            pindexBestInvalid = pindex;
        if (pindex->pprev)
            pindex->BuildSkip();
        if (pindex->IsValid(BLOCK_VALID_TREE) && (pindexBestHeader == nullptr || CBlockIndexWorkComparator()(pindexBestHeader, pindex)))
            pindexBestHeader = pindex;
    }

    return true;
}

bool static LoadBlockIndexDB() EXCLUSIVE_LOCKS_REQUIRED(cs_main)
{
    if (!g_chainstate.LoadBlockIndex(*pblocktree))
        return false;

    // Load block file info
    pblocktree->ReadLastBlockFile(nLastBlockFile);
    vinfoBlockFile.resize(nLastBlockFile + 1);
    LogPrintf("%s: last block file = %i\n", __func__, nLastBlockFile);
    for (int nFile = 0; nFile <= nLastBlockFile; nFile++) {
        pblocktree->ReadBlockFileInfo(nFile, vinfoBlockFile[nFile]);
    }
    LogPrintf("%s: last block file info: %s\n", __func__, vinfoBlockFile[nLastBlockFile].ToString());
    for (int nFile = nLastBlockFile + 1; true; nFile++) {
        CBlockFileInfo info;
        if (pblocktree->ReadBlockFileInfo(nFile, info)) {
            vinfoBlockFile.push_back(info);
        } else {
            break;
        }
    }

    // Check presence of blk files
    LogPrintf("Checking all blk files are present...\n");
    std::set<int> setBlkDataFiles;
    for (const std::pair<const uint256, CBlockIndex*>& item : mapBlockIndex)
    {
        CBlockIndex* pindex = item.second;
        if (pindex->nStatus & BLOCK_HAVE_DATA) {
            setBlkDataFiles.insert(pindex->nFile);
        }
    }
    for (std::set<int>::iterator it = setBlkDataFiles.begin(); it != setBlkDataFiles.end(); it++)
    {
        CDiskBlockPos pos(*it, 0);
        if (CAutoFile(OpenBlockFile(pos, true), SER_DISK, CLIENT_VERSION).IsNull()) {
            return false;
        }
    }

    // Check whether we have ever pruned block & undo files
    pblocktree->ReadFlag("prunedblockfiles", fHavePruned);
    if (fHavePruned)
        LogPrintf("LoadBlockIndexDB(): Block files have previously been pruned\n");

    // Check whether we need to continue reindexing
    bool fReindexing = false;
    pblocktree->ReadReindexing(fReindexing);
    if(fReindexing) fReindex = true;

    return true;
}

bool LoadChainTip()
{
    AssertLockHeld(cs_main);

    if (chainActive.Tip() && chainActive.Tip()->GetBlockHash() == pcoinsTip->GetBestBlock()) return true;

    if (pcoinsTip->GetBestBlock().IsNull() && mapBlockIndex.size() == 1) {
        // In case we just added the genesis block, connect it now, so
        // that we always have a chainActive.Tip() when we return.
        LogPrintf("%s: Connecting genesis block...\n", __func__);
        CValidationState state;
        if (!ActivateBestChain(state)) {
            LogPrintf("%s: failed to activate chain (%s)\n", __func__, FormatStateMessage(state));
            return false;
        }
    }

    // Load pointer to end of best chain
    CBlockIndex* pindex = LookupBlockIndex(pcoinsTip->GetBestBlock());
    if (!pindex) {
        return false;
    }
    chainActive.SetTip(pindex);

    g_chainstate.PruneBlockIndexCandidates();

    LogPrintf("Loaded best chain: hashBestChain=%s height=%d date=%s progress=%f\n",
        chainActive.Tip()->GetBlockHash().ToString(), chainActive.Height(),
        FormatISO8601DateTime(chainActive.Tip()->GetBlockTime()),
        GuessVerificationProgress(Params().TxData(), chainActive.Tip()));
    return true;
}

CVerifyDB::CVerifyDB()
{
    uiInterface.ShowProgress(_("Verifying blocks..."), 0, false);
}

CVerifyDB::~CVerifyDB()
{
    uiInterface.ShowProgress("", 100, false);
}

bool CVerifyDB::VerifyDB(CCoinsView *coinsview, int nCheckLevel, int nCheckDepth)
{
    LOCK(cs_main);
    if (chainActive.Tip() == nullptr || chainActive.Tip()->pprev == nullptr)
        return true;

    // Verify blocks in the best chain
    if (nCheckDepth <= 0 || nCheckDepth > chainActive.Height())
        nCheckDepth = chainActive.Height();
    nCheckLevel = std::max(0, std::min(4, nCheckLevel));
    LogPrintf("Verifying last %i blocks at level %i\n", nCheckDepth, nCheckLevel);
    CCoinsViewCache coins(coinsview);
    CBlockIndex* pindex;
    CBlockIndex* pindexFailure = nullptr;
    int nGoodTransactions = 0;
    CValidationState state;
    int reportDone = 0;
    LogPrintf("[0%%]..."); /* Continued */
    for (pindex = chainActive.Tip(); pindex && pindex->pprev; pindex = pindex->pprev) {
        boost::this_thread::interruption_point();
        int percentageDone = std::max(1, std::min(99, (int)(((double)(chainActive.Height() - pindex->nHeight)) / (double)nCheckDepth * (nCheckLevel >= 4 ? 50 : 100))));
        if (reportDone < percentageDone/10) {
            // report every 10% step
            LogPrintf("[%d%%]...", percentageDone); /* Continued */
            reportDone = percentageDone/10;
        }
        uiInterface.ShowProgress(_("Verifying blocks..."), percentageDone, false);
        if (pindex->nHeight <= chainActive.Height()-nCheckDepth)
            break;
        if (fPruneMode && !(pindex->nStatus & BLOCK_HAVE_DATA)) {
            // If pruning, only go back as far as we have data.
            LogPrintf("VerifyDB(): block verification stopping at height %d (pruning, no data)\n", pindex->nHeight);
            break;
        }
        CBlock block;
        // check level 0: read from disk
        if (!ReadBlockFromDisk(block, pindex))
            return error("VerifyDB(): *** ReadBlockFromDisk failed at %d, hash=%s", pindex->nHeight, pindex->GetBlockHash().ToString());
        // check level 1: verify block validity
        if (nCheckLevel >= 1 && !CheckBlock(block, state))
            return error("%s: *** found bad block at %d, hash=%s (%s)\n", __func__,
                         pindex->nHeight, pindex->GetBlockHash().ToString(), FormatStateMessage(state));
        // check level 2: verify undo validity
        if (nCheckLevel >= 2 && pindex) {
            CBlockUndo undo;
            if (!pindex->GetUndoPos().IsNull()) {
                if (!UndoReadFromDisk(undo, pindex)) {
                    return error("VerifyDB(): *** found bad undo data at %d, hash=%s\n", pindex->nHeight, pindex->GetBlockHash().ToString());
                }
            }
        }
        // check level 3: check for inconsistencies during memory-only disconnect of tip blocks
        if (nCheckLevel >= 3 && (coins.DynamicMemoryUsage() + pcoinsTip->DynamicMemoryUsage()) <= nCoinCacheUsage) {
            assert(coins.GetBestBlock() == pindex->GetBlockHash());
            DisconnectResult res = g_chainstate.DisconnectBlock(block, pindex, coins);
            if (res == DISCONNECT_FAILED) {
                return error("VerifyDB(): *** irrecoverable inconsistency in block data at %d, hash=%s", pindex->nHeight, pindex->GetBlockHash().ToString());
            }
            if (res == DISCONNECT_UNCLEAN) {
                nGoodTransactions = 0;
                pindexFailure = pindex;
            } else {
                nGoodTransactions += block.vtx.size();
            }
        }
        if (ShutdownRequested())
            return true;
    }
    if (pindexFailure)
        return error("VerifyDB(): *** coin database inconsistencies found (last %i blocks, %i good transactions before that)\n", chainActive.Height() - pindexFailure->nHeight + 1, nGoodTransactions);

    // store block count as we move pindex at check level >= 4
    int block_count = chainActive.Height() - pindex->nHeight;

    // check level 4: try reconnecting blocks
    if (nCheckLevel >= 4) {
        while (pindex != chainActive.Tip()) {
            boost::this_thread::interruption_point();
            uiInterface.ShowProgress(_("Verifying blocks..."), std::max(1, std::min(99, 100 - (int)(((double)(chainActive.Height() - pindex->nHeight)) / (double)nCheckDepth * 50))), false);
            pindex = chainActive.Next(pindex);
            CBlock block;
            if (!ReadBlockFromDisk(block, pindex))
                return error("VerifyDB(): *** ReadBlockFromDisk failed at %d, hash=%s", pindex->nHeight, pindex->GetBlockHash().ToString());
            if (!g_chainstate.ConnectBlock(block, state, pindex, coins))
                return error("VerifyDB(): *** found unconnectable block at %d, hash=%s (%s)", pindex->nHeight, pindex->GetBlockHash().ToString(), FormatStateMessage(state));
        }
    }

    LogPrintf("[DONE].\n");
    LogPrintf("No coin database inconsistencies in last %i blocks (%i transactions)\n", block_count, nGoodTransactions);

    return true;
}

/** Apply the effects of a block on the utxo cache, ignoring that it may already have been applied. */
bool CChainState::RollforwardBlock(const CBlockIndex* pindex, CCoinsViewCache& inputs)
{
    // TODO: merge with ConnectBlock
    CBlock block;
    if (!ReadBlockFromDisk(block, pindex)) {
        return error("ReplayBlock(): ReadBlockFromDisk failed at %d, hash=%s", pindex->nHeight, pindex->GetBlockHash().ToString());
    }

    for (const CTransactionRef& tx : block.vtx) {
        if (!tx->IsCoinBase()) {
            for (const CTxIn &txin : tx->vin) {
                inputs.SpendCoin(txin.prevout);
            }
        }
        // Pass check = true as every addition may be an overwrite.
        AddCoins(inputs, *tx, pindex->nHeight, true);
    }
    return true;
}

bool CChainState::ReplayBlocks(CCoinsView* view)
{
    LOCK(cs_main);

    CCoinsViewCache cache(view);

    std::vector<uint256> hashHeads = view->GetHeadBlocks();
    if (hashHeads.empty()) return true; // We're already in a consistent state.
    if (hashHeads.size() != 2) return error("ReplayBlocks(): unknown inconsistent state");

    uiInterface.ShowProgress(_("Replaying blocks..."), 0, false);
    LogPrintf("Replaying blocks\n");

    const CBlockIndex* pindexOld = nullptr;  // Old tip during the interrupted flush.
    const CBlockIndex* pindexNew;            // New tip during the interrupted flush.
    const CBlockIndex* pindexFork = nullptr; // Latest block common to both the old and the new tip.

    if (mapBlockIndex.count(hashHeads[0]) == 0) {
        return error("ReplayBlocks(): reorganization to unknown block requested");
    }
    pindexNew = mapBlockIndex[hashHeads[0]];

    if (!hashHeads[1].IsNull()) { // The old tip is allowed to be 0, indicating it's the first flush.
        if (mapBlockIndex.count(hashHeads[1]) == 0) {
            return error("ReplayBlocks(): reorganization from unknown block requested");
        }
        pindexOld = mapBlockIndex[hashHeads[1]];
        pindexFork = LastCommonAncestor(pindexOld, pindexNew);
        assert(pindexFork != nullptr);
    }

    // Rollback along the old branch.
    while (pindexOld != pindexFork) {
        if (pindexOld->nHeight > 0) { // Never disconnect the genesis block.
            CBlock block;
            if (!ReadBlockFromDisk(block, pindexOld)) {
                return error("RollbackBlock(): ReadBlockFromDisk() failed at %d, hash=%s", pindexOld->nHeight, pindexOld->GetBlockHash().ToString());
            }
            LogPrintf("Rolling back %s (%i)\n", pindexOld->GetBlockHash().ToString(), pindexOld->nHeight);
            DisconnectResult res = DisconnectBlock(block, pindexOld, cache);
            if (res == DISCONNECT_FAILED) {
                return error("RollbackBlock(): DisconnectBlock failed at %d, hash=%s", pindexOld->nHeight, pindexOld->GetBlockHash().ToString());
            }
            // If DISCONNECT_UNCLEAN is returned, it means a non-existing UTXO was deleted, or an existing UTXO was
            // overwritten. It corresponds to cases where the block-to-be-disconnect never had all its operations
            // applied to the UTXO set. However, as both writing a UTXO and deleting a UTXO are idempotent operations,
            // the result is still a version of the UTXO set with the effects of that block undone.
        }
        pindexOld = pindexOld->pprev;
    }

    // Roll forward from the forking point to the new tip.
    int nForkHeight = pindexFork ? pindexFork->nHeight : 0;
    for (int nHeight = nForkHeight + 1; nHeight <= pindexNew->nHeight; ++nHeight) {
        const CBlockIndex* pindex = pindexNew->GetAncestor(nHeight);
        LogPrintf("Rolling forward %s (%i)\n", pindex->GetBlockHash().ToString(), nHeight);
        if (!RollforwardBlock(pindex, cache)) return false;
    }

    cache.SetBestBlock(pindexNew->GetBlockHash());
    cache.Flush();
    uiInterface.ShowProgress("", 100, false);
    return true;
}

bool ReplayBlocks(CCoinsView* view) {
    return g_chainstate.ReplayBlocks(view);
}

bool CChainState::RewindBlockIndex()
{
    LOCK(cs_main);

    // Note that during -reindex-chainstate we are called with an empty chainActive!

    int nHeight = 1;
    while (nHeight <= chainActive.Height()) {
        // Although SCRIPT_VERIFY_WITNESS is now generally enforced on all
        // blocks in ConnectBlock, we don't need to go back and
        // re-download/re-verify blocks from before segwit actually activated.
        nHeight++;
    }

    // nHeight is now the height of the first insufficiently-validated block, or tipheight + 1
    CValidationState state;
    CBlockIndex* pindex = chainActive.Tip();
    while (chainActive.Height() >= nHeight) {
        if (fPruneMode && !(chainActive.Tip()->nStatus & BLOCK_HAVE_DATA)) {
            // If pruning, don't try rewinding past the HAVE_DATA point;
            // since older blocks can't be served anyway, there's
            // no need to walk further, and trying to DisconnectTip()
            // will fail (and require a needless reindex/redownload
            // of the blockchain).
            break;
        }
        if (!DisconnectTip(state, nullptr)) {
            return error("RewindBlockIndex: unable to disconnect block at height %i (%s)", pindex->nHeight, FormatStateMessage(state));
        }
        // Occasionally flush state to disk.
        if (!FlushStateToDisk(state, FlushStateMode::PERIODIC)) {
            LogPrintf("RewindBlockIndex: unable to flush state to disk (%s)\n", FormatStateMessage(state));
            return false;
        }
    }

    // Reduce validity flag and have-data flags.
    // We do this after actual disconnecting, otherwise we'll end up writing the lack of data
    // to disk before writing the chainstate, resulting in a failure to continue if interrupted.
    for (const auto& entry : mapBlockIndex) {
        CBlockIndex* pindexIter = entry.second;

        // Note: If we encounter an insufficiently validated block that
        // is on chainActive, it must be because we are a pruning node, and
        // this block or some successor doesn't HAVE_DATA, so we were unable to
        // rewind all the way.  Blocks remaining on chainActive at this point
        // must not have their validity reduced.
        if (pindexIter->IsValid(BLOCK_VALID_TRANSACTIONS) && pindexIter->nChainTx) {
            setBlockIndexCandidates.insert(pindexIter);
        }
    }

    if (chainActive.Tip() != nullptr) {
        // We can't prune block index candidates based on our tip if we have
        // no tip due to chainActive being empty!
        PruneBlockIndexCandidates();

        CheckBlockIndex();
    }

    return true;
}

bool RewindBlockIndex() {
    if (!g_chainstate.RewindBlockIndex()) {
        return false;
    }

    if (chainActive.Tip() != nullptr) {
        // FlushStateToDisk can possibly read chainActive. Be conservative
        // and skip it here, we're about to -reindex-chainstate anyway, so
        // it'll get called a bunch real soon.
        CValidationState state;
        if (!FlushStateToDisk(state, FlushStateMode::ALWAYS)) {
            LogPrintf("RewindBlockIndex: unable to flush state to disk (%s)\n", FormatStateMessage(state));
            return false;
        }
    }

    return true;
}

void CChainState::UnloadBlockIndex() {
    nBlockSequenceId = 1;
    m_failed_blocks.clear();
    setBlockIndexCandidates.clear();
}

// May NOT be used after any connections are up as much
// of the peer-processing logic assumes a consistent
// block index state
void UnloadBlockIndex()
{
    LOCK(cs_main);
    chainActive.SetTip(nullptr);
    pindexBestInvalid = nullptr;
    pindexBestHeader = nullptr;
    mempool.clear();
    mapBlocksUnlinked.clear();
    vinfoBlockFile.clear();
    nLastBlockFile = 0;
    setDirtyBlockIndex.clear();
    setDirtyFileInfo.clear();

    for (BlockMap::value_type& entry : mapBlockIndex) {
        delete entry.second;
    }
    mapBlockIndex.clear();
    fHavePruned = false;

    g_chainstate.UnloadBlockIndex();
}

bool LoadBlockIndex()
{
    // Load block index from databases
    bool needs_init = fReindex;
    if (!fReindex) {
        bool ret = LoadBlockIndexDB();
        if (!ret) return false;
        needs_init = mapBlockIndex.empty();
    }

    if (needs_init) {
        // Everything here is for *new* reindex/DBs. Thus, though
        // LoadBlockIndexDB may have set fReindex if we shut down
        // mid-reindex previously, we don't check fReindex and
        // instead only check it prior to LoadBlockIndexDB to set
        // needs_init.

        LogPrintf("Initializing databases...\n");
    }
    return true;
}

bool CChainState::LoadGenesisBlock()
{
    LOCK(cs_main);

    // Check whether we're already initialized by checking for genesis in
    // mapBlockIndex. Note that we can't use chainActive here, since it is
    // set based on the coins db, not the block index db, which is the only
    // thing loaded at this point.
    if (mapBlockIndex.count(FederationParams().GenesisBlock().GetHash()))
        return true;

    try {
        CBlock &block = const_cast<CBlock&>(FederationParams().GenesisBlock());
        CDiskBlockPos blockPos = SaveBlockToDisk(block, 0, nullptr);
        if (blockPos.IsNull())
            return error("%s: writing genesis block to disk failed", __func__);
        CBlockIndex *pindex = AddToBlockIndex(block);
        ReceivedBlockTransactions(block, pindex, blockPos);
    } catch (const std::runtime_error& e) {
        return error("%s: failed to write genesis block: %s", __func__, e.what());
    }

    return true;
}

bool LoadGenesisBlock()
{
    return g_chainstate.LoadGenesisBlock();
}

bool LoadExternalBlockFile(FILE* fileIn, CDiskBlockPos *dbp)
{
    // Map of disk positions for blocks with unknown parent (only used for reindex)
    static std::multimap<uint256, CDiskBlockPos> mapBlocksUnknownParent;
    int64_t nStart = GetTimeMillis();

    int nLoaded = 0;
    try {
        // This takes over fileIn and calls fclose() on it in the CBufferedFile destructor
        CBufferedFile blkdat(fileIn, 2*MAX_BLOCK_SERIALIZED_SIZE, MAX_BLOCK_SERIALIZED_SIZE+8, SER_DISK, CLIENT_VERSION);
        uint64_t nRewind = blkdat.GetPos();
        while (!blkdat.eof()) {
            boost::this_thread::interruption_point();

            blkdat.SetPos(nRewind);
            nRewind++; // start one byte further next time, in case of failure
            blkdat.SetLimit(); // remove former limit
            unsigned int nSize = 0;
            try {
                // locate a header
                unsigned char buf[CMessageHeader::MESSAGE_START_SIZE];
                blkdat.FindByte(FederationParams().MessageStart()[0]);
                nRewind = blkdat.GetPos()+1;
                blkdat >> buf;
                if (memcmp(buf, FederationParams().MessageStart(), CMessageHeader::MESSAGE_START_SIZE))
                    continue;
                // read size
                blkdat >> nSize;
                if (nSize < 80 || nSize > MAX_BLOCK_SERIALIZED_SIZE)
                    continue;
            } catch (const std::exception&) {
                // no valid block header found; don't complain
                break;
            }
            try {
                // read block
                uint64_t nBlockPos = blkdat.GetPos();
                if (dbp)
                    dbp->nPos = nBlockPos;
                blkdat.SetLimit(nBlockPos + nSize);
                blkdat.SetPos(nBlockPos);
                std::shared_ptr<CBlock> pblock = std::make_shared<CBlock>();
                CBlock& block = *pblock;
                blkdat >> block;
                nRewind = blkdat.GetPos();

                uint256 hash = block.GetHash();
                {
                    LOCK(cs_main);
                    // detect out of order blocks, and store them for later
                    if (hash != FederationParams().GenesisBlock().GetHash() && !LookupBlockIndex(block.hashPrevBlock)) {
                        LogPrint(BCLog::REINDEX, "%s: Out of order block %s, parent %s not known\n", __func__, hash.ToString(),
                                block.hashPrevBlock.ToString());
                        if (dbp)
                            mapBlocksUnknownParent.insert(std::make_pair(block.hashPrevBlock, *dbp));
                        continue;
                    }

                    // process in case the block isn't known yet
                    CBlockIndex* pindex = LookupBlockIndex(hash);
                    if (!pindex || (pindex->nStatus & BLOCK_HAVE_DATA) == 0) {
                      CValidationState state;
                      if (g_chainstate.AcceptBlock(pblock, state, nullptr, true, dbp, nullptr)) {
                          nLoaded++;
                      }
                     // if it is a federation block, load its aggregatepubkey into CFederationParams
                    if(pblock->xfieldType == 1 && pblock->xfield.size() == CPubKey::COMPRESSED_PUBLIC_KEY_SIZE && (CPubKey(pblock->xfield.begin(), pblock->xfield.end()) != FederationParams().GetLatestAggregatePubkey()))
                        FederationParams().ReadAggregatePubkey(pblock->xfield, pblock->GetHeight() + 1);

                      if (state.IsError()) {
                          break;
                      }
                    } else if (hash != FederationParams().GenesisBlock().GetHash() && pindex->nHeight % 1000 == 0) {
                      LogPrint(BCLog::REINDEX, "Block Import: already had block %s at height %d\n", hash.ToString(), pindex->nHeight);
                    }
                }

                // Activate the genesis block so normal node progress can continue
                if (hash == FederationParams().GenesisBlock().GetHash()) {
                    CValidationState state;
                    if (!ActivateBestChain(state)) {
                        break;
                    }
                }

                NotifyHeaderTip();

                // Recursively process earlier encountered successors of this block
                std::deque<uint256> queue;
                queue.push_back(hash);
                while (!queue.empty()) {
                    uint256 head = queue.front();
                    queue.pop_front();
                    std::pair<std::multimap<uint256, CDiskBlockPos>::iterator, std::multimap<uint256, CDiskBlockPos>::iterator> range = mapBlocksUnknownParent.equal_range(head);
                    while (range.first != range.second) {
                        std::multimap<uint256, CDiskBlockPos>::iterator it = range.first;
                        std::shared_ptr<CBlock> pblockrecursive = std::make_shared<CBlock>();

                        if (ReadBlockFromDisk(*pblockrecursive, it->second, pblockrecursive->GetHeight()))
                        {
                            LogPrint(BCLog::REINDEX, "%s: Processing out of order child %s of %s\n", __func__, pblockrecursive->GetHash().ToString(),
                                    head.ToString());
                            LOCK(cs_main);
                            CValidationState dummy;
                            if (g_chainstate.AcceptBlock(pblockrecursive, dummy, nullptr, true, &it->second, nullptr))
                            {
                                nLoaded++;
                                queue.push_back(pblockrecursive->GetHash());
                            }
                        }
                        range.first++;
                        mapBlocksUnknownParent.erase(it);
                        NotifyHeaderTip();
                    }
                }
            } catch (const std::exception& e) {
                LogPrintf("%s: Deserialize or I/O error - %s\n", __func__, e.what());
            }
        }
    } catch (const std::runtime_error& e) {
        AbortNode(std::string("System error: ") + e.what());
    }
    if (nLoaded > 0)
        LogPrintf("Loaded %i blocks from external file in %dms\n", nLoaded, GetTimeMillis() - nStart);
    return nLoaded > 0;
}

void CChainState::CheckBlockIndex()
{
    if (!fCheckBlockIndex) {
        return;
    }

    LOCK(cs_main);

    // During a reindex, we read the genesis block and call CheckBlockIndex before ActivateBestChain,
    // so we have the genesis block in mapBlockIndex but no active chain.  (A few of the tests when
    // iterating the block tree require that chainActive has been initialized.)
    if (chainActive.Height() < 0) {
        assert(mapBlockIndex.size() <= 1);
        return;
    }

    // Build forward-pointing map of the entire block tree.
    std::multimap<CBlockIndex*,CBlockIndex*> forward;
    for (auto& entry : mapBlockIndex) {
        forward.insert(std::make_pair(entry.second->pprev, entry.second));
    }

    assert(forward.size() == mapBlockIndex.size());

    std::pair<std::multimap<CBlockIndex*,CBlockIndex*>::iterator,std::multimap<CBlockIndex*,CBlockIndex*>::iterator> rangeGenesis = forward.equal_range(nullptr);
    CBlockIndex *pindex = rangeGenesis.first->second;
    rangeGenesis.first++;
    assert(rangeGenesis.first == rangeGenesis.second); // There is only one index entry with parent nullptr.

    // Iterate over the entire block tree, using depth-first search.
    // Along the way, remember whether there are blocks on the path from genesis
    // block being explored which are the first to have certain properties.
    size_t nNodes = 0;
    int nHeight = 0;
    CBlockIndex* pindexFirstInvalid = nullptr; // Oldest ancestor of pindex which is invalid.
    CBlockIndex* pindexFirstMissing = nullptr; // Oldest ancestor of pindex which does not have BLOCK_HAVE_DATA.
    CBlockIndex* pindexFirstNeverProcessed = nullptr; // Oldest ancestor of pindex for which nTx == 0.
    CBlockIndex* pindexFirstNotTreeValid = nullptr; // Oldest ancestor of pindex which does not have BLOCK_VALID_TREE (regardless of being valid or not).
    CBlockIndex* pindexFirstNotTransactionsValid = nullptr; // Oldest ancestor of pindex which does not have BLOCK_VALID_TRANSACTIONS (regardless of being valid or not).
    CBlockIndex* pindexFirstNotChainValid = nullptr; // Oldest ancestor of pindex which does not have BLOCK_VALID_CHAIN (regardless of being valid or not).
    CBlockIndex* pindexFirstNotScriptsValid = nullptr; // Oldest ancestor of pindex which does not have BLOCK_VALID_SCRIPTS (regardless of being valid or not).
    while (pindex != nullptr) {
        nNodes++;
        if (pindexFirstInvalid == nullptr && pindex->nStatus & BLOCK_FAILED_VALID) pindexFirstInvalid = pindex;
        if (pindexFirstMissing == nullptr && !(pindex->nStatus & BLOCK_HAVE_DATA)) pindexFirstMissing = pindex;
        if (pindexFirstNeverProcessed == nullptr && pindex->nTx == 0) pindexFirstNeverProcessed = pindex;
        if (pindex->pprev != nullptr && pindexFirstNotTreeValid == nullptr && (pindex->nStatus & BLOCK_VALID_MASK) < BLOCK_VALID_TREE) pindexFirstNotTreeValid = pindex;
        if (pindex->pprev != nullptr && pindexFirstNotTransactionsValid == nullptr && (pindex->nStatus & BLOCK_VALID_MASK) < BLOCK_VALID_TRANSACTIONS) pindexFirstNotTransactionsValid = pindex;
        if (pindex->pprev != nullptr && pindexFirstNotChainValid == nullptr && (pindex->nStatus & BLOCK_VALID_MASK) < BLOCK_VALID_CHAIN) pindexFirstNotChainValid = pindex;
        if (pindex->pprev != nullptr && pindexFirstNotScriptsValid == nullptr && (pindex->nStatus & BLOCK_VALID_MASK) < BLOCK_VALID_SCRIPTS) pindexFirstNotScriptsValid = pindex;

        // Begin: actual consistency checks.
        if (pindex->pprev == nullptr) {
            // Genesis block checks.
            assert(pindex->GetBlockHash() == FederationParams().GenesisBlock().GetHash()); // Genesis block's hash must match.
            assert(pindex == chainActive.Genesis()); // The current active chain's genesis block must be this block.
        }
        if (pindex->nChainTx == 0) assert(pindex->nSequenceId <= 0);  // nSequenceId can't be set positive for blocks that aren't linked (negative is used for preciousblock)
        // VALID_TRANSACTIONS is equivalent to nTx > 0 for all nodes (whether or not pruning has occurred).
        // HAVE_DATA is only equivalent to nTx > 0 (or VALID_TRANSACTIONS) if no pruning has occurred.
        if (!fHavePruned) {
            // If we've never pruned, then HAVE_DATA should be equivalent to nTx > 0
            assert(!(pindex->nStatus & BLOCK_HAVE_DATA) == (pindex->nTx == 0));
            assert(pindexFirstMissing == pindexFirstNeverProcessed);
        } else {
            // If we have pruned, then we can only say that HAVE_DATA implies nTx > 0
            if (pindex->nStatus & BLOCK_HAVE_DATA) assert(pindex->nTx > 0);
        }
        if (pindex->nStatus & BLOCK_HAVE_UNDO) assert(pindex->nStatus & BLOCK_HAVE_DATA);
        assert(((pindex->nStatus & BLOCK_VALID_MASK) >= BLOCK_VALID_TRANSACTIONS) == (pindex->nTx > 0)); // This is pruning-independent.
        // All parents having had data (at some point) is equivalent to all parents being VALID_TRANSACTIONS, which is equivalent to nChainTx being set.
        assert((pindexFirstNeverProcessed != nullptr) == (pindex->nChainTx == 0)); // nChainTx != 0 is used to signal that all parent blocks have been processed (but may have been pruned).
        assert((pindexFirstNotTransactionsValid != nullptr) == (pindex->nChainTx == 0));
        assert(pindex->nHeight == nHeight); // nHeight must be consistent.
        assert(pindex->pprev == nullptr || pindex->nHeight >= pindex->pprev->nHeight); // For every block except the genesis block, the block height must be larger than the parent's.
        assert(nHeight < 2 || (pindex->pskip && (pindex->pskip->nHeight < nHeight))); // The pskip pointer must point back for all but the first 2 blocks.
        assert(pindexFirstNotTreeValid == nullptr); // All mapBlockIndex entries must at least be TREE valid
        if ((pindex->nStatus & BLOCK_VALID_MASK) >= BLOCK_VALID_TREE) assert(pindexFirstNotTreeValid == nullptr); // TREE valid implies all parents are TREE valid
        if ((pindex->nStatus & BLOCK_VALID_MASK) >= BLOCK_VALID_CHAIN) assert(pindexFirstNotChainValid == nullptr); // CHAIN valid implies all parents are CHAIN valid
        if ((pindex->nStatus & BLOCK_VALID_MASK) >= BLOCK_VALID_SCRIPTS) assert(pindexFirstNotScriptsValid == nullptr); // SCRIPTS valid implies all parents are SCRIPTS valid
        if (pindexFirstInvalid == nullptr) {
            // Checks for not-invalid blocks.
            assert((pindex->nStatus & BLOCK_FAILED_MASK) == 0); // The failed mask cannot be set for blocks without invalid parents.
        }
        if (!CBlockIndexWorkComparator()(pindex, chainActive.Tip()) && pindexFirstNeverProcessed == nullptr) {
            if (pindexFirstInvalid == nullptr) {
                // If this block sorts at least as good as the current tip and
                // is valid and we have all data for its parents, it must be in
                // setBlockIndexCandidates.  chainActive.Tip() must also be there
                // even if some data has been pruned.
                if (pindexFirstMissing == nullptr || pindex == chainActive.Tip()) {
                    assert(setBlockIndexCandidates.count(pindex));
                }
                // If some parent is missing, then it could be that this block was in
                // setBlockIndexCandidates but had to be removed because of the missing data.
                // In this case it must be in mapBlocksUnlinked -- see test below.
            }
        } else { // If this block sorts worse than the current tip or some ancestor's block has never been seen, it cannot be in setBlockIndexCandidates.
            assert(setBlockIndexCandidates.count(pindex) == 0);
        }
        // Check whether this block is in mapBlocksUnlinked.
        std::pair<std::multimap<CBlockIndex*,CBlockIndex*>::iterator,std::multimap<CBlockIndex*,CBlockIndex*>::iterator> rangeUnlinked = mapBlocksUnlinked.equal_range(pindex->pprev);
        bool foundInUnlinked = false;
        while (rangeUnlinked.first != rangeUnlinked.second) {
            assert(rangeUnlinked.first->first == pindex->pprev);
            if (rangeUnlinked.first->second == pindex) {
                foundInUnlinked = true;
                break;
            }
            rangeUnlinked.first++;
        }
        if (pindex->pprev && (pindex->nStatus & BLOCK_HAVE_DATA) && pindexFirstNeverProcessed != nullptr && pindexFirstInvalid == nullptr) {
            // If this block has block data available, some parent was never received, and has no invalid parents, it must be in mapBlocksUnlinked.
            assert(foundInUnlinked);
        }
        if (!(pindex->nStatus & BLOCK_HAVE_DATA)) assert(!foundInUnlinked); // Can't be in mapBlocksUnlinked if we don't HAVE_DATA
        if (pindexFirstMissing == nullptr) assert(!foundInUnlinked); // We aren't missing data for any parent -- cannot be in mapBlocksUnlinked.
        if (pindex->pprev && (pindex->nStatus & BLOCK_HAVE_DATA) && pindexFirstNeverProcessed == nullptr && pindexFirstMissing != nullptr) {
            // We HAVE_DATA for this block, have received data for all parents at some point, but we're currently missing data for some parent.
            assert(fHavePruned); // We must have pruned.
            // This block may have entered mapBlocksUnlinked if:
            //  - it has a descendant that at some point had more work than the
            //    tip, and
            //  - we tried switching to that descendant but were missing
            //    data for some intermediate block between chainActive and the
            //    tip.
            // So if this block is itself better than chainActive.Tip() and it wasn't in
            // setBlockIndexCandidates, then it must be in mapBlocksUnlinked.
            if (!CBlockIndexWorkComparator()(pindex, chainActive.Tip()) && setBlockIndexCandidates.count(pindex) == 0) {
                if (pindexFirstInvalid == nullptr) {
                    assert(foundInUnlinked);
                }
            }
        }
        // assert(pindex->GetBlockHash() == pindex->GetBlockHeader().GetHash()); // Perhaps too slow
        // End: actual consistency checks.

        // Try descending into the first subnode.
        std::pair<std::multimap<CBlockIndex*,CBlockIndex*>::iterator,std::multimap<CBlockIndex*,CBlockIndex*>::iterator> range = forward.equal_range(pindex);
        if (range.first != range.second) {
            // A subnode was found.
            pindex = range.first->second;
            nHeight++;
            continue;
        }
        // This is a leaf node.
        // Move upwards until we reach a node of which we have not yet visited the last child.
        while (pindex) {
            // We are going to either move to a parent or a sibling of pindex.
            // If pindex was the first with a certain property, unset the corresponding variable.
            if (pindex == pindexFirstInvalid) pindexFirstInvalid = nullptr;
            if (pindex == pindexFirstMissing) pindexFirstMissing = nullptr;
            if (pindex == pindexFirstNeverProcessed) pindexFirstNeverProcessed = nullptr;
            if (pindex == pindexFirstNotTreeValid) pindexFirstNotTreeValid = nullptr;
            if (pindex == pindexFirstNotTransactionsValid) pindexFirstNotTransactionsValid = nullptr;
            if (pindex == pindexFirstNotChainValid) pindexFirstNotChainValid = nullptr;
            if (pindex == pindexFirstNotScriptsValid) pindexFirstNotScriptsValid = nullptr;
            // Find our parent.
            CBlockIndex* pindexPar = pindex->pprev;
            // Find which child we just visited.
            std::pair<std::multimap<CBlockIndex*,CBlockIndex*>::iterator,std::multimap<CBlockIndex*,CBlockIndex*>::iterator> rangePar = forward.equal_range(pindexPar);
            while (rangePar.first->second != pindex) {
                assert(rangePar.first != rangePar.second); // Our parent must have at least the node we're coming from as child.
                rangePar.first++;
            }
            // Proceed to the next one.
            rangePar.first++;
            if (rangePar.first != rangePar.second) {
                // Move to the sibling.
                pindex = rangePar.first->second;
                break;
            } else {
                // Move up further.
                pindex = pindexPar;
                nHeight--;
                continue;
            }
        }
    }

    // Check that we actually traversed the entire map.
    assert(nNodes == forward.size());
}

std::string CBlockFileInfo::ToString() const
{
    return strprintf("CBlockFileInfo(blocks=%u, size=%u, heights=%u...%u, time=%s...%s)", nBlocks, nSize, nHeightFirst, nHeightLast, FormatISO8601Date(nTimeFirst), FormatISO8601Date(nTimeLast));
}

CBlockFileInfo* GetBlockFileInfo(size_t n)
{
    LOCK(cs_LastBlockFile);

    return &vinfoBlockFile.at(n);
}

static const uint64_t MEMPOOL_DUMP_VERSION = 1;

bool LoadMempool(void)
{
    int64_t nExpiryTimeout = gArgs.GetArg("-mempoolexpiry", DEFAULT_MEMPOOL_EXPIRY) * 60 * 60;
    FILE* filestr = fsbridge::fopen(GetDataDir() / "mempool.dat", "rb");
    CAutoFile file(filestr, SER_DISK, CLIENT_VERSION);
    if (file.IsNull()) {
        LogPrintf("Failed to open mempool file from disk. Continuing anyway.\n");
        return false;
    }

    int64_t count = 0;
    int64_t expired = 0;
    int64_t failed = 0;
    int64_t already_there = 0;
    int64_t nNow = GetTime();

    try {
        uint64_t version;
        file >> version;
        if (version != MEMPOOL_DUMP_VERSION) {
            return false;
        }
        uint64_t num;
        file >> num;
        while (num--) {
            CTransactionRef tx;
            int64_t nTime;
            int64_t nFeeDelta;
            file >> tx;
            file >> nTime;
            file >> nFeeDelta;

            CAmount amountdelta = nFeeDelta;
            if (amountdelta) {
                mempool.PrioritiseTransaction(tx->GetHashMalFix(), amountdelta);
            }
            CValidationState state;
            if (nTime + nExpiryTimeout > nNow) {
                LOCK(cs_main);
                AcceptToMemoryPoolWithTime(mempool, state, tx, nullptr /* pfMissingInputs */, nTime,
                                           nullptr /* plTxnReplaced */, false /* bypass_limits */, 0 /* nAbsurdFee */,
                                           false /* test_accept */);
                if (state.IsValid()) {
                    ++count;
                } else {
                    // mempool may contain the transaction already, e.g. from
                    // wallet(s) having loaded it while we were processing
                    // mempool transactions; consider these as valid, instead of
                    // failed, but mark them as 'already there'
                    if (mempool.exists(tx->GetHashMalFix())) {
                        ++already_there;
                    } else {
                        ++failed;
                    }
                }
            } else {
                ++expired;
            }
            if (ShutdownRequested())
                return false;
        }
        std::map<uint256, CAmount> mapDeltas;
        file >> mapDeltas;

        for (const auto& i : mapDeltas) {
            mempool.PrioritiseTransaction(i.first, i.second);
        }
    } catch (const std::exception& e) {
        LogPrintf("Failed to deserialize mempool data on disk: %s. Continuing anyway.\n", e.what());
        return false;
    }

    LogPrintf("Imported mempool transactions from disk: %i succeeded, %i failed, %i expired, %i already there\n", count, failed, expired, already_there);
    return true;
}

bool DumpMempool(void)
{
    int64_t start = GetTimeMicros();

    std::map<uint256, CAmount> mapDeltas;
    std::vector<TxMempoolInfo> vinfo;

    {
        LOCK(mempool.cs);
        for (const auto &i : mempool.mapDeltas) {
            mapDeltas[i.first] = i.second;
        }
        vinfo = mempool.infoAll();
    }

    int64_t mid = GetTimeMicros();

    try {
        FILE* filestr = fsbridge::fopen(GetDataDir() / "mempool.dat.new", "wb");
        if (!filestr) {
            return false;
        }

        CAutoFile file(filestr, SER_DISK, CLIENT_VERSION);

        uint64_t version = MEMPOOL_DUMP_VERSION;
        file << version;

        file << (uint64_t)vinfo.size();
        for (const auto& i : vinfo) {
            file << *(i.tx);
            file << (int64_t)i.nTime;
            file << (int64_t)i.nFeeDelta;
            mapDeltas.erase(i.tx->GetHashMalFix());
        }

        file << mapDeltas;
        if (!FileCommit(file.Get()))
            throw std::runtime_error("FileCommit failed");
        file.fclose();
        RenameOver(GetDataDir() / "mempool.dat.new", GetDataDir() / "mempool.dat");
        int64_t last = GetTimeMicros();
        LogPrintf("Dumped mempool: %gs to copy, %gs to dump\n", (mid-start)*MICRO, (last-mid)*MICRO);
    } catch (const std::exception& e) {
        LogPrintf("Failed to dump mempool: %s. Continuing anyway.\n", e.what());
        return false;
    }
    return true;
}

//! Guess how far we are in the verification process at the given block index
//! require cs_main if pindex has not been validated yet (because nChainTx might be unset)
double GuessVerificationProgress(const ChainTxData& data, const CBlockIndex *pindex) {
    if (pindex == nullptr)
        return 0.0;

    int64_t nNow = time(nullptr);

    double fTxTotal;

    if (pindex->nChainTx <= data.nTxCount) {
        fTxTotal = data.nTxCount + (nNow - data.nTime) * data.dTxRate;
    } else {
        fTxTotal = pindex->nChainTx + (nNow - pindex->GetBlockTime()) * data.dTxRate;
    }

    return pindex->nChainTx / fTxTotal;
}

class CMainCleanup
{
public:
    CMainCleanup() {}
    ~CMainCleanup() {
        // block headers
        BlockMap::iterator it1 = mapBlockIndex.begin();
        for (; it1 != mapBlockIndex.end(); it1++)
            delete (*it1).second;
        mapBlockIndex.clear();
    }
} instance_of_cmaincleanup;

bool isBlockHeightInCoinbase(const CBlock& block)
{
    // tapyrus coinbase must have blockheight in the prevout.n
    // when block and chainActive.Tip() are adjacent blocks we can compare and validate the block height.
    // otherwise we may be rewinding the block chain and they are unrelated blocks.
    CBlockIndex* pindex = chainActive.Tip();
    if(!pindex)
        return false;

    if(pindex->nHeight == 0)
        return true;

    uint64_t blockHeight = block.GetHeight();

    if(block.GetHash() == pindex->GetBlockHash() && blockHeight != (uint32_t)pindex->nHeight)
        return false;
    else if(block.GetBlockHeader().hashPrevBlock == pindex->GetBlockHash() && blockHeight != (uint32_t)pindex->nHeight + 1)
        return false;
    else if(pindex->GetBlockHeader().hashPrevBlock == block.GetHash() && blockHeight != (uint32_t)pindex->nHeight - 1)
        return false;

    else // if the two blocks are unrelated, we assume the block height is valid.
        return true;
}<|MERGE_RESOLUTION|>--- conflicted
+++ resolved
@@ -560,29 +560,15 @@
     return CheckInputs(tx, state, view, true, flags, cacheSigStore, true, txdata, inColoredCoinBalances);
 }
 
-<<<<<<< HEAD
 bool CheckColorIdentifierValidity(const CTransaction& tx, CValidationState& state, CCoinsViewCache &inputs)
 {
     // when this transaction issues or transfers tokens,
     // verify that the color id is valid.
     for(auto& txout:tx.vout)
-=======
-bool CheckColorIdentifierValidity(const CTransaction& tx, CValidationState& state, CCoinsViewCache &inputs, TxColoredCoinBalancesMap& outColoredCoinBalances, bool& isTokenTx)
-{
-    // when this transaction issues or transfers tokens,
-    // verify that the color id is valid.
-    for(auto txout:tx.vout)
->>>>>>> 3289331f
     {
         if(!txout.scriptPubKey.IsColoredScript())
             continue;
 
-<<<<<<< HEAD
-=======
-        // we reach here only when OP_COLOR was found in the script
-        isTokenTx = true;
-
->>>>>>> 3289331f
         //identify the scriptPubkey type and get colorid from the script
         ColorIdentifier outColorId(GetColorIdFromScript(txout.scriptPubKey));
 
@@ -625,19 +611,8 @@
                 matchFound = true;
 
                 //NFT's value is always 1
-<<<<<<< HEAD
                 if(outColorId.type == TokenTypes::NFT && txout.nValue != 1)
                     return false;
-=======
-                if(outColorId.type == TokenTypes::NFT && txout.nValue != 1) return false;
-
-                //collect token balances from verified outputs.
-                auto iter = outColoredCoinBalances.find(outColorId);
-                if(iter == outColoredCoinBalances.end())
-                    outColoredCoinBalances.emplace(outColorId, txout.nValue);
-                else
-                    iter->second += txout.nValue;
->>>>>>> 3289331f
 
                 //exit inner loop
                 break;
@@ -765,13 +740,7 @@
         }
 
         //if there are colored coins in the output verify their colorids
-<<<<<<< HEAD
         if(!CheckColorIdentifierValidity(tx, state, view))
-=======
-        bool isTokenTx = false;
-        TxColoredCoinBalancesMap outColoredCoinBalances;
-        if(!CheckColorIdentifierValidity(tx, state, view, outColoredCoinBalances, isTokenTx))
->>>>>>> 3289331f
             return state.DoS(0, false, REJECT_COLORID, "invalid-colorid");
 
         // Bring the best block into scope
@@ -816,20 +785,13 @@
         // Keep track of transactions that spend a coinbase, which we re-scan
         // during reorgs to ensure COINBASE_MATURITY is still met.
         bool fSpendsCoinbase = false;
-        bool tpcInputFound = false;
         for (const CTxIn &txin : tx.vin) {
             const Coin &coin = view.AccessCoin(txin.prevout);
             if (coin.IsCoinBase())
-<<<<<<< HEAD
             {
-=======
->>>>>>> 3289331f
                 fSpendsCoinbase = true;
-
-            if(coin.type == TokenTypes::NONE)
-                tpcInputFound = true;
-            else
-                isTokenTx = true;
+                break;
+            }
         }
 
         //Token transactions should have at least one TPC input to pay fee
@@ -1025,20 +987,12 @@
         if (!CheckInputs(tx, state, view, true, scriptVerifyFlags, true, false, txdata, inColoredCoinBalances)) {
 
         #ifdef DEBUG
-<<<<<<< HEAD
             TxColoredCoinBalancesMap tmpColoredCoinBalancesTemp;
-=======
-            TxColoredCoinBalancesMap inColoredCoinBalancesTemp;
->>>>>>> 3289331f
             // SCRIPT_VERIFY_CLEANSTACK requires SCRIPT_VERIFY_WITNESS, so we
             // need to turn both off, and compare against just turning off CLEANSTACK
             // to see if the failure is specifically due to witness validation.
             CValidationState stateDummy; // Want reported failures to be from first CheckInputs
-<<<<<<< HEAD
             if (!tx.HasWitness() && CheckInputs(tx, stateDummy, view, true, scriptVerifyFlags & ~(SCRIPT_VERIFY_WITNESS | SCRIPT_VERIFY_CLEANSTACK), true, false, txdata, tmpColoredCoinBalancesTemp) &&
-=======
-            if (!tx.HasWitness() && CheckInputs(tx, stateDummy, view, true, scriptVerifyFlags & ~(SCRIPT_VERIFY_WITNESS | SCRIPT_VERIFY_CLEANSTACK), true, false, txdata, inColoredCoinBalancesTemp) &&
->>>>>>> 3289331f
                 !CheckInputs(tx, stateDummy, view, true, scriptVerifyFlags & ~SCRIPT_VERIFY_CLEANSTACK, true, false, txdata, inColoredCoinBalancesTemp)) {
                 // Only the witness is missing, so the transaction itself may be fine.
                 state.SetCorruptionPossible();
@@ -1069,7 +1023,6 @@
                     __func__, hash.ToString(), FormatStateMessage(state));
         }
 
-<<<<<<< HEAD
         //verify token balances:
         //for every output eliminate a matching input.
         //verify that all outputs are matched
@@ -1129,18 +1082,6 @@
                 iter->second -=  out.second;
             }
 
-=======
-        //verify token balances
-        for(auto in:inColoredCoinBalances)
-        {
-            TxColoredCoinBalancesMap::const_iterator iter = outColoredCoinBalances.find(in.first);
-            if(iter == outColoredCoinBalances.end() || iter->second != in.second)
-                return state.Invalid(false, REJECT_INVALID, "bad-txns-token-balance");
-
-            //verify NFT
-            if(in.first.type == TokenTypes::NFT && iter->second != 1)
-                return state.Invalid(false, REJECT_INVALID, "bad-txns-nft-division");
->>>>>>> 3289331f
         }
 
         if (test_accept) {
@@ -1656,24 +1597,12 @@
                     return state.DoS(100,false, REJECT_INVALID, strprintf("mandatory-script-verify-flag-failed (%s)", ScriptErrorString(check.GetScriptError())));
                 }
                 ColorIdentifier colorId(check.GetColorIdentifier());
-<<<<<<< HEAD
                 //collect token balances from verified input.
                 auto iter = inColoredCoinBalances.find(colorId);
                 if(iter == inColoredCoinBalances.end())
                     inColoredCoinBalances.emplace(colorId, coin.out.nValue);
                 else
                     iter->second += coin.out.nValue;
-=======
-                if(colorId.type != TokenTypes::NONE)
-                {
-                    //collect token balances from verified input.
-                    auto iter = inColoredCoinBalances.find(colorId);
-                    if(iter == inColoredCoinBalances.end())
-                        inColoredCoinBalances.emplace(colorId, coin.out.nValue);
-                    else
-                        iter->second += coin.out.nValue;
-                }
->>>>>>> 3289331f
             }
 
             if (cacheFullScriptStore && !pvChecks) {
@@ -3086,11 +3015,7 @@
 {
     //check block features
     if(block.nFeatures != CBlock::TAPYRUS_BLOCK_FEATURES)
-<<<<<<< HEAD
-        return state.Invalid(false, REJECT_INVALID, "bad-features", "Block Features was incorrect");
-=======
         return state.Invalid(false, REJECT_INVALID, "bad-features", "Incorrect Block features");
->>>>>>> 3289331f
 
     //Check proof of Signed Blocks in a block header
     const unsigned int proofSize = block.proof.size();
