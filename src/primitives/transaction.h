--- conflicted
+++ resolved
@@ -191,13 +191,8 @@
  * - uint32_t nLockTime
  *
  */
-<<<<<<< HEAD
-template<typename Stream, typename TxfieldType>
-inline void UnserializeTransaction(TxfieldType& tx, Stream& s) {
-=======
 template<typename Stream, typename TxType>
 inline void UnserializeTransaction(TxType& tx, Stream& s) {
->>>>>>> 3289331f
     s >> tx.nFeatures;
     tx.vin.clear();
     tx.vout.clear();
@@ -206,13 +201,8 @@
     s >> tx.nLockTime;
 }
 
-<<<<<<< HEAD
-template<typename Stream, typename TxfieldType>
-inline void SerializeTransaction(const TxfieldType& tx, Stream& s) {
-=======
 template<typename Stream, typename TxType>
 inline void SerializeTransaction(const TxType& tx, Stream& s) {
->>>>>>> 3289331f
     s << tx.nFeatures;
     s << tx.vin;
     s << tx.vout;
