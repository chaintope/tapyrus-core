--- conflicted
+++ resolved
@@ -11,11 +11,8 @@
 #include <script/script.h>
 #include <util.h>
 #include <utilstrencodings.h>
-<<<<<<< HEAD
 #include <coloridentifier.h>
-=======
 #include <script/script.h>
->>>>>>> 1683855a
 
 
 typedef std::vector<unsigned char> valtype;
@@ -79,22 +76,13 @@
 bool MatchColoredPayToPubkeyHash(const CScript& script, std::vector<unsigned char>& pubkeyhash, std::vector<unsigned char>& colorid)
 {
     //<COLOR identifier> OP_COLOR OP_DUP OP_HASH160 <H(pubkey)> OP_EQUALVERIFY OP_CHECKSIG
-<<<<<<< HEAD
-    // <COLOR identifier> : TYPE = 1 and 32 PAYLOAD
-    if (script.size() == 60 && script[0] == 0x21 && script[1] == 0x01 && script[34] == OP_COLOR && script[35] == OP_DUP && script[36] == OP_HASH160 && script[37] == 20 && script[58] == OP_EQUALVERIFY && script[59] == OP_CHECKSIG)
-=======
     // <COLOR identifier> : TYPE = 1 byte and 32 byte PAYLOAD
     if (script.size() == 60 && script[0] == 0x21  && (script[1] == 0x01 || script[1] == 0x02 || script[1] == 0x03) && script[34] == OP_COLOR && script[35] == OP_DUP && script[36] == OP_HASH160 && script[37] == 20 && script[58] == OP_EQUALVERIFY && script[59] == OP_CHECKSIG)
->>>>>>> 1683855a
     {
         pubkeyhash = valtype(script.begin() + 38, script.begin() + 58);
         colorid = valtype(script.begin() + 1, script.begin() + 34);
         return true;
     }
-<<<<<<< HEAD
-    // <COLOR identifier> : TYPE = 2/3 and 36 PAYLOAD
-    else if (script.size() == 64 && script[0] ==0x25 && (script[1] == 0x02 || script[1] == 0x03) && script[38] == OP_COLOR && script[39] == OP_DUP && script[40] == OP_HASH160 && script[41] == 20 && script[62] == OP_EQUALVERIFY && script[63] == OP_CHECKSIG)
-=======
     return false;
 }
 
@@ -118,7 +106,6 @@
         return false;
 
     if(iterColorId1 != script.end() && std::distance(iterColorId1, iterOpColor) == 34)
->>>>>>> 1683855a
     {
         colorId.assign(iterColorId1 + 1, iterColorId1 + 34);
         return true;
@@ -487,26 +474,4 @@
 
 bool IsValidDestination(const CTxDestination& dest) {
     return dest.which() != 0;
-}
-
-ColorIdentifier GetColorIdFromScriptPubKey(const CScript& scriptPubKey) {
-    std::vector<unsigned char> data;
-    std::vector<unsigned char> colorId;
-    ColorIdentifier defaultColorId({TokenTypes::NONE});
-
-    if(MatchColoredPayToPubkeyHash(scriptPubKey, data, colorId)) {
-        ColorIdentifier p2pkhColorId(colorId);
-        p2pkhColorId.type = UintToToken(*(scriptPubKey.begin()+1));
-        return p2pkhColorId;
-    } else if(scriptPubKey.IsColoredPayToScriptHash()) {
-        if(scriptPubKey.size() == 58) {
-          colorId = valtype(scriptPubKey.begin() + 1, scriptPubKey.begin() + 34);
-        } else {
-          colorId = valtype(scriptPubKey.begin() + 1, scriptPubKey.begin() + 38);
-        }
-        ColorIdentifier p2shColorId(colorId);
-        p2shColorId.type = UintToToken(*(scriptPubKey.begin()+1));
-        return p2shColorId;
-    }
-    return defaultColorId;
 }