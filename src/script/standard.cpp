// Copyright (c) 2009-2010 Satoshi Nakamoto
// Copyright (c) 2009-2018 The Bitcoin Core developers
// Copyright (c) 2019 Chaintope Inc.
// Distributed under the MIT software license, see the accompanying
// file COPYING or http://www.opensource.org/licenses/mit-license.php.

#include <script/standard.h>

#include <crypto/sha256.h>
#include <pubkey.h>
#include <script/script.h>
#include <util.h>
#include <utilstrencodings.h>
#include <coloridentifier.h>
#include <script/script.h>


typedef std::vector<unsigned char> valtype;

bool fAcceptDatacarrier = DEFAULT_ACCEPT_DATACARRIER;
unsigned nMaxDatacarrierBytes = MAX_OP_RETURN_RELAY;

CScriptID::CScriptID(const CScript& in) : uint160(Hash160(in.begin(), in.end())) {}

#ifdef DEBUG
WitnessV0ScriptHash::WitnessV0ScriptHash(const CScript& in)
{
    CSHA256().Write(in.data(), in.size()).Finalize(begin());
}
#endif

const char* GetTxnOutputType(txnouttype t)
{
    switch (t)
    {
    case TX_NONSTANDARD: return "nonstandard";
    case TX_PUBKEY: return "pubkey";
    case TX_PUBKEYHASH: return "pubkeyhash";
    case TX_SCRIPTHASH: return "scripthash";
    case TX_MULTISIG: return "multisig";
    case TX_NULL_DATA: return "nulldata";
    case TX_CUSTOM: return "custom";
    case TX_COLOR_PUBKEYHASH: return "coloredpubkeyhash";
    case TX_COLOR_SCRIPTHASH: return "coloredscripthash";
#ifdef DEBUG
    case TX_WITNESS_V0_KEYHASH: return "witness_v0_keyhash";
    case TX_WITNESS_V0_SCRIPTHASH: return "witness_v0_scripthash";
    case TX_WITNESS_UNKNOWN: return "witness_unknown";
#endif
    }
    return nullptr;
}

static bool MatchPayToPubkey(const CScript& script, valtype& pubkey)
{
    if (script.size() == CPubKey::PUBLIC_KEY_SIZE + 2 && script[0] == CPubKey::PUBLIC_KEY_SIZE && script.back() == OP_CHECKSIG) {
        pubkey = valtype(script.begin() + 1, script.begin() + CPubKey::PUBLIC_KEY_SIZE + 1);
        return CPubKey::ValidSize(pubkey);
    }
    if (script.size() == CPubKey::COMPRESSED_PUBLIC_KEY_SIZE + 2 && script[0] == CPubKey::COMPRESSED_PUBLIC_KEY_SIZE && script.back() == OP_CHECKSIG) {
        pubkey = valtype(script.begin() + 1, script.begin() + CPubKey::COMPRESSED_PUBLIC_KEY_SIZE + 1);
        return CPubKey::ValidSize(pubkey);
    }
    return false;
}

static bool MatchPayToPubkeyHash(const CScript& script, valtype& pubkeyhash)
{
    if (script.size() == 25 && script[0] == OP_DUP && script[1] == OP_HASH160 && script[2] == 20 && script[23] == OP_EQUALVERIFY && script[24] == OP_CHECKSIG) {
        pubkeyhash = valtype(script.begin () + 3, script.begin() + 23);
        return true;
    }
    return false;
}

<<<<<<< HEAD
bool MatchColoredPayToPubkeyHash(const CScript& script, std::vector<unsigned char>& pubkeyhash, std::vector<unsigned char>& colorid)
{
    //<COLOR identifier> OP_COLOR OP_DUP OP_HASH160 <H(pubkey)> OP_EQUALVERIFY OP_CHECKSIG
    // <COLOR identifier> : TYPE = 1 byte and 32 byte PAYLOAD
    if (script.size() == 60 && script[0] == 0x21  && (script[1] == 0x01 || script[1] == 0x02 || script[1] == 0x03) && script[34] == OP_COLOR && script[35] == OP_DUP && script[36] == OP_HASH160 && script[37] == 20 && script[58] == OP_EQUALVERIFY && script[59] == OP_CHECKSIG)
    {
        pubkeyhash = valtype(script.begin() + 38, script.begin() + 58);
        colorid = valtype(script.begin() + 1, script.begin() + 34);
        return true;
    }
    return false;
}

bool MatchCustomColoredScript(const CScript& script, valtype& colorid)
{
    //search for colorid in the script
    // pattern: 0x21<33 byte>OP_COLOR
    std::vector<unsigned char> colorId;
    CScript::const_iterator iterColorId1 = std::find(script.begin(), script.end(), 0x21);
    CScript::const_iterator iterOpColor = script.begin();
    opcodetype opcode;
    while (iterOpColor < script.end())
    {
        if (!script.GetOp(iterOpColor, opcode))
            return false;
        if (opcode == OP_COLOR)
            break;
    }

    if(iterOpColor == script.end())
        return false;

    if(iterColorId1 != script.end() && std::distance(iterColorId1, iterOpColor) == 34)
    {
        colorId.assign(iterColorId1 + 1, iterColorId1 + 34);
        return true;
    }
    
    return false;
}
=======
>>>>>>> df65f758

/** Test for "small positive integer" script opcodes - OP_1 through OP_16. */
static constexpr bool IsSmallInteger(opcodetype opcode)
{
    return opcode >= OP_1 && opcode <= OP_16;
}

static bool MatchMultisig(const CScript& script, unsigned int& required, std::vector<valtype>& pubkeys)
{
    opcodetype opcode;
    valtype data;
    CScript::const_iterator it = script.begin();
    if (script.size() < 1 || script.back() != OP_CHECKMULTISIG) return false;

    if (!script.GetOp(it, opcode, data) || !IsSmallInteger(opcode)) return false;
    required = CScript::DecodeOP_N(opcode);
    while (script.GetOp(it, opcode, data) && CPubKey::ValidSize(data)) {
        pubkeys.emplace_back(std::move(data));
    }
    if (!IsSmallInteger(opcode)) return false;
    unsigned int keys = CScript::DecodeOP_N(opcode);
    if (pubkeys.size() != keys || keys < required) return false;
    return (it + 1 == script.end());
}

static bool CheckScriptSyntax(const CScript& script)
{
    std::vector<std::vector<unsigned char> > stack = {{0x00, 0x01},{0x00, 0x01}};

    CScript::const_iterator it = script.begin();
    valtype data;
    opcodetype opcode;
    int nOpCount = 0;

    //some of the opcode checks from EvalScript are performed here on scriptPubkey
    while (it < script.end()) {

        if(!script.GetOp(it, opcode, data))
            return false;

        if (data.size() > MAX_SCRIPT_ELEMENT_SIZE)
            return false;

        if (opcode > OP_16 && ++nOpCount > MAX_OPS_PER_SCRIPT)
            return false;

        if( opcode == OP_CAT ||
            opcode == OP_SUBSTR ||
            opcode == OP_LEFT ||
            opcode == OP_RIGHT ||
            opcode == OP_INVERT ||
            opcode == OP_AND ||
            opcode == OP_OR ||
            opcode == OP_XOR ||
            opcode == OP_2MUL ||
            opcode == OP_2DIV ||
            opcode == OP_MUL ||
            opcode == OP_DIV ||
            opcode == OP_MOD ||
            opcode == OP_LSHIFT ||
            opcode == OP_RSHIFT ||
            opcode == OP_VER ||
            opcode == OP_VERIF ||
            opcode == OP_VERNOTIF ||
            opcode == OP_RESERVED ||
            opcode == OP_RESERVED1 ||
            opcode == OP_RESERVED2 ||
            opcode ==  OP_NOP1 ||
            opcode ==  OP_NOP4 ||
            opcode ==  OP_NOP5 ||
            opcode ==  OP_NOP6 ||
            opcode ==  OP_NOP7 ||
            opcode ==  OP_NOP8 ||
            opcode ==  OP_NOP9 ||
            opcode ==  OP_NOP10)
                return false;
    }
    return true;
}

bool Solver(const CScript& scriptPubKey, txnouttype& typeRet, std::vector<std::vector<unsigned char> >& vSolutionsRet)
{
    vSolutionsRet.clear();

    // Shortcut for pay-to-script-hash, which are more constrained than the other types:
    // it is always OP_HASH160 20 [20 byte hash] OP_EQUAL
    if (scriptPubKey.IsPayToScriptHash())
    {
        typeRet = TX_SCRIPTHASH;
        std::vector<unsigned char> hashBytes(scriptPubKey.begin()+2, scriptPubKey.begin()+22);
        vSolutionsRet.push_back(hashBytes);
        return true;
    }

    if (scriptPubKey.IsColoredPayToScriptHash())
    {
        typeRet = TX_COLOR_SCRIPTHASH;
        std::vector<unsigned char> hashBytes;
        std::vector<unsigned char> colorId;
<<<<<<< HEAD

        TokenTypes type = UintToToken(*(scriptPubKey.begin() + 1));
        if(type == TokenTypes::REISSUABLE)
        {
            hashBytes.assign(scriptPubKey.begin()+36, scriptPubKey.begin()+56);
            colorId.assign(scriptPubKey.begin()+1, scriptPubKey.begin()+34);
        }
        else
        {
            hashBytes.assign(scriptPubKey.begin()+40, scriptPubKey.begin()+60);
            colorId.assign(scriptPubKey.begin()+1, scriptPubKey.begin()+38);
        }
=======
        hashBytes.assign(scriptPubKey.begin()+37, scriptPubKey.begin()+57);
        colorId.assign(scriptPubKey.begin()+1, scriptPubKey.begin()+34);
>>>>>>> df65f758
        vSolutionsRet.push_back(hashBytes);
        vSolutionsRet.push_back(colorId);
        return true;
    }

    int witnessversion;
    std::vector<unsigned char> witnessprogram;
    if (scriptPubKey.IsWitnessProgram(witnessversion, witnessprogram)) {
        typeRet = TX_NONSTANDARD;
        return true;
    }

    // Provably prunable, data-carrying output
    //
    // So long as script passes the IsUnspendable() test and all but the first
    // byte passes the IsPushOnly() test we don't care what exactly is in the
    // script.
    if (scriptPubKey.size() >= 1 && scriptPubKey[0] == OP_RETURN && scriptPubKey.IsPushOnly(scriptPubKey.begin()+1)) {
        typeRet = TX_NULL_DATA;
        return true;
    }

    std::vector<unsigned char> data;
    if (MatchPayToPubkey(scriptPubKey, data)) {
        typeRet = TX_PUBKEY;
        vSolutionsRet.push_back(std::move(data));
        return true;
    }

    if (MatchPayToPubkeyHash(scriptPubKey, data)) {
        typeRet = TX_PUBKEYHASH;
        vSolutionsRet.push_back(std::move(data));
        return true;
    }

    std::vector<unsigned char> colorId;
    if (MatchColoredPayToPubkeyHash(scriptPubKey, data, colorId)) {
        typeRet = TX_COLOR_PUBKEYHASH;
        vSolutionsRet.push_back(std::move(data));
        vSolutionsRet.push_back(std::move(colorId));
        return true;
    }

    unsigned int required;
    std::vector<std::vector<unsigned char>> keys;
    if (MatchMultisig(scriptPubKey, required, keys)) {
        typeRet = TX_MULTISIG;
        vSolutionsRet.push_back({static_cast<unsigned char>(required)}); // safe as required is in range 1..16
        vSolutionsRet.insert(vSolutionsRet.end(), keys.begin(), keys.end());
        vSolutionsRet.push_back({static_cast<unsigned char>(keys.size())}); // safe as size is in range 1..16
        return true;
    }

    if (!CheckScriptSyntax(scriptPubKey)) {
        typeRet = TX_NONSTANDARD;
        vSolutionsRet.clear();
        return false;
    }

    vSolutionsRet.clear();
    typeRet = TX_CUSTOM;
    return true;
}

bool ExtractDestination(const CScript& scriptPubKey, CTxDestination& addressRet)
{
    std::vector<valtype> vSolutions;
    txnouttype whichType;
    if (!Solver(scriptPubKey, whichType, vSolutions))
        return false;

    if (whichType == TX_PUBKEY)
    {
        CPubKey pubKey(vSolutions[0]);
        if (!pubKey.IsValid())
            return false;

        addressRet = pubKey.GetID();
        return true;
    }
    else if (whichType == TX_PUBKEYHASH
          || whichType == TX_COLOR_PUBKEYHASH)
    {
        addressRet = CKeyID(uint160(vSolutions[0]));
        return true;
    }
    else if (whichType == TX_SCRIPTHASH
          || whichType == TX_COLOR_SCRIPTHASH)
    {
        addressRet = CScriptID(uint160(vSolutions[0]));
        return true;
    }
#ifdef DEBUG
    else if (whichType == TX_WITNESS_V0_KEYHASH) {
        WitnessV0KeyHash hash;
        std::copy(vSolutions[0].begin(), vSolutions[0].end(), hash.begin());
        addressRet = hash;
        return true;
    } else if (whichType == TX_WITNESS_V0_SCRIPTHASH) {
        WitnessV0ScriptHash hash;
        std::copy(vSolutions[0].begin(), vSolutions[0].end(), hash.begin());
        addressRet = hash;
        return true;
    } else if (whichType == TX_WITNESS_UNKNOWN) {
        WitnessUnknown unk;
        unk.version = vSolutions[0][0];
        std::copy(vSolutions[1].begin(), vSolutions[1].end(), unk.program);
        unk.length = vSolutions[1].size();
        addressRet = unk;
        return true;
    }
#endif
    // Multisig txns have more than one address...
    return false;
}

bool ExtractDestinations(const CScript& scriptPubKey, txnouttype& typeRet, std::vector<CTxDestination>& addressRet, int& nRequiredRet)
{
    addressRet.clear();
    typeRet = TX_NONSTANDARD;
    std::vector<valtype> vSolutions;
    if (!Solver(scriptPubKey, typeRet, vSolutions))
        return false;
    if (typeRet == TX_NULL_DATA){
        // This is data, not addresses
        return false;
    }

    if (typeRet == TX_MULTISIG)
    {
        nRequiredRet = vSolutions.front()[0];
        for (unsigned int i = 1; i < vSolutions.size()-1; i++)
        {
            CPubKey pubKey(vSolutions[i]);
            if (!pubKey.IsValid())
                continue;

            CTxDestination address = pubKey.GetID();
            addressRet.push_back(address);
        }

        if (addressRet.empty())
            return false;
    }
    else
    {
        nRequiredRet = 1;
        CTxDestination address;
        if (!ExtractDestination(scriptPubKey, address))
           return false;
        addressRet.push_back(address);
    }

    return true;
}

namespace
{
class CScriptVisitor : public boost::static_visitor<bool>
{
private:
    CScript *script;
public:
    explicit CScriptVisitor(CScript *scriptin) { script = scriptin; }

    bool operator()(const CNoDestination &dest) const {
        script->clear();
        return false;
    }

    bool operator()(const CKeyID &keyID) const {
        script->clear();
        *script << OP_DUP << OP_HASH160 << ToByteVector(keyID) << OP_EQUALVERIFY << OP_CHECKSIG;
        return true;
    }

    bool operator()(const CScriptID &scriptID) const {
        script->clear();
        *script << OP_HASH160 << ToByteVector(scriptID) << OP_EQUAL;
        return true;
    }
#ifdef DEBUG
    bool operator()(const WitnessV0KeyHash& id) const
    {
        script->clear();
        *script << OP_0 << ToByteVector(id);
        return true;
    }

    bool operator()(const WitnessV0ScriptHash& id) const
    {
        script->clear();
        *script << OP_0 << ToByteVector(id);
        return true;
    }

    bool operator()(const WitnessUnknown& id) const
    {
        script->clear();
        *script << CScript::EncodeOP_N(id.version) << std::vector<unsigned char>(id.program, id.program + id.length);
        return true;
    }
#endif
};
} // namespace

CScript GetScriptForDestination(const CTxDestination& dest)
{
    CScript script;

    boost::apply_visitor(CScriptVisitor(&script), dest);
    return script;
}

CScript GetScriptForRawPubKey(const CPubKey& pubKey)
{
    return CScript() << std::vector<unsigned char>(pubKey.begin(), pubKey.end()) << OP_CHECKSIG;
}

CScript GetScriptForMultisig(int nRequired, const std::vector<CPubKey>& keys)
{
    CScript script;

    script << CScript::EncodeOP_N(nRequired);
    for (const CPubKey& key : keys)
        script << ToByteVector(key);
    script << CScript::EncodeOP_N(keys.size()) << OP_CHECKMULTISIG;
    return script;
}

CScript GetScriptForWitness(const CScript& redeemscript)
{
#ifdef DEBUG
    txnouttype typ;
    std::vector<std::vector<unsigned char> > vSolutions;
    if (Solver(redeemscript, typ, vSolutions)) {
        if (typ == TX_PUBKEY) {
            return GetScriptForDestination(WitnessV0KeyHash(Hash160(vSolutions[0].begin(), vSolutions[0].end())));
        } else if (typ == TX_PUBKEYHASH) {
            return GetScriptForDestination(WitnessV0KeyHash(vSolutions[0]));
        }
    }
    return GetScriptForDestination(WitnessV0ScriptHash(redeemscript));
#else
    return CScript();
#endif
}

bool IsValidDestination(const CTxDestination& dest) {
    return dest.which() != 0;
}<|MERGE_RESOLUTION|>--- conflicted
+++ resolved
@@ -72,50 +72,6 @@
     }
     return false;
 }
-
-<<<<<<< HEAD
-bool MatchColoredPayToPubkeyHash(const CScript& script, std::vector<unsigned char>& pubkeyhash, std::vector<unsigned char>& colorid)
-{
-    //<COLOR identifier> OP_COLOR OP_DUP OP_HASH160 <H(pubkey)> OP_EQUALVERIFY OP_CHECKSIG
-    // <COLOR identifier> : TYPE = 1 byte and 32 byte PAYLOAD
-    if (script.size() == 60 && script[0] == 0x21  && (script[1] == 0x01 || script[1] == 0x02 || script[1] == 0x03) && script[34] == OP_COLOR && script[35] == OP_DUP && script[36] == OP_HASH160 && script[37] == 20 && script[58] == OP_EQUALVERIFY && script[59] == OP_CHECKSIG)
-    {
-        pubkeyhash = valtype(script.begin() + 38, script.begin() + 58);
-        colorid = valtype(script.begin() + 1, script.begin() + 34);
-        return true;
-    }
-    return false;
-}
-
-bool MatchCustomColoredScript(const CScript& script, valtype& colorid)
-{
-    //search for colorid in the script
-    // pattern: 0x21<33 byte>OP_COLOR
-    std::vector<unsigned char> colorId;
-    CScript::const_iterator iterColorId1 = std::find(script.begin(), script.end(), 0x21);
-    CScript::const_iterator iterOpColor = script.begin();
-    opcodetype opcode;
-    while (iterOpColor < script.end())
-    {
-        if (!script.GetOp(iterOpColor, opcode))
-            return false;
-        if (opcode == OP_COLOR)
-            break;
-    }
-
-    if(iterOpColor == script.end())
-        return false;
-
-    if(iterColorId1 != script.end() && std::distance(iterColorId1, iterOpColor) == 34)
-    {
-        colorId.assign(iterColorId1 + 1, iterColorId1 + 34);
-        return true;
-    }
-    
-    return false;
-}
-=======
->>>>>>> df65f758
 
 /** Test for "small positive integer" script opcodes - OP_1 through OP_16. */
 static constexpr bool IsSmallInteger(opcodetype opcode)
@@ -215,23 +171,8 @@
         typeRet = TX_COLOR_SCRIPTHASH;
         std::vector<unsigned char> hashBytes;
         std::vector<unsigned char> colorId;
-<<<<<<< HEAD
-
-        TokenTypes type = UintToToken(*(scriptPubKey.begin() + 1));
-        if(type == TokenTypes::REISSUABLE)
-        {
-            hashBytes.assign(scriptPubKey.begin()+36, scriptPubKey.begin()+56);
-            colorId.assign(scriptPubKey.begin()+1, scriptPubKey.begin()+34);
-        }
-        else
-        {
-            hashBytes.assign(scriptPubKey.begin()+40, scriptPubKey.begin()+60);
-            colorId.assign(scriptPubKey.begin()+1, scriptPubKey.begin()+38);
-        }
-=======
         hashBytes.assign(scriptPubKey.begin()+37, scriptPubKey.begin()+57);
         colorId.assign(scriptPubKey.begin()+1, scriptPubKey.begin()+34);
->>>>>>> df65f758
         vSolutionsRet.push_back(hashBytes);
         vSolutionsRet.push_back(colorId);
         return true;
