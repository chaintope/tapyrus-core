// Copyright (c) 2020 Chaintope Inc.
// Distributed under the MIT software license, see the accompanying
// file COPYING or http://www.opensource.org/licenses/mit-license.php.
#ifndef TAPYRUS_COLORIDENTIFIER_H
#define TAPYRUS_COLORIDENTIFIER_H

#include <crypto/sha256.h>
#include <streams.h>
#include <version.h>
#include <amount.h>

enum class TokenTypes
{
    NONE = 0, //TPC
    REISSUABLE = 1,
    NON_REISSUABLE = 2,
    NFT = 3,
    TOKENTYPE_MAX = NFT
};

inline uint8_t TokenToUint(TokenTypes t)
{
    switch(t)
    {
        case TokenTypes::NONE: return 0;
        case TokenTypes::REISSUABLE: return 1;
        case TokenTypes::NON_REISSUABLE: return 2;
        case TokenTypes::NFT: return 3;
        default: return 0;
    }
}

inline TokenTypes UintToToken(uint8_t t)
{
    switch(t)
    {
        case 0: return TokenTypes::NONE;
        case 1: return TokenTypes::REISSUABLE;
        case 2: return TokenTypes::NON_REISSUABLE;
        case 3: return TokenTypes::NFT;
        default: return TokenTypes::NONE;
    }
}

struct ColorIdentifier
{
    TokenTypes type;
    uint8_t payload[CSHA256::OUTPUT_SIZE];

    ColorIdentifier():type(TokenTypes::NONE), payload{} { }

    ColorIdentifier(COutPoint &utxoIn, TokenTypes typeIn):type(typeIn), payload{} {
        CDataStream s(SER_NETWORK, INIT_PROTO_VERSION);
        s << utxoIn;
        CSHA256().Write((unsigned char *)s.data(), s.size()).Finalize(payload);
    }

<<<<<<< HEAD
    ColorIdentifier(const CScript& input):type(TokenTypes::REISSUABLE), payload() {
=======
    ColorIdentifier(const CScript& input):type(TokenTypes::REISSUABLE), payload{} {
>>>>>>> 1683855a
        std::vector<unsigned char> scriptVector(input.begin(), input.end());
        CSHA256().Write(scriptVector.data(), scriptVector.size()).Finalize(payload);
    }

    ColorIdentifier(const unsigned char* pbegin, const unsigned char* pend):type(UintToToken(*pbegin)) {
        CSerActionUnserialize ser_action;
        CDataStream s((const char*)pbegin, (const char*)pend, SER_NETWORK, INIT_PROTO_VERSION);
        SerializationOp(s, ser_action);
     }

    ColorIdentifier(const std::vector<unsigned char>& in) {
        CSerActionUnserialize ser_action;
        CDataStream s(in, SER_NETWORK, INIT_PROTO_VERSION);
        SerializationOp(s, ser_action);
     }

    bool operator==(const ColorIdentifier& colorId) const {
        return this->type == colorId.type && (memcmp(&this->payload[0], &colorId.payload[0], 32) == 0);
    }

    bool operator<(const ColorIdentifier& colorId) const {
        return memcmp(this, &colorId, 33) < 0;
    }

    ADD_SERIALIZE_METHODS;

    template <typename Stream, typename Operation>
    inline void SerializationOp(Stream& s, Operation ser_action) {
        if (ser_action.ForRead())
        {
            char xtype;
            s.read(&xtype, 1);
            type = UintToToken((uint8_t)xtype);
        }
        else
        {
            const uint8_t xtype = TokenToUint(type);
            s.write((const char *)&xtype, 1);
        }
<<<<<<< HEAD

        if(type != TokenTypes::NONE)
=======
        if(type > TokenTypes::NONE && type <= TokenTypes::TOKENTYPE_MAX)
>>>>>>> 1683855a
            READWRITE(this->payload);
    }

    inline std::vector<unsigned char> toVector() const {
        CDataStream stream(SER_NETWORK, INIT_PROTO_VERSION);
        this->Serialize(stream);
        return std::vector<unsigned char>(stream.begin(), stream.end());
    }

};

ColorIdentifier GetColorIdFromScript(const CScript& script);

//this is needed to verify token balances as using a custom class as map key 
//needs a comparison operator to order the map

struct ColorIdentifierCompare
{
    bool operator()(const ColorIdentifier& c1, const ColorIdentifier& c2) const
    {
        return memcmp(&c1, &c2, 33) < 0;
    }
};

typedef std::map<ColorIdentifier, CAmount, ColorIdentifierCompare> TxColoredCoinBalancesMap;


#endif //TAPYRUS_COLORIDENTIFIER_H<|MERGE_RESOLUTION|>--- conflicted
+++ resolved
@@ -55,11 +55,7 @@
         CSHA256().Write((unsigned char *)s.data(), s.size()).Finalize(payload);
     }
 
-<<<<<<< HEAD
-    ColorIdentifier(const CScript& input):type(TokenTypes::REISSUABLE), payload() {
-=======
     ColorIdentifier(const CScript& input):type(TokenTypes::REISSUABLE), payload{} {
->>>>>>> 1683855a
         std::vector<unsigned char> scriptVector(input.begin(), input.end());
         CSHA256().Write(scriptVector.data(), scriptVector.size()).Finalize(payload);
     }
@@ -99,12 +95,8 @@
             const uint8_t xtype = TokenToUint(type);
             s.write((const char *)&xtype, 1);
         }
-<<<<<<< HEAD
 
-        if(type != TokenTypes::NONE)
-=======
         if(type > TokenTypes::NONE && type <= TokenTypes::TOKENTYPE_MAX)
->>>>>>> 1683855a
             READWRITE(this->payload);
     }
 
