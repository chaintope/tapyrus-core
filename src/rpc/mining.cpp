--- conflicted
+++ resolved
@@ -95,7 +95,6 @@
             "\nMine blocks immediately to a specified address (before the RPC call returns)\n"
             "\nArguments:\n"
             "1. nblocks      (numeric, required) How many blocks are generated immediately.\n"
-<<<<<<< HEAD
             "2. address      (string, required) The address to send the newly generated bitcoin to.\n"
             "3. private key  (hex string array, required) addregate private key to sign the generated blocks.\n"
             "\nResult:\n"
@@ -104,15 +103,6 @@
             "\nExamples:\n"
             "\nGenerate 11 blocks to myaddress signed with 1 privatekey n"
             + HelpExampleCli("generatetoaddress", "11 \"myaddress\" \"c87509a1c067bbde78beb793e6fa76530b6382a4c0241e5e4a9ec0a0f44dc0d3\"")
-=======
-            "2. address      (string, required) The address to send the newly generated coin to.\n"
-            "3. [private keys] (hex string array, required) to sign the generated blocks.\n"
-            "\nResult:\n"
-            "[ blockhashes ]     (array) hashes of blocks generated\n"
-            "\nExamples:\n"
-            "\nGenerate 11 blocks to myaddress signed with 1 privatekey "
-            + HelpExampleCli("generatetoaddress", "11 \"myaddress\" [\"c87509a1c067bbde78beb793e6fa76530b6382a4c0241e5e4a9ec0a0f44dc0d3\"]")
->>>>>>> 56216b3c
         );
 
     int nGenerate = request.params[0].get_int();
@@ -125,20 +115,12 @@
     std::shared_ptr<CReserveScript> coinbaseScript = std::make_shared<CReserveScript>();
     coinbaseScript->reserveScript = GetScriptForDestination(destination);
 
-<<<<<<< HEAD
     std::vector<unsigned char> privkeyraw = ParseHex(request.params[2].get_str());
     CKey cPrivKey;
     cPrivKey.Set(privkeyraw.begin(), privkeyraw.end(), true);
 
     if(!cPrivKey.size())
         throw JSONRPCError(RPC_WALLET_KEYPOOL_RAN_OUT, "No private key given or invalid private key.");
-=======
-    std::vector<CKey> vecKeys;
-    UniValue privkeys_hex = request.params[2].get_array();
-    ParsePrivateKeyList(privkeys_hex, vecKeys);
-    if(!vecKeys.size())
-        throw JSONRPCError(RPC_INVALID_PARAMETER, "No private key given or all keys were invalid.");
->>>>>>> 56216b3c
 
     return generateBlocks(coinbaseScript, nGenerate, false, cPrivKey);
 }
