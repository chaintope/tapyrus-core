// Copyright (c) 2010 Satoshi Nakamoto
// Copyright (c) 2009-2018 The Bitcoin Core developers
// Copyright (c) 2019 Chaintope Inc.
// Distributed under the MIT software license, see the accompanying
// file COPYING or http://www.opensource.org/licenses/mit-license.php.

#include <chain.h>
#include <coins.h>
#include <compat/byteswap.h>
#include <consensus/validation.h>
#include <core_io.h>
#include <index/txindex.h>
#include <keystore.h>
#include <validation.h>
#include <validationinterface.h>
#include <key_io.h>
#include <merkleblock.h>
#include <net.h>
#include <policy/policy.h>
#include <policy/rbf.h>
#include <primitives/transaction.h>
#include <rpc/rawtransaction.h>
#include <rpc/server.h>
#include <script/script.h>
#include <script/script_error.h>
#include <script/sign.h>
#include <script/standard.h>
#include <txmempool.h>
#include <uint256.h>
#include <utilstrencodings.h>
#ifdef ENABLE_WALLET
#include <wallet/rpcwallet.h>
#endif

#include <future>
#include <stdint.h>

#include <univalue.h>


static void TxToJSON(const CTransaction& tx, const uint256 hashBlock, UniValue& entry)
{
    // Call into TxToUniv() in tapyrus-common to decode the transaction hex.
    //
    // Blockchain contextual information (confirmations and blocktime) is not
    // available to code in tapyrus-common, so we query them here and push the
    // data into the returned UniValue.
    TxToUniv(tx, uint256(), entry, true, RPCSerializationFlags());

    if (!hashBlock.IsNull()) {
        LOCK(cs_main);

        entry.pushKV("blockhash", hashBlock.GetHex());
        CBlockIndex* pindex = LookupBlockIndex(hashBlock);
        if (pindex) {
            if (chainActive.Contains(pindex)) {
                entry.pushKV("confirmations", 1 + chainActive.Height() - pindex->nHeight);
                entry.pushKV("time", pindex->GetBlockTime());
                entry.pushKV("blocktime", pindex->GetBlockTime());
            }
            else
                entry.pushKV("confirmations", 0);
        }
    }
}

static UniValue getrawtransaction(const JSONRPCRequest& request)
{
    if (request.fHelp || request.params.size() < 1 || request.params.size() > 3)
        throw std::runtime_error(
            "getrawtransaction \"txid\" ( verbose \"blockhash\" )\n"

            "\nNOTE: By default this function only works for mempool transactions. If the -txindex option is\n"
            "enabled, it also works for blockchain transactions. If the block which contains the transaction\n"
            "is known, its hash can be provided even for nodes without -txindex. Note that if a blockhash is\n"
            "provided, only that block will be searched and if the transaction is in the mempool or other\n"
            "blocks, or if this node does not have the given block available, the transaction will not be found.\n"
            "DEPRECATED: for now, it also works for transactions with unspent outputs.\n"

            "\nReturn the raw transaction data.\n"
            "\nIf verbose is 'true', returns an Object with information about 'txid'.\n"
            "If verbose is 'false' or omitted, returns a string that is serialized, hex-encoded data for 'txid'.\n"

            "\nArguments:\n"
            "1. \"txid\"      (string, required) The transaction id\n"
            "2. verbose     (bool, optional, default=false) If false, return a string, otherwise return a json object\n"
            "3. \"blockhash\" (string, optional) The block in which to look for the transaction\n"

            "\nResult (if verbose is not set or set to false):\n"
            "\"data\"      (string) The serialized, hex-encoded data for 'txid'\n"

            "\nResult (if verbose is set to true):\n"
            "{\n"
            "  \"in_active_chain\": b, (bool) Whether specified block is in the active chain or not (only present with explicit \"blockhash\" argument)\n"
            "  \"hex\" : \"data\",       (string) The serialized, hex-encoded data for 'txid'\n"
            "  \"txid\" : \"id\",        (string) The transaction id (same as provided)\n"
            "  \"hash\" : \"id\",        (string) The transaction hash including scriptSig (differs from txid).\n"
            "  \"size\" : n,             (numeric) The serialized transaction size\n"
            "  \"vsize\" : n,            (numeric) The virtual transaction size \n"
            "  \"weight\" : n,           (numeric) The transaction's weight (between vsize*4-3 and vsize*4)\n"
            "  \"version\" : n,          (numeric) The version\n"
            "  \"locktime\" : ttt,       (numeric) The lock time\n"
            "  \"vin\" : [               (array of json objects)\n"
            "     {\n"
            "       \"txid\": \"id\",    (string) The transaction id\n"
            "       \"vout\": n,         (numeric) \n"
            "       \"scriptSig\": {     (json object) The script\n"
            "         \"asm\": \"asm\",  (string) asm\n"
            "         \"hex\": \"hex\"   (string) hex\n"
            "       },\n"
            "       \"sequence\": n      (numeric) The script sequence number\n"
            "     }\n"
            "     ,...\n"
            "  ],\n"
            "  \"vout\" : [              (array of json objects)\n"
            "     {\n"
            "       \"token\" : \"color\" ,      (string) Color Identifier for tokens or " + CURRENCY_UNIT + "\n"
            "       \"value\" : x.xxx,           (numeric) The transaction value in the token stated above\n"
            "       \"n\" : n,                    (numeric) index\n"
            "       \"scriptPubKey\" : {          (json object)\n"
            "         \"asm\" : \"asm\",          (string) the asm\n"
            "         \"hex\" : \"hex\",          (string) the hex\n"
            "         \"reqSigs\" : n,            (numeric) The required sigs\n"
            "         \"type\" : \"pubkeyhash\",  (string) The type, eg 'pubkeyhash'\n"
            "         \"addresses\" : [           (json array of string)\n"
            "           \"address\"        (string) tapyrus address\n"
            "           ,...\n"
            "         ]\n"
            "       }\n"
            "     }\n"
            "     ,...\n"
            "  ],\n"
            "  \"blockhash\" : \"hash\",   (string) the block hash\n"
            "  \"confirmations\" : n,      (numeric) The confirmations\n"
            "  \"time\" : ttt,             (numeric) The transaction time in seconds since epoch (Jan 1 1970 GMT)\n"
            "  \"blocktime\" : ttt         (numeric) The block time in seconds since epoch (Jan 1 1970 GMT)\n"
            "}\n"

            "\nExamples:\n"
            + HelpExampleCli("getrawtransaction", "\"mytxid\"")
            + HelpExampleCli("getrawtransaction", "\"mytxid\" true")
            + HelpExampleRpc("getrawtransaction", "\"mytxid\", true")
            + HelpExampleCli("getrawtransaction", "\"mytxid\" false \"myblockhash\"")
            + HelpExampleCli("getrawtransaction", "\"mytxid\" true \"myblockhash\"")
        );

    bool in_active_chain = true;
    uint256 hash = ParseHashV(request.params[0], "parameter 1");
    CBlockIndex* blockindex = nullptr;

    if (hash == FederationParams().GenesisBlock().hashMerkleRoot) {
        // Special exception for the genesis block coinbase transaction
        throw JSONRPCError(RPC_INVALID_ADDRESS_OR_KEY, "The genesis block coinbase is not considered an ordinary transaction and cannot be retrieved");
    }

    // Accept either a bool (true) or a num (>=1) to indicate verbose output.
    bool fVerbose = false;
    if (!request.params[1].isNull()) {
        fVerbose = request.params[1].isNum() ? (request.params[1].get_int() != 0) : request.params[1].get_bool();
    }

    if (!request.params[2].isNull()) {
        LOCK(cs_main);

        uint256 blockhash = ParseHashV(request.params[2], "parameter 3");
        blockindex = LookupBlockIndex(blockhash);
        if (!blockindex) {
            throw JSONRPCError(RPC_INVALID_ADDRESS_OR_KEY, "Block hash not found");
        }
        in_active_chain = chainActive.Contains(blockindex);
    }

    bool f_txindex_ready = false;
    if (g_txindex && !blockindex) {
        f_txindex_ready = g_txindex->BlockUntilSyncedToCurrentChain();
    }

    CTransactionRef tx;
    uint256 hash_block;
    if (!GetTransaction(hash, tx, Params().GetConsensus(), hash_block, true, blockindex)) {
        std::string errmsg;
        if (blockindex) {
            if (!(blockindex->nStatus & BLOCK_HAVE_DATA)) {
                throw JSONRPCError(RPC_MISC_ERROR, "Block not available");
            }
            errmsg = "No such transaction found in the provided block";
        } else if (!g_txindex) {
            errmsg = "No such mempool transaction. Use -txindex to enable blockchain transaction queries";
        } else if (!f_txindex_ready) {
            errmsg = "No such mempool transaction. Blockchain transactions are still in the process of being indexed";
        } else {
            errmsg = "No such mempool or blockchain transaction";
        }
        throw JSONRPCError(RPC_INVALID_ADDRESS_OR_KEY, errmsg + ". Use gettransaction for wallet transactions.");
    }

    if (!fVerbose) {
        return EncodeHexTx(*tx, RPCSerializationFlags());
    }

    UniValue result(UniValue::VOBJ);
    if (blockindex) result.pushKV("in_active_chain", in_active_chain);
    TxToJSON(*tx, hash_block, result);
    return result;
}

static UniValue gettxoutproof(const JSONRPCRequest& request)
{
    if (request.fHelp || (request.params.size() != 1 && request.params.size() != 2))
        throw std::runtime_error(
            "gettxoutproof [\"txid\",...] ( blockhash )\n"
            "\nReturns a hex-encoded proof that \"txid\" was included in a block.\n"
            "\nNOTE: By default this function only works sometimes. This is when there is an\n"
            "unspent output in the utxo for this transaction. To make it always work,\n"
            "you need to maintain a transaction index, using the -txindex command line option or\n"
            "specify the block in which the transaction is included manually (by blockhash).\n"
            "\nArguments:\n"
            "1. \"txids\"       (string) A json array of txids to filter\n"
            "    [\n"
            "      \"txid\"     (string) A transaction id (transaction hash without scriptSig)\n"
            "      ,...\n"
            "    ]\n"
            "2. \"blockhash\"   (string, optional) If specified, looks for txid in the block with this hash\n"
            "\nResult:\n"
            "\"data\"           (string) A string that is a serialized, hex-encoded data for the proof.\n"
        );

    std::set<uint256> setTxids;
    uint256 oneTxid;
    UniValue txids = request.params[0].get_array();
    for (unsigned int idx = 0; idx < txids.size(); idx++) {
        const UniValue& txid = txids[idx];
        if (txid.get_str().length() != 64 || !IsHex(txid.get_str()))
            throw JSONRPCError(RPC_INVALID_PARAMETER, std::string("Invalid txid ")+txid.get_str());
        uint256 hash(uint256S(txid.get_str()));
        if (setTxids.count(hash))
            throw JSONRPCError(RPC_INVALID_PARAMETER, std::string("Invalid parameter, duplicated txid: ")+txid.get_str());
       setTxids.insert(hash);
       oneTxid = hash;
    }

    CBlockIndex* pblockindex = nullptr;
    uint256 hashBlock;
    if (!request.params[1].isNull()) {
        LOCK(cs_main);
        hashBlock = uint256S(request.params[1].get_str());
        pblockindex = LookupBlockIndex(hashBlock);
        if (!pblockindex) {
            throw JSONRPCError(RPC_INVALID_ADDRESS_OR_KEY, "Block not found");
        }
    } else {
        LOCK(cs_main);

        // Loop through txids and try to find which block they're in. Exit loop once a block is found.
        for (const auto& tx : setTxids) {
            const Coin& coin = AccessByTxid(*pcoinsTip, tx);
            if (!coin.IsSpent()) {
                pblockindex = chainActive[coin.nHeight];
                break;
            }
        }
    }


    // Allow txindex to catch up if we need to query it and before we acquire cs_main.
    if (g_txindex && !pblockindex) {
        g_txindex->BlockUntilSyncedToCurrentChain();
    }

    LOCK(cs_main);

    if (pblockindex == nullptr)
    {
        CTransactionRef tx;
        if (!GetTransaction(oneTxid, tx, Params().GetConsensus(), hashBlock, false) || hashBlock.IsNull())
            throw JSONRPCError(RPC_INVALID_ADDRESS_OR_KEY, "Transaction not yet in block");
        pblockindex = LookupBlockIndex(hashBlock);
        if (!pblockindex) {
            throw JSONRPCError(RPC_INTERNAL_ERROR, "Transaction index corrupt");
        }
    }

    CBlock block;
    if(!ReadBlockFromDisk(block, pblockindex))
        throw JSONRPCError(RPC_INTERNAL_ERROR, "Can't read block from disk");

    unsigned int ntxFound = 0;
    for (const auto& tx : block.vtx)
        if (setTxids.count(tx->GetHashMalFix()))
            ntxFound++;
    if (ntxFound != setTxids.size())
        throw JSONRPCError(RPC_INVALID_ADDRESS_OR_KEY, "Not all transactions found in specified or retrieved block");

    CDataStream ssMB(SER_NETWORK, PROTOCOL_VERSION | SERIALIZE_TRANSACTION_NO_WITNESS);
    CMerkleBlock mb(block, setTxids);
    ssMB << mb;
    std::string strHex = HexStr(ssMB.begin(), ssMB.end());
    return strHex;
}

static UniValue verifytxoutproof(const JSONRPCRequest& request)
{
    if (request.fHelp || request.params.size() != 1)
        throw std::runtime_error(
            "verifytxoutproof \"proof\"\n"
            "\nVerifies that a proof points to a transaction in a block, returning the transaction it commits to\n"
            "and throwing an RPC error if the block is not in our best chain\n"
            "\nArguments:\n"
            "1. \"proof\"    (string, required) The hex-encoded proof generated by gettxoutproof\n"
            "\nResult:\n"
            "[\"txid\"]      (array, strings) The txid(s) which the proof commits to, or empty array if the proof can not be validated.\n"
        );

    CDataStream ssMB(ParseHexV(request.params[0], "proof"), SER_NETWORK, PROTOCOL_VERSION | SERIALIZE_TRANSACTION_NO_WITNESS);
    CMerkleBlock merkleBlock;
    ssMB >> merkleBlock;

    UniValue res(UniValue::VARR);

    std::vector<uint256> vMatch;
    std::vector<unsigned int> vIndex;
    if (merkleBlock.txn.ExtractMatches(vMatch, vIndex) != merkleBlock.header.hashImMerkleRoot)
        return res;

    LOCK(cs_main);

    const CBlockIndex* pindex = LookupBlockIndex(merkleBlock.header.GetHash());
    if (!pindex || !chainActive.Contains(pindex) || pindex->nTx == 0) {
        throw JSONRPCError(RPC_INVALID_ADDRESS_OR_KEY, "Block not found in chain");
    }

    // Check if proof is valid, only add results if so
    if (pindex->nTx == merkleBlock.txn.GetNumTransactions()) {
        for (const uint256& hash : vMatch) {
            res.push_back(hash.GetHex());
        }
    }

    return res;
}

CMutableTransaction ConstructTransaction(const UniValue& inputs_in, const UniValue& outputs_in, const UniValue& locktime, const UniValue& rbf)
{
    if (inputs_in.isNull() || outputs_in.isNull())
        throw JSONRPCError(RPC_INVALID_PARAMETER, "Invalid parameter, arguments 1 and 2 must be non-null");

    UniValue inputs = inputs_in.get_array();
    const bool outputs_is_obj = outputs_in.isObject();
    UniValue outputs = outputs_is_obj ? outputs_in.get_obj() : outputs_in.get_array();

    CMutableTransaction rawTx;

    if (!locktime.isNull()) {
        int64_t nLockTime = locktime.get_int64();
        if (nLockTime < 0 || nLockTime > std::numeric_limits<uint32_t>::max())
            throw JSONRPCError(RPC_INVALID_PARAMETER, "Invalid parameter, locktime out of range");
        rawTx.nLockTime = nLockTime;
    }

    bool rbfOptIn = rbf.isTrue();

    for (unsigned int idx = 0; idx < inputs.size(); idx++) {
        const UniValue& input = inputs[idx];
        const UniValue& o = input.get_obj();

        uint256 txid = ParseHashO(o, "txid");

        const UniValue& vout_v = find_value(o, "vout");
        if (!vout_v.isNum())
            throw JSONRPCError(RPC_INVALID_PARAMETER, "Invalid parameter, missing vout key");
        int nOutput = vout_v.get_int();
        if (nOutput < 0)
            throw JSONRPCError(RPC_INVALID_PARAMETER, "Invalid parameter, vout must be positive");

        uint32_t nSequence;
        if (rbfOptIn) {
            nSequence = MAX_BIP125_RBF_SEQUENCE;
        } else if (rawTx.nLockTime) {
            nSequence = std::numeric_limits<uint32_t>::max() - 1;
        } else {
            nSequence = std::numeric_limits<uint32_t>::max();
        }

        // set the sequence number if passed in the parameters object
        const UniValue& sequenceObj = find_value(o, "sequence");
        if (sequenceObj.isNum()) {
            int64_t seqNr64 = sequenceObj.get_int64();
            if (seqNr64 < 0 || seqNr64 > std::numeric_limits<uint32_t>::max()) {
                throw JSONRPCError(RPC_INVALID_PARAMETER, "Invalid parameter, sequence number is out of range");
            } else {
                nSequence = (uint32_t)seqNr64;
            }
        }

        CTxIn in(COutPoint(txid, nOutput), CScript(), nSequence);

        rawTx.vin.push_back(in);
    }

    std::set<CTxDestination> destinations;
    if (!outputs_is_obj) {
        // Translate array of key-value pairs into dict
        UniValue outputs_dict = UniValue(UniValue::VOBJ);
        for (size_t i = 0; i < outputs.size(); ++i) {
            const UniValue& output = outputs[i];
            if (!output.isObject()) {
                throw JSONRPCError(RPC_INVALID_PARAMETER, "Invalid parameter, key-value pair not an object as expected");
            }
            if (output.size() != 1) {
                throw JSONRPCError(RPC_INVALID_PARAMETER, "Invalid parameter, key-value pair must contain exactly one key");
            }
            outputs_dict.pushKVs(output);
        }
        outputs = std::move(outputs_dict);
    }
    for (const std::string& name_ : outputs.getKeys()) {
        if (name_ == "data") {
            std::vector<unsigned char> data = ParseHexV(outputs[name_].getValStr(), "Data");

            CTxOut out(0, CScript() << OP_RETURN << data);
            rawTx.vout.push_back(out);
        } else {
            CTxDestination destination = DecodeDestination(name_);
            if (!IsValidDestination(destination)) {
                throw JSONRPCError(RPC_INVALID_ADDRESS_OR_KEY, std::string("Invalid Tapyrus address: ") + name_);
            }

            if (!destinations.insert(destination).second) {
                throw JSONRPCError(RPC_INVALID_PARAMETER, std::string("Invalid parameter, duplicated address: ") + name_);
            }
            ColorIdentifier colorId;
            if(destination.which() == 3)
                colorId = boost::get<CColorKeyID>(destination).color;
            else if(destination.which() == 4)
                colorId = boost::get<CColorScriptID>(destination).color;

            CScript scriptPubKey = GetScriptForDestination(destination);
            CAmount nAmount = (colorId.type == TokenTypes::NONE ? AmountFromValue(outputs[name_]) : outputs[name_].get_int64());

            CTxOut out(nAmount, scriptPubKey);
            rawTx.vout.push_back(out);
        }
    }

    if (!rbf.isNull() && rawTx.vin.size() > 0 && rbfOptIn != SignalsOptInRBF(rawTx)) {
        throw JSONRPCError(RPC_INVALID_PARAMETER, "Invalid parameter combination: Sequence number(s) contradict replaceable option");
    }

    return rawTx;
}

static UniValue createrawtransaction(const JSONRPCRequest& request)
{
    if (request.fHelp || request.params.size() < 2 || request.params.size() > 4) {
        throw std::runtime_error(
            // clang-format off
            "createrawtransaction [{\"txid\":\"id\",\"vout\":n},...] [{\"address\":amount},{\"data\":\"hex\"},...] ( locktime ) ( replaceable )\n"
            "\nCreate a transaction spending the given inputs and creating new outputs.\n"
            "Outputs can be addresses or data.\n"
            "Returns hex-encoded raw transaction.\n"
            "Note that the transaction's inputs are not signed, and\n"
            "it is not stored in the wallet or transmitted to the network.\n"

            "\nArguments:\n"
            "1. \"inputs\"                (array, required) A json array of json objects\n"
            "     [\n"
            "       {\n"
            "         \"txid\":\"id\",      (string, required) The transaction id\n"
            "         \"vout\":n,         (numeric, required) The output number\n"
            "         \"sequence\":n      (numeric, optional) The sequence number\n"
            "       } \n"
            "       ,...\n"
            "     ]\n"
            "2. \"outputs\"               (array, required) a json array with outputs (key-value pairs)\n"
            "   [\n"
            "    {\n"
            "      \"address\": x.xxx,    (obj, optional) A key-value pair. The key (string) is the tapyrus address, the value (float or string) is the amount in " + CURRENCY_UNIT + "\n"
            "    },\n"
            "    {\n"
            "      \"data\": \"hex\"        (obj, optional) A key-value pair. The key must be \"data\", the value is hex encoded data\n"
            "    }\n"
            "    ,...                     More key-value pairs of the above form. For compatibility reasons, a dictionary, which holds the key-value pairs directly, is also\n"
            "                             accepted as second parameter.\n"
            "   ]\n"
            "3. locktime                  (numeric, optional, default=0) Raw locktime. Non-0 value also locktime-activates inputs\n"
            "4. replaceable               (boolean, optional, default=false) Marks this transaction as BIP125 replaceable.\n"
            "                             Allows this transaction to be replaced by a transaction with higher fees. If provided, it is an error if explicit sequence numbers are incompatible.\n"
            "\nResult:\n"
            "\"transaction\"              (string) hex string of the transaction\n"

            "\nExamples:\n"
            + HelpExampleCli("createrawtransaction", "\"[{\\\"txid\\\":\\\"myid\\\",\\\"vout\\\":0}]\" \"[{\\\"address\\\":0.01}]\"")
            + HelpExampleCli("createrawtransaction", "\"[{\\\"txid\\\":\\\"myid\\\",\\\"vout\\\":0}]\" \"[{\\\"data\\\":\\\"00010203\\\"}]\"")
            + HelpExampleRpc("createrawtransaction", "\"[{\\\"txid\\\":\\\"myid\\\",\\\"vout\\\":0}]\", \"[{\\\"address\\\":0.01}]\"")
            + HelpExampleRpc("createrawtransaction", "\"[{\\\"txid\\\":\\\"myid\\\",\\\"vout\\\":0}]\", \"[{\\\"data\\\":\\\"00010203\\\"}]\"")
            // clang-format on
        );
    }

    RPCTypeCheck(request.params, {
        UniValue::VARR,
        UniValueType(), // ARR or OBJ, checked later
        UniValue::VNUM,
        UniValue::VBOOL
        }, true
    );

    CMutableTransaction rawTx = ConstructTransaction(request.params[0], request.params[1], request.params[2], request.params[3]);

    return EncodeHexTx(rawTx);
}

static UniValue decoderawtransaction(const JSONRPCRequest& request)
{
    if (request.fHelp || request.params.size() != 1)
        throw std::runtime_error(
            "decoderawtransaction \"hexstring\"\n"
            "\nReturn a JSON object representing the serialized, hex-encoded transaction.\n"

            "\nArguments:\n"
            "1. \"hexstring\"      (string, required) The transaction hex string\n"

            "\nResult:\n"
            "{\n"
            "  \"txid\" : \"id\",        (string) The transaction id\n"
            "  \"hash\" : \"id\",        (string) The transaction hash (including scriptSig)\n"
            "  \"size\" : n,             (numeric) The transaction size\n"
            "  \"vsize\" : n,            (numeric) The virtual transaction size\n"
            "  \"weight\" : n,           (numeric) The transaction's weight (between vsize*4 - 3 and vsize*4)\n"
            "  \"version\" : n,          (numeric) The version\n"
            "  \"locktime\" : ttt,       (numeric) The lock time\n"
            "  \"vin\" : [               (array of json objects)\n"
            "     {\n"
            "       \"txid\": \"id\",    (string) The transaction id\n"
            "       \"vout\": n,         (numeric) The output number\n"
            "       \"scriptSig\": {     (json object) The script\n"
            "         \"asm\": \"asm\",  (string) asm\n"
            "         \"hex\": \"hex\"   (string) hex\n"
            "       },\n"
            "       \"sequence\": n     (numeric) The script sequence number\n"
            "     }\n"
            "     ,...\n"
            "  ],\n"
            "  \"vout\" : [             (array of json objects)\n"
            "     {\n"
            "       \"token\" : \"color\" ,      (string) Color Identifier for tokens or " + CURRENCY_UNIT + "\n"
            "       \"value\" : x.xxx,           (numeric) The transaction value in the token stated above\n"
            "       \"n\" : n,                    (numeric) index\n"
            "       \"scriptPubKey\" : {          (json object)\n"
            "         \"asm\" : \"asm\",          (string) the asm\n"
            "         \"hex\" : \"hex\",          (string) the hex\n"
            "         \"reqSigs\" : n,            (numeric) The required sigs\n"
            "         \"type\" : \"pubkeyhash\",  (string) The type, eg 'pubkeyhash'\n"
            "         \"addresses\" : [           (json array of string)\n"
            "           \"12tvKAXCxZjSmdNbao16dKXC8tRWfcF5oc\"   (string) tapyrus address\n"
            "           ,...\n"
            "         ]\n"
            "       }\n"
            "     }\n"
            "     ,...\n"
            "  ],\n"
            "}\n"

            "\nExamples:\n"
            + HelpExampleCli("decoderawtransaction", "\"hexstring\"")
            + HelpExampleRpc("decoderawtransaction", "\"hexstring\"")
        );

    LOCK(cs_main);
    RPCTypeCheck(request.params, {UniValue::VSTR, UniValue::VBOOL});

    CMutableTransaction mtx;


    if (!DecodeHexTx(mtx, request.params[0].get_str())) {
        throw JSONRPCError(RPC_DESERIALIZATION_ERROR, "TX decode failed");
    }

    UniValue result(UniValue::VOBJ);
    TxToUniv(CTransaction(std::move(mtx)), uint256(), result, false);

    return result;
}

static UniValue decodescript(const JSONRPCRequest& request)
{
    if (request.fHelp || request.params.size() != 1)
        throw std::runtime_error(
            "decodescript \"hexstring\"\n"
            "\nDecode a hex-encoded script.\n"
            "\nArguments:\n"
            "1. \"hexstring\"     (string) the hex encoded script\n"
            "\nResult:\n"
            "{\n"
            "  \"asm\":\"asm\",   (string) Script public key\n"
            "  \"hex\":\"hex\",   (string) hex encoded public key\n"
            "  \"type\":\"type\", (string) The output type\n"
            "  \"reqSigs\": n,    (numeric) The required signatures\n"
            "  \"addresses\": [   (json array of string)\n"
            "     \"address\"     (string) tapyrus address\n"
            "     ,...\n"
            "  ],\n"
            "  \"p2sh\",\"address\" (string) address of P2SH script wrapping this redeem script (not returned if the script is already a P2SH).\n"
            "}\n"
            "\nExamples:\n"
            + HelpExampleCli("decodescript", "\"hexstring\"")
            + HelpExampleRpc("decodescript", "\"hexstring\"")
        );

    RPCTypeCheck(request.params, {UniValue::VSTR});

    UniValue r(UniValue::VOBJ);
    CScript script;
    if (request.params[0].get_str().size() > 0){
        std::vector<unsigned char> scriptData(ParseHexV(request.params[0], "argument"));
        script = CScript(scriptData.begin(), scriptData.end());
    } else {
        // Empty scripts are valid
    }
    ScriptPubKeyToUniv(script, r, false);

    UniValue type;
    type = find_value(r, "type");

    if (type.isStr() && type.get_str() != "scripthash" && type.get_str() != "coloredscripthash") {
        // P2SH cannot be wrapped in a P2SH. If this script is already a P2SH,
        // don't return the address for a P2SH of the P2SH.
        r.pushKV("p2sh", EncodeDestination(CScriptID(script)));
<<<<<<< HEAD

        if (type.get_str() == "pubkey" || type.get_str() == "pubkeyhash" || type.get_str() == "multisig" || type.get_str() == "nonstandard") {
=======
        // P2SH and witness programs cannot be wrapped in P2WSH, if this script
        // is a witness program, don't return addresses for a segwit programs.
        if (type.get_str() == "pubkey" || type.get_str() == "pubkeyhash" || type.get_str() == "multisig" || type.get_str() == "coloredpubkeyhash" || type.get_str() == "nonstandard") {
>>>>>>> 9c299d59
            txnouttype which_type;
            std::vector<std::vector<unsigned char>> solutions_data;
            Solver(script, which_type, solutions_data);
            // Uncompressed pubkeys cannot be used with segwit checksigs.
            // If the script contains an uncompressed pubkey, skip encoding of a segwit program.
            if ((which_type == TX_PUBKEY) || (which_type == TX_MULTISIG)) {
                for (const auto& solution : solutions_data) {
                    if ((solution.size() != 1) && !CPubKey(solution).IsCompressed()) {
                        return r;
                    }
                }
            }
            else if(which_type == TX_COLOR_PUBKEYHASH)
                r.pushKV("token", GetColorIdFromScript(script).toHexString());
        }
    }

    return r;
}

/** Pushes a JSON object for script verification or signing errors to vErrorsRet. */
static void TxInErrorToJSON(const CTxIn& txin, UniValue& vErrorsRet, const std::string& strMessage)
{
    UniValue entry(UniValue::VOBJ);
    entry.pushKV("txid", txin.prevout.hashMalFix.ToString());
    entry.pushKV("vout", (uint64_t)txin.prevout.n);
    entry.pushKV("scriptSig", HexStr(txin.scriptSig.begin(), txin.scriptSig.end()));
    entry.pushKV("sequence", (uint64_t)txin.nSequence);
    entry.pushKV("error", strMessage);
    vErrorsRet.push_back(entry);
}

static UniValue combinerawtransaction(const JSONRPCRequest& request)
{

    if (request.fHelp || request.params.size() != 1)
        throw std::runtime_error(
            "combinerawtransaction [\"hexstring\",...]\n"
            "\nCombine multiple partially signed transactions into one transaction.\n"
            "The combined transaction may be another partially signed transaction or a \n"
            "fully signed transaction."

            "\nArguments:\n"
            "1. \"txs\"         (string) A json array of hex strings of partially signed transactions\n"
            "    [\n"
            "      \"hexstring\"     (string) A transaction hash\n"
            "      ,...\n"
            "    ]\n"

            "\nResult:\n"
            "\"hex\"            (string) The hex-encoded raw transaction with signature(s)\n"

            "\nExamples:\n"
            + HelpExampleCli("combinerawtransaction", "[\"myhex1\", \"myhex2\", \"myhex3\"]")
        );


    UniValue txs = request.params[0].get_array();
    std::vector<CMutableTransaction> txVariants(txs.size());

    for (unsigned int idx = 0; idx < txs.size(); idx++) {
        if (!DecodeHexTx(txVariants[idx], txs[idx].get_str())) {
            throw JSONRPCError(RPC_DESERIALIZATION_ERROR, strprintf("TX decode failed for tx %d", idx));
        }
    }

    if (txVariants.empty()) {
        throw JSONRPCError(RPC_DESERIALIZATION_ERROR, "Missing transactions");
    }

    // mergedTx will end up with all the signatures; it
    // starts as a clone of the rawtx:
    CMutableTransaction mergedTx(txVariants[0]);

    // Fetch previous transactions (inputs):
    CCoinsView viewDummy;
    CCoinsViewCache view(&viewDummy);
    {
        LOCK(cs_main);
        LOCK(mempool.cs);
        CCoinsViewCache &viewChain = *pcoinsTip;
        CCoinsViewMemPool viewMempool(&viewChain, mempool);
        view.SetBackend(viewMempool); // temporarily switch cache backend to db+mempool view

        for (const CTxIn& txin : mergedTx.vin) {
            view.AccessCoin(txin.prevout); // Load entries from viewChain into view; can fail.
        }

        view.SetBackend(viewDummy); // switch back to avoid locking mempool for too long
    }

    // Use CTransaction for the constant parts of the
    // transaction to avoid rehashing.
    const CTransaction txConst(mergedTx);
    // Sign what we can:
    for (unsigned int i = 0; i < mergedTx.vin.size(); i++) {
        CTxIn& txin = mergedTx.vin[i];
        const Coin& coin = view.AccessCoin(txin.prevout);
        if (coin.IsSpent()) {
            throw JSONRPCError(RPC_VERIFY_ERROR, "Input not found or already spent");
        }
        SignatureData sigdata;

        // ... and merge in other signatures:
        for (const CMutableTransaction& txv : txVariants) {
            if (txv.vin.size() > i) {
                sigdata.MergeSignatureData(DataFromTransaction(txv, i, coin.out));
            }
        }
        ProduceSignature(DUMMY_SIGNING_PROVIDER, MutableTransactionSignatureCreator(&mergedTx, i, coin.out.nValue, 1), coin.out.scriptPubKey, sigdata);

        UpdateInput(txin, sigdata);
    }

    return EncodeHexTx(mergedTx);
}

UniValue SignTransaction(CMutableTransaction& mtx, const UniValue& prevTxsUnival, CBasicKeyStore *keystore, bool is_temp_keystore, const UniValue& hashType, const SignatureScheme sigScheme)
{
    // Fetch previous transactions (inputs):
    CCoinsView viewDummy;
    CCoinsViewCache view(&viewDummy);
    {
        LOCK2(cs_main, mempool.cs);
        CCoinsViewCache &viewChain = *pcoinsTip;
        CCoinsViewMemPool viewMempool(&viewChain, mempool);
        view.SetBackend(viewMempool); // temporarily switch cache backend to db+mempool view

        for (const CTxIn& txin : mtx.vin) {
            view.AccessCoin(txin.prevout); // Load entries from viewChain into view; can fail.
        }

        view.SetBackend(viewDummy); // switch back to avoid locking mempool for too long
    }

    // Add previous txouts given in the RPC call:
    if (!prevTxsUnival.isNull()) {
        UniValue prevTxs = prevTxsUnival.get_array();
        for (unsigned int idx = 0; idx < prevTxs.size(); ++idx) {
            const UniValue& p = prevTxs[idx];
            if (!p.isObject()) {
                throw JSONRPCError(RPC_DESERIALIZATION_ERROR, "expected object with {\"txid'\",\"vout\",\"scriptPubKey\"}");
            }

            UniValue prevOut = p.get_obj();

            RPCTypeCheckObj(prevOut,
                {
                    {"txid", UniValueType(UniValue::VSTR)},
                    {"vout", UniValueType(UniValue::VNUM)},
                    {"scriptPubKey", UniValueType(UniValue::VSTR)},
                });

            uint256 txid = ParseHashO(prevOut, "txid");

            int nOut = find_value(prevOut, "vout").get_int();
            if (nOut < 0) {
                throw JSONRPCError(RPC_DESERIALIZATION_ERROR, "vout must be positive");
            }

            COutPoint out(txid, nOut);
            std::vector<unsigned char> pkData(ParseHexO(prevOut, "scriptPubKey"));
            CScript scriptPubKey(pkData.begin(), pkData.end());

            {
                const Coin& coin = view.AccessCoin(out);
                if (!coin.IsSpent() && coin.out.scriptPubKey != scriptPubKey) {
                    std::string err("Previous output scriptPubKey mismatch:\n");
                    err = err + ScriptToAsmStr(coin.out.scriptPubKey) + "\nvs:\n"+
                        ScriptToAsmStr(scriptPubKey);
                    throw JSONRPCError(RPC_DESERIALIZATION_ERROR, err);
                }
                Coin newcoin;
                newcoin.out.scriptPubKey = scriptPubKey;
                newcoin.out.nValue = MAX_MONEY;
                if (prevOut.exists("amount")) {
                    newcoin.out.nValue = AmountFromValue(find_value(prevOut, "amount"));
                }
                newcoin.nHeight = 1;
                view.AddCoin(out, std::move(newcoin), true);
            }

            // if redeemScript given and not using the local wallet (private keys
            // given), add redeemScript to the keystore so it can be signed:
            if (is_temp_keystore && scriptPubKey.IsPayToScriptHash() ) {
                RPCTypeCheckObj(prevOut,
                    {
                        {"redeemScript", UniValueType(UniValue::VSTR)},
                    });
                UniValue v = find_value(prevOut, "redeemScript");
                if (!v.isNull()) {
                    std::vector<unsigned char> rsData(ParseHexV(v, "redeemScript"));
                    CScript redeemScript(rsData.begin(), rsData.end());
                    keystore->AddCScript(redeemScript);
                }
            }
        }
    }

    int nHashType = ParseSighashString(hashType);

    bool fHashSingle = ((nHashType & ~SIGHASH_ANYONECANPAY) == SIGHASH_SINGLE);

    // Script verification errors
    UniValue vErrors(UniValue::VARR);

    // Use CTransaction for the constant parts of the
    // transaction to avoid rehashing.
    const CTransaction txConst(mtx);
    // Sign what we can:
    for (unsigned int i = 0; i < mtx.vin.size(); i++) {
        CTxIn& txin = mtx.vin[i];
        const Coin& coin = view.AccessCoin(txin.prevout);
        if (coin.IsSpent()) {
            TxInErrorToJSON(txin, vErrors, "Input not found or already spent");
            continue;
        }
        const CScript& prevPubKey = coin.out.scriptPubKey;
        const CAmount& amount = coin.out.nValue;

        SignatureData sigdata = DataFromTransaction(mtx, i, coin.out);
        // Only sign SIGHASH_SINGLE if there's a corresponding output:
        if (!fHashSingle || (i < mtx.vout.size())) {
            ProduceSignature(*keystore, MutableTransactionSignatureCreator(&mtx, i, amount, nHashType, sigScheme), prevPubKey, sigdata);
        }

        UpdateInput(txin, sigdata);

        ScriptError serror = SCRIPT_ERR_OK;
        ColorIdentifier colorId;
        if (!VerifyScript(txin.scriptSig, prevPubKey, nullptr, STANDARD_SCRIPT_VERIFY_FLAGS, TransactionSignatureChecker(&txConst, i, amount), colorId, &serror)) {
            if (serror == SCRIPT_ERR_INVALID_STACK_OPERATION) {
                // Unable to sign input and verification failed (possible attempt to partially sign).
                TxInErrorToJSON(txin, vErrors, "Unable to sign input, invalid stack size (possibly missing key)");
            } else {
                TxInErrorToJSON(txin, vErrors, ScriptErrorString(serror));
            }
        }
    }
    bool fComplete = vErrors.empty();

    UniValue result(UniValue::VOBJ);
    result.pushKV("hex", EncodeHexTx(mtx));
    result.pushKV("complete", fComplete);
    if (!vErrors.empty()) {
        result.pushKV("errors", vErrors);
    }

    return result;
}

static UniValue signrawtransactionwithkey(const JSONRPCRequest& request)
{
    if (request.fHelp || request.params.size() < 2 || request.params.size() > 5)
        throw std::runtime_error(
            "signrawtransactionwithkey \"hexstring\" [\"privatekey1\",...] ( [{\"txid\":\"id\",\"vout\":n,\"scriptPubKey\":\"hex\",\"redeemScript\":\"hex\"},...] sighashtype )\n"
            "\nSign inputs for raw transaction (serialized, hex-encoded).\n"
            "The second argument is an array of base58-encoded private\n"
            "keys that will be the only keys used to sign the transaction.\n"
            "The third optional argument (may be null) is an array of previous transaction outputs that\n"
            "this transaction depends on but may not yet be in the block chain.\n"

            "\nArguments:\n"
            "1. \"hexstring\"                      (string, required) The transaction hex string\n"
            "2. \"privkeys\"                       (string, required) A json array of base58-encoded private keys for signing\n"
            "    [                               (json array of strings)\n"
            "      \"privatekey\"                  (string) private key in base58-encoding\n"
            "      ,...\n"
            "    ]\n"
            "3. \"prevtxs\"                        (string, optional) An json array of previous dependent transaction outputs\n"
            "     [                              (json array of json objects, or 'null' if none provided)\n"
            "       {\n"
            "         \"txid\":\"id\",               (string, required) The transaction id\n"
            "         \"vout\":n,                  (numeric, required) The output number\n"
            "         \"scriptPubKey\": \"hex\",     (string, required) script key\n"
            "         \"redeemScript\": \"hex\",     (string, required for P2SH or P2WSH) redeem script\n"
            "         \"amount\": value            (numeric, required) The amount spent\n"
            "       }\n"
            "       ,...\n"
            "    ]\n"
            "4. \"sighashtype\"                    (string, optional, default=ALL) The signature hash type. Must be one of\n"
            "       \"ALL\"\n"
            "       \"NONE\"\n"
            "       \"SINGLE\"\n"
            "       \"ALL|ANYONECANPAY\"\n"
            "       \"NONE|ANYONECANPAY\"\n"
            "       \"SINGLE|ANYONECANPAY\"\n"
            "5. \"sigscheme\"                    (string, optional, default=ECDSA) The signature scheme to use for this transaction\n"
            "       \"ECDSA\"\n"
            "       \"SCHNORR\"\n"

            "\nResult:\n"
            "{\n"
            "  \"hex\" : \"value\",                  (string) The hex-encoded raw transaction with signature(s)\n"
            "  \"complete\" : true|false,          (boolean) If the transaction has a complete set of signatures\n"
            "  \"errors\" : [                      (json array of objects) Script verification errors (if there are any)\n"
            "    {\n"
            "      \"txid\" : \"id\",              (string) The transaction Id of the referenced, previous transaction\n"
            "      \"vout\" : n,                   (numeric) The index of the output to spent and used as input\n"
            "      \"scriptSig\" : \"hex\",          (string) The hex-encoded signature script\n"
            "      \"sequence\" : n,               (numeric) Script sequence number\n"
            "      \"error\" : \"text\"              (string) Verification or signing error related to the input\n"
            "    }\n"
            "    ,...\n"
            "  ]\n"
            "}\n"

            "\nExamples:\n"
            + HelpExampleCli("signrawtransactionwithkey", "\"myhex\"")
            + HelpExampleRpc("signrawtransactionwithkey", "\"myhex\"")
        );

    RPCTypeCheck(request.params, {UniValue::VSTR, UniValue::VARR, UniValue::VARR, UniValue::VSTR}, true);

    CMutableTransaction mtx;
    if (!DecodeHexTx(mtx, request.params[0].get_str())) {
        throw JSONRPCError(RPC_DESERIALIZATION_ERROR, "TX decode failed");
    }

    CBasicKeyStore keystore;
    const UniValue& keys = request.params[1].get_array();
    for (unsigned int idx = 0; idx < keys.size(); ++idx) {
        UniValue k = keys[idx];
        CKey key = DecodeSecret(k.get_str());
        if (!key.IsValid()) {
            throw JSONRPCError(RPC_INVALID_ADDRESS_OR_KEY, "Invalid private key");
        }
        keystore.AddKey(key);
    }

    SignatureScheme sigScheme(SignatureScheme::ECDSA);
    if(!request.params[4].isNull() && request.params[4].get_str() == "SCHNORR")
        sigScheme = SignatureScheme::SCHNORR;

    return SignTransaction(mtx, request.params[2], &keystore, true, request.params[3], sigScheme);
}

UniValue signrawtransaction(const JSONRPCRequest& request)
{
#ifdef ENABLE_WALLET
    std::shared_ptr<CWallet> const wallet = GetWalletForJSONRPCRequest(request);
    CWallet* const pwallet = wallet.get();
#endif

    if (request.fHelp || request.params.size() < 1 || request.params.size() > 5)
        throw std::runtime_error(
            "signrawtransaction \"hexstring\" ( [{\"txid\":\"id\",\"vout\":n,\"scriptPubKey\":\"hex\",\"redeemScript\":\"hex\"},...] [\"privatekey1\",...] sighashtype )\n"
            "\nDEPRECATED. Sign inputs for raw transaction (serialized, hex-encoded).\n"
            "The second optional argument (may be null) is an array of previous transaction outputs that\n"
            "this transaction depends on but may not yet be in the block chain.\n"
            "The third optional argument (may be null) is an array of base58-encoded private\n"
            "keys that, if given, will be the only keys used to sign the transaction.\n"
#ifdef ENABLE_WALLET
            + HelpRequiringPassphrase(pwallet) + "\n"
#endif
            "\nArguments:\n"
            "1. \"hexstring\"     (string, required) The transaction hex string\n"
            "2. \"prevtxs\"       (string, optional) An json array of previous dependent transaction outputs\n"
            "     [               (json array of json objects, or 'null' if none provided)\n"
            "       {\n"
            "         \"txid\":\"id\",             (string, required) The transaction id\n"
            "         \"vout\":n,                  (numeric, required) The output number\n"
            "         \"scriptPubKey\": \"hex\",   (string, required) script key\n"
            "         \"redeemScript\": \"hex\",   (string, required for P2SH or P2WSH) redeem script\n"
            "         \"amount\": value            (numeric, required) The amount spent\n"
            "       }\n"
            "       ,...\n"
            "    ]\n"
            "3. \"privkeys\"     (string, optional) A json array of base58-encoded private keys for signing\n"
            "    [                  (json array of strings, or 'null' if none provided)\n"
            "      \"privatekey\"   (string) private key in base58-encoding\n"
            "      ,...\n"
            "    ]\n"
            "4. \"sighashtype\"     (string, optional, default=ALL) The signature hash type. Must be one of\n"
            "       \"ALL\"\n"
            "       \"NONE\"\n"
            "       \"SINGLE\"\n"
            "       \"ALL|ANYONECANPAY\"\n"
            "       \"NONE|ANYONECANPAY\"\n"
            "       \"SINGLE|ANYONECANPAY\"\n"
            "5. \"sigscheme\"                    (string, optional, default=ECDSA) The signature scheme to use for this transaction\n"
            "       \"ECDSA\"\n"
            "       \"SCHNORR\"\n"

            "\nResult:\n"
            "{\n"
            "  \"hex\" : \"value\",           (string) The hex-encoded raw transaction with signature(s)\n"
            "  \"complete\" : true|false,   (boolean) If the transaction has a complete set of signatures\n"
            "  \"errors\" : [                 (json array of objects) Script verification errors (if there are any)\n"
            "    {\n"
            "      \"txid\" : \"Id\",           (string) The transaction Id of the referenced, previous transaction\n"
            "      \"vout\" : n,                (numeric) The index of the output to spent and used as input\n"
            "      \"scriptSig\" : \"hex\",       (string) The hex-encoded signature script\n"
            "      \"sequence\" : n,            (numeric) Script sequence number\n"
            "      \"error\" : \"text\"           (string) Verification or signing error related to the input\n"
            "    }\n"
            "    ,...\n"
            "  ]\n"
            "}\n"

            "\nExamples:\n"
            + HelpExampleCli("signrawtransaction", "\"myhex\"")
            + HelpExampleRpc("signrawtransaction", "\"myhex\"")
        );

    if (!IsDeprecatedRPCEnabled("signrawtransaction")) {
        throw JSONRPCError(RPC_METHOD_DEPRECATED, "signrawtransaction is deprecated and will be fully removed in v0.18. "
            "To use signrawtransaction in v0.17, restart tapyrusd with -deprecatedrpc=signrawtransaction.\n"
            "Projects should transition to using signrawtransactionwithkey and signrawtransactionwithwallet before upgrading to v0.18");
    }

    RPCTypeCheck(request.params, {UniValue::VSTR, UniValue::VARR, UniValue::VARR, UniValue::VSTR}, true);

    // Make a JSONRPCRequest to pass on to the right signrawtransaction* command
    JSONRPCRequest new_request;
    new_request.id = request.id;
    new_request.params.setArray();

    // For signing with private keys
    if (!request.params[2].isNull()) {
        new_request.params.push_back(request.params[0]);
        // Note: the prevtxs and privkeys are reversed for signrawtransactionwithkey
        new_request.params.push_back(request.params[2]);
        new_request.params.push_back(request.params[1]);
        new_request.params.push_back(request.params[3]);
        new_request.params.push_back(request.params[4]);
        return signrawtransactionwithkey(new_request);
    } else {
#ifdef ENABLE_WALLET
        // Otherwise sign with the wallet which does not take a privkeys parameter
        new_request.params.push_back(request.params[0]);
        new_request.params.push_back(request.params[1]);
        new_request.params.push_back(request.params[3]);
        new_request.params.push_back(request.params[4]);
        return signrawtransactionwithwallet(new_request);
#else
        // If we have made it this far, then wallet is disabled and no private keys were given, so fail here.
        throw JSONRPCError(RPC_INVALID_PARAMETER, "No private keys available.");
#endif
    }
}

static UniValue sendrawtransaction(const JSONRPCRequest& request)
{
    if (request.fHelp || request.params.size() < 1 || request.params.size() > 2)
        throw std::runtime_error(
            "sendrawtransaction \"hexstring\" ( allowhighfees )\n"
            "\nSubmits raw transaction (serialized, hex-encoded) to local node and network.\n"
            "\nAlso see createrawtransaction and signrawtransaction calls.\n"
            "\nArguments:\n"
            "1. \"hexstring\"    (string, required) The hex string of the raw transaction)\n"
            "2. allowhighfees    (boolean, optional, default=false) Allow high fees\n"
            "\nResult:\n"
            "\"hex\"             (string) The transaction Id in hex\n"
            "\nExamples:\n"
            "\nCreate a transaction\n"
            + HelpExampleCli("createrawtransaction", "\"[{\\\"txid\\\" : \\\"mytxid\\\",\\\"vout\\\":0}]\" \"{\\\"myaddress\\\":0.01}\"") +
            "Sign the transaction, and get back the hex\n"
            + HelpExampleCli("signrawtransaction", "\"myhex\"") +
            "\nSend the transaction (signed hex)\n"
            + HelpExampleCli("sendrawtransaction", "\"signedhex\"") +
            "\nAs a json rpc call\n"
            + HelpExampleRpc("sendrawtransaction", "\"signedhex\"")
        );

    std::promise<void> promise;

    RPCTypeCheck(request.params, {UniValue::VSTR, UniValue::VBOOL});

    // parse hex string from parameter
    CMutableTransaction mtx;
    if (!DecodeHexTx(mtx, request.params[0].get_str()))
        throw JSONRPCError(RPC_DESERIALIZATION_ERROR, "TX decode failed");
    CTransactionRef tx(MakeTransactionRef(std::move(mtx)));
    const uint256& hashTx = tx->GetHashMalFix();

    CAmount nMaxRawTxFee = maxTxFee;
    if (!request.params[1].isNull() && request.params[1].get_bool())
        nMaxRawTxFee = 0;

    { // cs_main scope
    LOCK(cs_main);
    CCoinsViewCache &view = *pcoinsTip;
    bool fHaveChain = false;
    for (size_t o = 0; !fHaveChain && o < tx->vout.size(); o++) {
        const Coin& existingCoin = view.AccessCoin(COutPoint(hashTx, o));
        fHaveChain = !existingCoin.IsSpent();
    }
    bool fHaveMempool = mempool.exists(hashTx);
    if (!fHaveMempool && !fHaveChain) {
        // push to local node and sync with wallets
        CValidationState state;
        bool fMissingInputs;
        if (!AcceptToMemoryPool(mempool, state, std::move(tx), &fMissingInputs,
                                nullptr /* plTxnReplaced */, false /* bypass_limits */, nMaxRawTxFee)) {
            if (state.IsInvalid()) {
                throw JSONRPCError(RPC_TRANSACTION_REJECTED, FormatStateMessage(state));
            } else {
                if (fMissingInputs) {
                    throw JSONRPCError(RPC_TRANSACTION_ERROR, "Missing inputs");
                }
                throw JSONRPCError(RPC_TRANSACTION_ERROR, FormatStateMessage(state));
            }
        } else {
            // If wallet is enabled, ensure that the wallet has been made aware
            // of the new transaction prior to returning. This prevents a race
            // where a user might call sendrawtransaction with a transaction
            // to/from their wallet, immediately call some wallet RPC, and get
            // a stale result because callbacks have not yet been processed.
            CallFunctionInValidationInterfaceQueue([&promise] {
                promise.set_value();
            });
        }
    } else if (fHaveChain) {
        throw JSONRPCError(RPC_TRANSACTION_ALREADY_IN_CHAIN, "transaction already in block chain");
    } else {
        // Make sure we don't block forever if re-sending
        // a transaction already in mempool.
        promise.set_value();
    }

    } // cs_main

    promise.get_future().wait();

    if(!g_connman)
        throw JSONRPCError(RPC_CLIENT_P2P_DISABLED, "Error: Peer-to-peer functionality missing or disabled");

    CInv inv(MSG_TX, hashTx);
    g_connman->ForEachNode([&inv](CNode* pnode)
    {
        pnode->PushInventory(inv);
    });

    return hashTx.GetHex();
}

static UniValue testmempoolaccept(const JSONRPCRequest& request)
{
    if (request.fHelp || request.params.size() < 1 || request.params.size() > 2) {
        throw std::runtime_error(
            // clang-format off
            "testmempoolaccept [\"rawtxs\"] ( allowhighfees )\n"
            "\nReturns if raw transaction (serialized, hex-encoded) would be accepted by mempool.\n"
            "\nThis checks if the transaction violates the consensus or policy rules.\n"
            "\nSee sendrawtransaction call.\n"
            "\nArguments:\n"
            "1. [\"rawtxs\"]       (array, required) An array of hex strings of raw transactions.\n"
            "                                        Length must be one for now.\n"
            "2. allowhighfees    (boolean, optional, default=false) Allow high fees\n"
            "\nResult:\n"
            "[                   (array) The result of the mempool acceptance test for each raw transaction in the input array.\n"
            "                            Length is exactly one for now.\n"
            " {\n"
            "  \"txid\"           (string) The transaction id in hex\n"
            "  \"allowed\"        (boolean) If the mempool allows this tx to be inserted\n"
            "  \"reject-reason\"  (string) Rejection string (only present when 'allowed' is false)\n"
            " }\n"
            "]\n"
            "\nExamples:\n"
            "\nCreate a transaction\n"
            + HelpExampleCli("createrawtransaction", "\"[{\\\"txid\\\" : \\\"mytxid\\\",\\\"vout\\\":0}]\" \"{\\\"myaddress\\\":0.01}\"") +
            "Sign the transaction, and get back the hex\n"
            + HelpExampleCli("signrawtransaction", "\"myhex\"") +
            "\nTest acceptance of the transaction (signed hex)\n"
            + HelpExampleCli("testmempoolaccept", "\"signedhex\"") +
            "\nAs a json rpc call\n"
            + HelpExampleRpc("testmempoolaccept", "[\"signedhex\"]")
            // clang-format on
            );
    }

    RPCTypeCheck(request.params, {UniValue::VARR, UniValue::VBOOL});
    if (request.params[0].get_array().size() != 1) {
        throw JSONRPCError(RPC_INVALID_PARAMETER, "Array must contain exactly one raw transaction for now");
    }

    CMutableTransaction mtx;
    if (!DecodeHexTx(mtx, request.params[0].get_array()[0].get_str())) {
        throw JSONRPCError(RPC_DESERIALIZATION_ERROR, "TX decode failed");
    }
    CTransactionRef tx(MakeTransactionRef(std::move(mtx)));
    const uint256& tx_hash = tx->GetHashMalFix();

    CAmount max_raw_tx_fee = ::maxTxFee;
    if (!request.params[1].isNull() && request.params[1].get_bool()) {
        max_raw_tx_fee = 0;
    }

    UniValue result(UniValue::VARR);
    UniValue result_0(UniValue::VOBJ);
    result_0.pushKV("txid", tx_hash.GetHex());

    CValidationState state;
    bool missing_inputs;
    bool test_accept_res;
    {
        LOCK(cs_main);
        test_accept_res = AcceptToMemoryPool(mempool, state, std::move(tx), &missing_inputs,
            nullptr /* plTxnReplaced */, false /* bypass_limits */, max_raw_tx_fee, /* test_accept */ true);
    }
    result_0.pushKV("allowed", test_accept_res);
    if (!test_accept_res) {
        if (state.IsInvalid()) {
            result_0.pushKV("reject-reason", strprintf("%i: %s", state.GetRejectCode(), state.GetRejectReason()));
        } else if (missing_inputs) {
            result_0.pushKV("reject-reason", "missing-inputs");
        } else {
            result_0.pushKV("reject-reason", state.GetRejectReason());
        }
    }

    result.push_back(std::move(result_0));
    return result;
}

static std::string WriteHDKeypath(std::vector<uint32_t>& keypath)
{
    std::string keypath_str = "m";
    for (uint32_t num : keypath) {
        keypath_str += "/";
        bool hardened = false;
        if (num & 0x80000000) {
            hardened = true;
            num &= ~0x80000000;
        }

        keypath_str += std::to_string(num);
        if (hardened) {
            keypath_str += "'";
        }
    }
    return keypath_str;
}

UniValue decodepsbt(const JSONRPCRequest& request)
{
    if (request.fHelp || request.params.size() != 1)
        throw std::runtime_error(
            "decodepsbt \"psbt\"\n"
            "\nReturn a JSON object representing the serialized, base64-encoded partially signed Tapyrus transaction.\n"

            "\nArguments:\n"
            "1. \"psbt\"            (string, required) The PSBT base64 string\n"

            "\nResult:\n"
            "{\n"
            "  \"tx\" : {                   (json object) The decoded network-serialized unsigned transaction.\n"
            "    ...                                      The layout is the same as the output of decoderawtransaction.\n"
            "  },\n"
            "  \"unknown\" : {                (json object) The unknown global fields\n"
            "    \"key\" : \"value\"            (key-value pair) An unknown key-value pair\n"
            "     ...\n"
            "  },\n"
            "  \"inputs\" : [                 (array of json objects)\n"
            "    {\n"
            "      \"non_witness_utxo\" : {   (json object, optional) Decoded network transaction for non-witness UTXOs\n"
            "        ...\n"
            "      },\n"
            "      \"partial_signatures\" : {             (json object, optional)\n"
            "        \"pubkey\" : \"signature\",           (string) The public key and signature that corresponds to it.\n"
            "        ,...\n"
            "      }\n"
            "      \"sighash\" : \"type\",                  (string, optional) The sighash type to be used\n"
            "      \"redeem_script\" : {       (json object, optional)\n"
            "          \"asm\" : \"asm\",            (string) The asm\n"
            "          \"hex\" : \"hex\",            (string) The hex\n"
            "          \"type\" : \"pubkeyhash\",    (string) The type, eg 'pubkeyhash'\n"
            "        }\n"
            "      \"bip32_derivs\" : {          (json object, optional)\n"
            "        \"pubkey\" : {                     (json object, optional) The public key with the derivation path as the value.\n"
            "          \"master_fingerprint\" : \"fingerprint\"     (string) The fingerprint of the master key\n"
            "          \"path\" : \"path\",                         (string) The path\n"
            "        }\n"
            "        ,...\n"
            "      }\n"
            "      \"final_scriptsig\" : {       (json object, optional)\n"
            "          \"asm\" : \"asm\",            (string) The asm\n"
            "          \"hex\" : \"hex\",            (string) The hex\n"
            "        }\n"
            "      \"unknown\" : {                (json object) The unknown global fields\n"
            "        \"key\" : \"value\"            (key-value pair) An unknown key-value pair\n"
            "         ...\n"
            "      },\n"
            "    }\n"
            "    ,...\n"
            "  ]\n"
            "  \"outputs\" : [                 (array of json objects)\n"
            "    {\n"
            "      \"redeem_script\" : {       (json object, optional)\n"
            "          \"asm\" : \"asm\",            (string) The asm\n"
            "          \"hex\" : \"hex\",            (string) The hex\n"
            "          \"type\" : \"pubkeyhash\",    (string) The type, eg 'pubkeyhash'\n"
            "        }\n"
            "      \"bip32_derivs\" : [          (array of json objects, optional)\n"
            "        {\n"
            "          \"pubkey\" : \"pubkey\",                     (string) The public key this path corresponds to\n"
            "          \"master_fingerprint\" : \"fingerprint\"     (string) The fingerprint of the master key\n"
            "          \"path\" : \"path\",                         (string) The path\n"
            "          }\n"
            "        }\n"
            "        ,...\n"
            "      ],\n"
            "      \"unknown\" : {                (json object) The unknown global fields\n"
            "        \"key\" : \"value\"            (key-value pair) An unknown key-value pair\n"
            "         ...\n"
            "      },\n"
            "    }\n"
            "    ,...\n"
            "  ]\n"
            "  \"fee\" : fee                      (numeric, optional) The transaction fee paid if all UTXOs slots in the PSBT have been filled.\n"
            "}\n"

            "\nExamples:\n"
            + HelpExampleCli("decodepsbt", "\"psbt\"")
    );

    RPCTypeCheck(request.params, {UniValue::VSTR});

    // Unserialize the transactions
    PartiallySignedTransaction psbtx;
    std::string error;
    if (!DecodePSBT(psbtx, request.params[0].get_str(), error)) {
        throw JSONRPCError(RPC_DESERIALIZATION_ERROR, strprintf("TX decode failed %s", error));
    }

    UniValue result(UniValue::VOBJ);

    // Add the decoded tx
    UniValue tx_univ(UniValue::VOBJ);
    TxToUniv(CTransaction(*psbtx.tx), uint256(), tx_univ, false);
    result.pushKV("tx", tx_univ);

    // Unknown data
    UniValue unknowns(UniValue::VOBJ);
    for (auto entry : psbtx.unknown) {
        unknowns.pushKV(HexStr(entry.first), HexStr(entry.second));
    }
    result.pushKV("unknown", unknowns);

    // inputs
    CAmount total_in = 0;
    bool have_all_utxos = true;
    UniValue inputs(UniValue::VARR);
    for (unsigned int i = 0; i < psbtx.inputs.size(); ++i) {
        const PSBTInput& input = psbtx.inputs[i];
        UniValue in(UniValue::VOBJ);
        // UTXOs
        if (input.non_witness_utxo) {
            UniValue non_wit(UniValue::VOBJ);
            TxToUniv(*input.non_witness_utxo, uint256(), non_wit, false);
            in.pushKV("non_witness_utxo", non_wit);
            total_in += input.non_witness_utxo->vout[psbtx.tx->vin[i].prevout.n].nValue;
        } else {
            have_all_utxos = false;
        }

        // Partial sigs
        if (!input.partial_sigs.empty()) {
            UniValue partial_sigs(UniValue::VOBJ);
            for (const auto& sig : input.partial_sigs) {
                partial_sigs.pushKV(HexStr(sig.second.first), HexStr(sig.second.second));
            }
            in.pushKV("partial_signatures", partial_sigs);
        }

        // Sighash
        if (input.sighash_type > 0) {
            in.pushKV("sighash", SighashToStr((unsigned char)input.sighash_type));
        }

        // Redeem script
        if (!input.redeem_script.empty()) {
            UniValue r(UniValue::VOBJ);
            ScriptToUniv(input.redeem_script, r, false);
            in.pushKV("redeem_script", r);
        }

        // keypaths
        if (!input.hd_keypaths.empty()) {
            UniValue keypaths(UniValue::VARR);
            for (auto entry : input.hd_keypaths) {
                UniValue keypath(UniValue::VOBJ);
                keypath.pushKV("pubkey", HexStr(entry.first));

                uint32_t fingerprint = entry.second.at(0);
                keypath.pushKV("master_fingerprint", strprintf("%08x", bswap_32(fingerprint)));

                entry.second.erase(entry.second.begin());
                keypath.pushKV("path", WriteHDKeypath(entry.second));
                keypaths.push_back(keypath);
            }
            in.pushKV("bip32_derivs", keypaths);
        }

        // Final scriptSig
        if (!input.final_script_sig.empty()) {
            UniValue scriptsig(UniValue::VOBJ);
            scriptsig.pushKV("asm", ScriptToAsmStr(input.final_script_sig, true));
            scriptsig.pushKV("hex", HexStr(input.final_script_sig));
            in.pushKV("final_scriptSig", scriptsig);
        }

        // Unknown data
        if (input.unknown.size() > 0) {
            UniValue unknowns(UniValue::VOBJ);
            for (auto entry : input.unknown) {
                unknowns.pushKV(HexStr(entry.first), HexStr(entry.second));
            }
            in.pushKV("unknown", unknowns);
        }

        inputs.push_back(in);
    }
    result.pushKV("inputs", inputs);

    // outputs
    CAmount output_value = 0;
    UniValue outputs(UniValue::VARR);
    for (unsigned int i = 0; i < psbtx.outputs.size(); ++i) {
        const PSBTOutput& output = psbtx.outputs[i];
        UniValue out(UniValue::VOBJ);
        // Redeem script
        if (!output.redeem_script.empty()) {
            UniValue r(UniValue::VOBJ);
            ScriptToUniv(output.redeem_script, r, false);
            out.pushKV("redeem_script", r);
        }

        // keypaths
        if (!output.hd_keypaths.empty()) {
            UniValue keypaths(UniValue::VARR);
            for (auto entry : output.hd_keypaths) {
                UniValue keypath(UniValue::VOBJ);
                keypath.pushKV("pubkey", HexStr(entry.first));

                uint32_t fingerprint = entry.second.at(0);
                keypath.pushKV("master_fingerprint", strprintf("%08x", bswap_32(fingerprint)));

                entry.second.erase(entry.second.begin());
                keypath.pushKV("path", WriteHDKeypath(entry.second));
                keypaths.push_back(keypath);
            }
            out.pushKV("bip32_derivs", keypaths);
        }

        // Unknown data
        if (output.unknown.size() > 0) {
            UniValue unknowns(UniValue::VOBJ);
            for (auto entry : output.unknown) {
                unknowns.pushKV(HexStr(entry.first), HexStr(entry.second));
            }
            out.pushKV("unknown", unknowns);
        }

        outputs.push_back(out);

        // Fee calculation
        output_value += psbtx.tx->vout[i].nValue;
    }
    result.pushKV("outputs", outputs);
    if (have_all_utxos) {
        result.pushKV("fee", ValueFromAmount(total_in - output_value));
    }

    return result;
}

UniValue combinepsbt(const JSONRPCRequest& request)
{
    if (request.fHelp || request.params.size() != 1)
        throw std::runtime_error(
            "combinepsbt [\"psbt\",...]\n"
            "\nCombine multiple partially signed Tapyrus transactions into one transaction.\n"
            "Implements the Combiner role.\n"
            "\nArguments:\n"
            "1. \"txs\"                   (string) A json array of base64 strings of partially signed transactions\n"
            "    [\n"
            "      \"psbt\"             (string) A base64 string of a PSBT\n"
            "      ,...\n"
            "    ]\n"

            "\nResult:\n"
            "  \"psbt\"          (string) The base64-encoded partially signed transaction\n"
            "\nExamples:\n"
            + HelpExampleCli("combinepsbt", "[\"mybase64_1\", \"mybase64_2\", \"mybase64_3\"]")
        );

    RPCTypeCheck(request.params, {UniValue::VARR}, true);

    // Unserialize the transactions
    std::vector<PartiallySignedTransaction> psbtxs;
    UniValue txs = request.params[0].get_array();
    for (unsigned int i = 0; i < txs.size(); ++i) {
        PartiallySignedTransaction psbtx;
        std::string error;
        if (!DecodePSBT(psbtx, txs[i].get_str(), error)) {
            throw JSONRPCError(RPC_DESERIALIZATION_ERROR, strprintf("TX decode failed %s", error));
        }
        psbtxs.push_back(psbtx);
    }

    PartiallySignedTransaction merged_psbt(psbtxs[0]); // Copy the first one

    // Merge
    for (auto it = std::next(psbtxs.begin()); it != psbtxs.end(); ++it) {
        if (*it != merged_psbt) {
            throw JSONRPCError(RPC_INVALID_PARAMETER, "PSBTs do not refer to the same transactions.");
        }
        merged_psbt.Merge(*it);
    }
    if (!merged_psbt.IsSane()) {
        throw JSONRPCError(RPC_INVALID_PARAMETER, "Merged PSBT is inconsistent");
    }

    UniValue result(UniValue::VOBJ);
    CDataStream ssTx(SER_NETWORK, PROTOCOL_VERSION);
    ssTx << merged_psbt;
    return EncodeBase64((unsigned char*)ssTx.data(), ssTx.size());
}

UniValue finalizepsbt(const JSONRPCRequest& request)
{
    if (request.fHelp || request.params.size() < 1 || request.params.size() > 2)
        throw std::runtime_error(
            "finalizepsbt \"psbt\" ( extract )\n"
            "Finalize the inputs of a PSBT. If the transaction is fully signed, it will produce a\n"
            "network serialized transaction which can be broadcast with sendrawtransaction. Otherwise a PSBT will be\n"
            "created which has the final_scriptSig field filled for inputs that are complete.\n"
            "Implements the Finalizer and Extractor roles.\n"
            "\nArguments:\n"
            "1. \"psbt\"                 (string) A base64 string of a PSBT\n"
            "2. \"extract\"              (boolean, optional, default=true) If true and the transaction is complete, \n"
            "                             extract and return the complete transaction in normal network serialization instead of the PSBT.\n"

            "\nResult:\n"
            "{\n"
            "  \"psbt\" : \"value\",          (string) The base64-encoded partially signed transaction if not extracted\n"
            "  \"hex\" : \"value\",           (string) The hex-encoded network transaction if extracted\n"
            "  \"complete\" : true|false,   (boolean) If the transaction has a complete set of signatures\n"
            "  ]\n"
            "}\n"

            "\nExamples:\n"
            + HelpExampleCli("finalizepsbt", "\"psbt\"")
        );

    RPCTypeCheck(request.params, {UniValue::VSTR, UniValue::VBOOL}, true);

    // Unserialize the transactions
    PartiallySignedTransaction psbtx;
    std::string error;
    if (!DecodePSBT(psbtx, request.params[0].get_str(), error)) {
        throw JSONRPCError(RPC_DESERIALIZATION_ERROR, strprintf("TX decode failed %s", error));
    }

    // Get all of the previous transactions
    bool complete = true;
    for (unsigned int i = 0; i < psbtx.tx->vin.size(); ++i) {
        PSBTInput& input = psbtx.inputs.at(i);

        SignatureData sigdata;
        complete &= SignPSBTInput(DUMMY_SIGNING_PROVIDER, *psbtx.tx, input, sigdata, i, 1);
    }

    UniValue result(UniValue::VOBJ);
    CDataStream ssTx(SER_NETWORK, PROTOCOL_VERSION);
    bool extract = request.params[1].isNull() || (!request.params[1].isNull() && request.params[1].get_bool());
    if (complete && extract) {
        CMutableTransaction mtx(*psbtx.tx);
        for (unsigned int i = 0; i < mtx.vin.size(); ++i) {
            mtx.vin[i].scriptSig = psbtx.inputs[i].final_script_sig;
        }
        ssTx << mtx;
        result.pushKV("hex", HexStr(ssTx.begin(), ssTx.end()));
    } else {
        ssTx << psbtx;
        result.pushKV("psbt", EncodeBase64((unsigned char*)ssTx.data(), ssTx.size()));
    }
    result.pushKV("complete", complete);

    return result;
}

UniValue createpsbt(const JSONRPCRequest& request)
{
    if (request.fHelp || request.params.size() < 2 || request.params.size() > 4)
        throw std::runtime_error(
                            "createpsbt [{\"txid\":\"id\",\"vout\":n},...] [{\"address\":amount},{\"data\":\"hex\"},...] ( locktime ) ( replaceable )\n"
                            "\nCreates a transaction in the Partially Signed Transaction format.\n"
                            "Implements the Creator role.\n"
                            "\nArguments:\n"
                            "1. \"inputs\"                (array, required) A json array of json objects\n"
                            "     [\n"
                            "       {\n"
                            "         \"txid\":\"id\",      (string, required) The transaction id\n"
                            "         \"vout\":n,         (numeric, required) The output number\n"
                            "         \"sequence\":n      (numeric, optional) The sequence number\n"
                            "       } \n"
                            "       ,...\n"
                            "     ]\n"
                            "2. \"outputs\"               (array, required) a json array with outputs (key-value pairs)\n"
                            "   [\n"
                            "    {\n"
                            "      \"address\": x.xxx,    (obj, optional) A key-value pair. The key (string) is the tapyrus address, the value (float or string) is the amount in " + CURRENCY_UNIT + "\n"
                            "    },\n"
                            "    {\n"
                            "      \"data\": \"hex\"        (obj, optional) A key-value pair. The key must be \"data\", the value is hex encoded data\n"
                            "    }\n"
                            "    ,...                     More key-value pairs of the above form. For compatibility reasons, a dictionary, which holds the key-value pairs directly, is also\n"
                            "                             accepted as second parameter.\n"
                            "   ]\n"
                            "3. locktime                  (numeric, optional, default=0) Raw locktime. Non-0 value also locktime-activates inputs\n"
                            "4. replaceable               (boolean, optional, default=false) Marks this transaction as BIP125 replaceable.\n"
                            "                             Allows this transaction to be replaced by a transaction with higher fees. If provided, it is an error if explicit sequence numbers are incompatible.\n"
                            "\nResult:\n"
                            "  \"psbt\"        (string)  The resulting raw transaction (base64-encoded string)\n"
                            "\nExamples:\n"
                            + HelpExampleCli("createpsbt", "\"[{\\\"txid\\\":\\\"myid\\\",\\\"vout\\\":0}]\" \"[{\\\"data\\\":\\\"00010203\\\"}]\"")
                            );


    RPCTypeCheck(request.params, {
        UniValue::VARR,
        UniValueType(), // ARR or OBJ, checked later
        UniValue::VNUM,
        UniValue::VBOOL,
        }, true
    );

    CMutableTransaction rawTx = ConstructTransaction(request.params[0], request.params[1], request.params[2], request.params[3]);

    // Make a blank psbt
    PartiallySignedTransaction psbtx;
    psbtx.tx = rawTx;
    for (unsigned int i = 0; i < rawTx.vin.size(); ++i) {
        psbtx.inputs.push_back(PSBTInput());
    }
    for (unsigned int i = 0; i < rawTx.vout.size(); ++i) {
        psbtx.outputs.push_back(PSBTOutput());
    }

    // Serialize the PSBT
    CDataStream ssTx(SER_NETWORK, PROTOCOL_VERSION);
    ssTx << psbtx;

    return EncodeBase64((unsigned char*)ssTx.data(), ssTx.size());
}

UniValue converttopsbt(const JSONRPCRequest& request)
{
    if (request.fHelp || request.params.size() < 1 || request.params.size() > 2)
        throw std::runtime_error(
                            "converttopsbt \"hexstring\" ( permitsigdata )\n"
                            "\nConverts a network serialized transaction to a PSBT. This should be used only with createrawtransaction and fundrawtransaction\n"
                            "createpsbt and walletcreatefundedpsbt should be used for new applications.\n"
                            "\nArguments:\n"
                            "1. \"hexstring\"              (string, required) The hex string of a raw transaction\n"
                            "2. permitsigdata           (boolean, optional, default=false) If true, any signatures in the input will be discarded and conversion.\n"
                            "                              will continue. If false, RPC will fail if any signatures are present.\n"
                            "\nResult:\n"
                            "  \"psbt\"        (string)  The resulting raw transaction (base64-encoded string)\n"
                            "\nExamples:\n"
                            "\nCreate a transaction\n"
                            + HelpExampleCli("createrawtransaction", "\"[{\\\"txid\\\":\\\"myid\\\",\\\"vout\\\":0}]\" \"[{\\\"data\\\":\\\"00010203\\\"}]\"") +
                            "\nConvert the transaction to a PSBT\n"
                            + HelpExampleCli("converttopsbt", "\"rawtransaction\"")
                            );


    RPCTypeCheck(request.params, {UniValue::VSTR, UniValue::VBOOL, UniValue::VBOOL}, true);

    // parse hex string from parameter
    CMutableTransaction tx;
    bool permitsigdata = request.params[1].isNull() ? false : request.params[1].get_bool();
    if (!DecodeHexTx(tx, request.params[0].get_str())) {
        throw JSONRPCError(RPC_DESERIALIZATION_ERROR, "TX decode failed");
    }

    // Remove all scriptSigs from inputs
    for (CTxIn& input : tx.vin) {
        if ((!input.scriptSig.empty()) && (request.params[1].isNull() || (!request.params[1].isNull() && request.params[1].get_bool()))) {
            throw JSONRPCError(RPC_DESERIALIZATION_ERROR, "Inputs must not have scriptSigs");
        }
        input.scriptSig.clear();
    }

    // Make a blank psbt
    PartiallySignedTransaction psbtx;
    psbtx.tx = tx;
    for (unsigned int i = 0; i < tx.vin.size(); ++i) {
        psbtx.inputs.push_back(PSBTInput());
    }
    for (unsigned int i = 0; i < tx.vout.size(); ++i) {
        psbtx.outputs.push_back(PSBTOutput());
    }

    // Serialize the PSBT
    CDataStream ssTx(SER_NETWORK, PROTOCOL_VERSION);
    ssTx << psbtx;

    return EncodeBase64((unsigned char*)ssTx.data(), ssTx.size());
}

static const CRPCCommand commands[] =
{ //  category              name                            actor (function)            argNames
  //  --------------------- ------------------------        -----------------------     ----------
    { "rawtransactions",    "getrawtransaction",            &getrawtransaction,         {"txid","verbose","blockhash"} },
    { "rawtransactions",    "createrawtransaction",         &createrawtransaction,      {"inputs","outputs","locktime","replaceable"} },
    { "rawtransactions",    "decoderawtransaction",         &decoderawtransaction,      {"hexstring"} },
    { "rawtransactions",    "decodescript",                 &decodescript,              {"hexstring"} },
    { "rawtransactions",    "sendrawtransaction",           &sendrawtransaction,        {"hexstring","allowhighfees"} },
    { "rawtransactions",    "combinerawtransaction",        &combinerawtransaction,     {"txs"} },
    { "rawtransactions",    "signrawtransaction",           &signrawtransaction,        {"hexstring","prevtxs","privkeys","sighashtype"} }, /* uses wallet if enabled */
    { "rawtransactions",    "signrawtransactionwithkey",    &signrawtransactionwithkey, {"hexstring","privkeys","prevtxs","sighashtype"} },
    { "rawtransactions",    "testmempoolaccept",            &testmempoolaccept,         {"rawtxs","allowhighfees"} },
    { "rawtransactions",    "decodepsbt",                   &decodepsbt,                {"psbt"} },
    { "rawtransactions",    "combinepsbt",                  &combinepsbt,               {"txs"} },
    { "rawtransactions",    "finalizepsbt",                 &finalizepsbt,              {"psbt", "extract"} },
    { "rawtransactions",    "createpsbt",                   &createpsbt,                {"inputs","outputs","locktime","replaceable"} },
    { "rawtransactions",    "converttopsbt",                &converttopsbt,             {"hexstring","permitsigdata"} },

    { "blockchain",         "gettxoutproof",                &gettxoutproof,             {"txids", "blockhash"} },
    { "blockchain",         "verifytxoutproof",             &verifytxoutproof,          {"proof"} },
};

void RegisterRawTransactionRPCCommands(CRPCTable &t)
{
    for (unsigned int vcidx = 0; vcidx < ARRAYLEN(commands); vcidx++)
        t.appendCommand(commands[vcidx].name, &commands[vcidx]);
}<|MERGE_RESOLUTION|>--- conflicted
+++ resolved
@@ -626,14 +626,7 @@
         // P2SH cannot be wrapped in a P2SH. If this script is already a P2SH,
         // don't return the address for a P2SH of the P2SH.
         r.pushKV("p2sh", EncodeDestination(CScriptID(script)));
-<<<<<<< HEAD
-
-        if (type.get_str() == "pubkey" || type.get_str() == "pubkeyhash" || type.get_str() == "multisig" || type.get_str() == "nonstandard") {
-=======
-        // P2SH and witness programs cannot be wrapped in P2WSH, if this script
-        // is a witness program, don't return addresses for a segwit programs.
         if (type.get_str() == "pubkey" || type.get_str() == "pubkeyhash" || type.get_str() == "multisig" || type.get_str() == "coloredpubkeyhash" || type.get_str() == "nonstandard") {
->>>>>>> 9c299d59
             txnouttype which_type;
             std::vector<std::vector<unsigned char>> solutions_data;
             Solver(script, which_type, solutions_data);
