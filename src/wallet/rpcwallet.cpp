--- conflicted
+++ resolved
@@ -984,11 +984,7 @@
         return NullUniValue;
     }
 
-<<<<<<< HEAD
-    if (request.fHelp || request.params.size() < 1 || request.params.size() > 3) 
-=======
     if (request.fHelp || request.params.size() < 1 || request.params.size() > 3)
->>>>>>> b54df823
         throw std::runtime_error("addmultisigaddress nrequired [\"key\",...] ( \"label\" )\n"
             "\nAdd a nrequired-to-sign multisignature address to the wallet. Requires a new wallet backup.\n"
             "Each key is a Tapyrus address or hex-encoded public key.\n"
