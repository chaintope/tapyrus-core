--- conflicted
+++ resolved
@@ -4313,12 +4313,6 @@
     CColorScriptID colorscriptid(CScriptID(redeemScript), coin_control.m_colorId);
     CTxDestination colorDest = CColorScriptID(colorscriptid, coin_control.m_colorId);
 
-<<<<<<< HEAD
-    //setting the lable as colorid
-    pwallet->SetAddressBook(colorDest, "", "issue");
-
-=======
->>>>>>> f2c28bdd
     CScript scriptpubkey = GetScriptForDestination(colorDest);
 
     // Create and send the transaction
@@ -4465,19 +4459,11 @@
         throw JSONRPCError(RPC_INVALID_PARAMETER, "Invalid token amount");
 
     LOCK2(cs_main, pwallet->cs_wallet);
-<<<<<<< HEAD
 
     CScript script;
     if(!pwallet->GetCScriptForColor(colorId, script, true))
         throw JSONRPCError(RPC_INVALID_PARAMETER, "Script corresponding to color " + colorId.toHexString() + " could not be found in the wallet");
 
-=======
-
-    CScript script;
-    if(!pwallet->GetCScriptForColor(colorId, script, true))
-        throw JSONRPCError(RPC_INVALID_PARAMETER, "Script corresponding to color " + colorId.toHexString() + " could not be found in the wallet");
-
->>>>>>> f2c28bdd
     CCoinControl coin_control;
     coin_control.m_colorId = colorId;
     return IssueReissuableToken(pwallet, HexStr(script.begin(), script.end()), tokenValue, coin_control);
