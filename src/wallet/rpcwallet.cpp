// Copyright (c) 2010 Satoshi Nakamoto
// Copyright (c) 2009-2018 The Bitcoin Core developers
// Copyright (c) 2019 Chaintope Inc.
// Distributed under the MIT software license, see the accompanying
// file COPYING or http://www.opensource.org/licenses/mit-license.php.

#include <amount.h>
#include <chain.h>
#include <consensus/validation.h>
#include <core_io.h>
#include <httpserver.h>
#include <validation.h>
#include <key_io.h>
#include <net.h>
#include <outputtype.h>
#include <policy/feerate.h>
#include <policy/fees.h>
#include <policy/policy.h>
#include <policy/rbf.h>
#include <rpc/mining.h>
#include <rpc/rawtransaction.h>
#include <rpc/server.h>
#include <rpc/util.h>
#include <script/sign.h>
#include <shutdown.h>
#include <timedata.h>
#include <util.h>
#include <utilmoneystr.h>
#include <wallet/coincontrol.h>
#include <wallet/feebumper.h>
#include <wallet/rpcwallet.h>
#include <wallet/wallet.h>
#include <wallet/walletdb.h>
#include <wallet/walletutil.h>

#include <stdint.h>

#include <univalue.h>

#include <functional>

static const std::string WALLET_ENDPOINT_BASE = "/wallet/";

bool GetWalletNameFromJSONRPCRequest(const JSONRPCRequest& request, std::string& wallet_name)
{
    if (request.URI.substr(0, WALLET_ENDPOINT_BASE.size()) == WALLET_ENDPOINT_BASE) {
        // wallet endpoint was used
        wallet_name = urlDecode(request.URI.substr(WALLET_ENDPOINT_BASE.size()));
        return true;
    }
    return false;
}

std::shared_ptr<CWallet> GetWalletForJSONRPCRequest(const JSONRPCRequest& request)
{
    std::string wallet_name;
    if (GetWalletNameFromJSONRPCRequest(request, wallet_name)) {
        std::shared_ptr<CWallet> pwallet = GetWallet(wallet_name);
        if (!pwallet) throw JSONRPCError(RPC_WALLET_NOT_FOUND, "Requested wallet does not exist or is not loaded");
        return pwallet;
    }

    std::vector<std::shared_ptr<CWallet>> wallets = GetWallets();
    return wallets.size() == 1 || (request.fHelp && wallets.size() > 0) ? wallets[0] : nullptr;
}

std::string HelpRequiringPassphrase(CWallet * const pwallet)
{
    return pwallet && pwallet->IsCrypted()
        ? "\nRequires wallet passphrase to be set with walletpassphrase call."
        : "";
}

bool EnsureWalletIsAvailable(CWallet * const pwallet, bool avoidException)
{
    if (pwallet) return true;
    if (avoidException) return false;
    if (!HasWallets()) {
        throw JSONRPCError(
            RPC_METHOD_NOT_FOUND, "Method not found (wallet method is disabled because no wallet is loaded)");
    }
    throw JSONRPCError(RPC_WALLET_NOT_SPECIFIED,
        "Wallet file not specified (must request wallet RPC through /wallet/<filename> uri-path).");
}

void EnsureWalletIsUnlocked(CWallet * const pwallet)
{
    if (pwallet->IsLocked()) {
        throw JSONRPCError(RPC_WALLET_UNLOCK_NEEDED, "Error: Please enter the wallet passphrase with walletpassphrase first.");
    }
}

static void WalletTxToJSON(const CWalletTx& wtx, UniValue& entry)
{
    int confirms = wtx.GetDepthInMainChain();
    entry.pushKV("confirmations", confirms);
    if (wtx.IsCoinBase())
        entry.pushKV("generated", true);
    if (confirms > 0)
    {
        entry.pushKV("blockhash", wtx.hashBlock.GetHex());
        entry.pushKV("blockindex", wtx.nIndex);
        entry.pushKV("blocktime", LookupBlockIndex(wtx.hashBlock)->GetBlockTime());
    } else {
        entry.pushKV("trusted", wtx.IsTrusted());
    }
    uint256 hash = wtx.GetHash();
    entry.pushKV("txid", hash.GetHex());
    UniValue conflicts(UniValue::VARR);
    for (const uint256& conflict : wtx.GetConflicts())
        conflicts.push_back(conflict.GetHex());
    entry.pushKV("walletconflicts", conflicts);
    entry.pushKV("time", wtx.GetTxTime());
    entry.pushKV("timereceived", (int64_t)wtx.nTimeReceived);

    // Add opt-in RBF status
    std::string rbfStatus = "no";
    if (confirms <= 0) {
        LOCK(mempool.cs);
        RBFTransactionState rbfState = IsRBFOptIn(*wtx.tx, mempool);
        if (rbfState == RBFTransactionState::UNKNOWN)
            rbfStatus = "unknown";
        else if (rbfState == RBFTransactionState::REPLACEABLE_BIP125)
            rbfStatus = "yes";
    }
    entry.pushKV("bip125-replaceable", rbfStatus);

    for (const std::pair<const std::string, std::string>& item : wtx.mapValue)
        entry.pushKV(item.first, item.second);
}

static std::string LabelFromValue(const UniValue& value)
{
    std::string label = value.get_str();
    if (label == "*")
        throw JSONRPCError(RPC_WALLET_INVALID_LABEL_NAME, "Invalid label name");
    return label;
}

static void addTokenKV(const CTxDestination& address, const CAmount nAmount, UniValue& entry)
{
    ColorIdentifier colorId;
    if(address.which() == 3)
        colorId = boost::get<CColorKeyID>(address).color;
    else if(address.which() == 4)
        colorId = boost::get<CColorScriptID>(address).color;

    entry.pushKV("token", colorId.toHexString());

    entry.pushKV("amount", (colorId.type == TokenTypes::NONE ? ValueFromAmount(nAmount) : nAmount ));
}

static UniValue getnewaddress(const JSONRPCRequest& request)
{
    std::shared_ptr<CWallet> const wallet = GetWalletForJSONRPCRequest(request);
    CWallet* const pwallet = wallet.get();

    if (!EnsureWalletIsAvailable(pwallet, request.fHelp)) {
        return NullUniValue;
    }

    if (request.fHelp || request.params.size() > 2)
        throw std::runtime_error(
            "getnewaddress ( \"label\" \"color\" )\n"
            "\nReturns a new Tapyrus address for receiving payments.\n"
            "If 'label' is specified, it is added to the address book \n"
            "so payments received with the address will be associated with 'label'.\n"
            "\nArguments:\n"
            "1. \"label\"          (string, optional) The label name for the address to be linked to. If not provided, the default label \"\" is used. It can also be set to the empty string \"\" to represent the default label. The label does not need to exist, it will be created if there is no label by the given name.\n"
            "2. \"color\"          (string, optional) For new token addresses the token or color.\n"
            "\nResult:\n"
            "\"address\"    (string) The new Tapyrus address\n"
            "\nExamples:\n"
            + HelpExampleCli("getnewaddress", "")
            + HelpExampleCli("getnewaddress", "\"\", \"c38282263212c609d9ea2a6e3e172de238d8c39cabd5ac1ca10646e23f\"")
            + HelpExampleRpc("getnewaddress", "\"\", \"c38282263212c609d9ea2a6e3e172de238d8c39cabd5ac1ca10646e23f\"")
        );

    if (pwallet->IsWalletFlagSet(WALLET_FLAG_DISABLE_PRIVATE_KEYS)) {
        throw JSONRPCError(RPC_WALLET_ERROR, "Error: Private keys are disabled for this wallet");
    }

    LOCK2(cs_main, pwallet->cs_wallet);

    // Parse the label first so we don't generate a key if there's an error
    std::string label;
    if (!request.params[0].isNull())
        label = LabelFromValue(request.params[0]);

    ColorIdentifier colorId;
    if (!request.params[1].isNull())
    {
        const std::vector<unsigned char> vColorId(ParseHex(request.params[1].get_str()));
        colorId = ColorIdentifier(vColorId);
        if(colorId.type == TokenTypes::NONE)
            throw JSONRPCError(RPC_INVALID_PARAMETER, "Invalid color parameter.");
    }

    if (!pwallet->IsLocked()) {
        pwallet->TopUpKeyPool();
    }

    // Generate a new key that is added to wallet
    CPubKey newKey;
    if (!pwallet->GetKeyFromPool(newKey)) {
        throw JSONRPCError(RPC_WALLET_KEYPOOL_RAN_OUT, "Error: Keypool ran out, please call keypoolrefill first");
    }

    CTxDestination dest;
    OutputType output_type = pwallet->m_default_address_type;

    if (colorId.type == TokenTypes::NONE)
        dest = GetDestinationForKey(newKey, output_type);
    else
        dest = CColorKeyID(newKey.GetID(), colorId);

    pwallet->SetAddressBook(dest, label, "receive");

    return EncodeDestination(dest);
}

CTxDestination GetLabelDestination(CWallet* const pwallet, const std::string& label, bool bForceNew=false)
{
    CTxDestination dest;
    if (!pwallet->GetLabelDestination(dest, label, bForceNew)) {
        throw JSONRPCError(RPC_WALLET_KEYPOOL_RAN_OUT, "Error: Keypool ran out, please call keypoolrefill first");
    }

    return dest;
}


static UniValue getrawchangeaddress(const JSONRPCRequest& request)
{
    std::shared_ptr<CWallet> const wallet = GetWalletForJSONRPCRequest(request);
    CWallet* const pwallet = wallet.get();

    if (!EnsureWalletIsAvailable(pwallet, request.fHelp)) {
        return NullUniValue;
    }

    if (request.fHelp || request.params.size() > 1)
        throw std::runtime_error(
            "getrawchangeaddress ( \"color\" )\n"
            "\nReturns a new Tapyrus address, for receiving change.\n"
            "This is for use with raw transactions, NOT normal use.\n"
            "\nArguments:\n"
            "1. \"color\"         (string, optional) For new token addresses the token or color.\n"
            "\nResult:\n"
            "\"address\"    (string) The address\n"
            "\nExamples:\n"
            + HelpExampleCli("getrawchangeaddress", "")
            + HelpExampleRpc("getrawchangeaddress", "")
       );

    if (pwallet->IsWalletFlagSet(WALLET_FLAG_DISABLE_PRIVATE_KEYS)) {
        throw JSONRPCError(RPC_WALLET_ERROR, "Error: Private keys are disabled for this wallet");
    }

    LOCK2(cs_main, pwallet->cs_wallet);

    if (!pwallet->IsLocked()) {
        pwallet->TopUpKeyPool();
    }

    ColorIdentifier colorId;
    if (!request.params[0].isNull())
    {
        const std::vector<unsigned char> vColorId(ParseHex(request.params[0].get_str()));
        colorId = ColorIdentifier(vColorId);
        if(colorId.type == TokenTypes::NONE)
            throw JSONRPCError(RPC_INVALID_PARAMETER, "Invalid color parameter.");
    }

    CReserveKey reservekey(pwallet);
    CPubKey vchPubKey;
    if (!reservekey.GetReservedKey(vchPubKey, true))
        throw JSONRPCError(RPC_WALLET_KEYPOOL_RAN_OUT, "Error: Keypool ran out, please call keypoolrefill first");

    reservekey.KeepKey();

    CTxDestination dest;
    OutputType output_type = pwallet->m_default_change_type;
    if (colorId.type == TokenTypes::NONE)
        dest = GetDestinationForKey(vchPubKey, output_type);
    else
        dest = CColorKeyID(vchPubKey.GetID(), colorId);

    return EncodeDestination(dest);
}


static UniValue setlabel(const JSONRPCRequest& request)
{
    std::shared_ptr<CWallet> const wallet = GetWalletForJSONRPCRequest(request);
    CWallet* const pwallet = wallet.get();

    if (!EnsureWalletIsAvailable(pwallet, request.fHelp)) {
        return NullUniValue;
    }

    if (request.fHelp || request.params.size() != 2)
        throw std::runtime_error(
            "setlabel \"address\" \"label\"\n"
            "\nSets the label associated with the given address.\n"
            "\nArguments:\n"
            "1. \"address\"         (string, required) The bitcoin address to be associated with a label.\n"
            "2. \"label\"           (string, required) The label to assign to the address.\n"
            "\nExamples:\n"
            + HelpExampleCli("setlabel", "\"1D1ZrZNe3JUo7ZycKEYQQiQAWd9y54F4XX\" \"tabby\"")
            + HelpExampleRpc("setlabel", "\"1D1ZrZNe3JUo7ZycKEYQQiQAWd9y54F4XX\", \"tabby\"")
        );

    LOCK2(cs_main, pwallet->cs_wallet);

    CTxDestination dest = DecodeDestination(request.params[0].get_str());
    if (!IsValidDestination(dest)) {
        throw JSONRPCError(RPC_INVALID_ADDRESS_OR_KEY, "Invalid Tapyrus address");
    }

    std::string old_label = pwallet->mapAddressBook[dest].name;
    std::string label = LabelFromValue(request.params[1]);

    if (IsMine(*pwallet, dest)) {
        pwallet->SetAddressBook(dest, label, "receive");
    } else {
        pwallet->SetAddressBook(dest, label, "send");
    }

    // Detect when there are no addresses using this label.
    // If so, delete the account record for it. Labels, unlike addresses, can be deleted,
    // and if we wouldn't do this, the record would stick around forever.
    bool found_address = false;
    for (const std::pair<const CTxDestination, CAddressBookData>& item : pwallet->mapAddressBook) {
        if (item.second.name == label) {
            found_address = true;
            break;
        }
    }
    if (!found_address) {
        pwallet->DeleteLabel(old_label);
    }

    return NullUniValue;
}


static CTransactionRef SendMoney(CWallet * const pwallet, const CTxDestination &address, CAmount nValue, bool fSubtractFeeFromAmount, const CCoinControl& coin_control, mapValue_t mapValue, std::string fromAccount, const ColorIdentifier& colorId)
{
    CAmount curBalance = pwallet->GetBalance()[colorId];

    // Check amount
    if (nValue <= 0)
        throw JSONRPCError(RPC_INVALID_PARAMETER, "Invalid amount");

    if (nValue > curBalance)
        throw JSONRPCError(RPC_WALLET_INSUFFICIENT_FUNDS, "Insufficient funds");

    if (pwallet->GetBroadcastTransactions() && !g_connman) {
        throw JSONRPCError(RPC_CLIENT_P2P_DISABLED, "Error: Peer-to-peer functionality missing or disabled");
    }

    // Parse Tapyrus address
    CScript scriptPubKey = GetScriptForDestination(address);

    // Create and send the transaction
    CReserveKey reservekey(pwallet);
    CAmount nFeeRequired;
    std::string strError;
    std::vector<CRecipient> vecSend;
    CWallet::ChangePosInOut mapChangePosRet;
    mapChangePosRet[ColorIdentifier()] = -1;
    CRecipient recipient = {scriptPubKey, nValue, fSubtractFeeFromAmount};
    vecSend.push_back(recipient);
    CTransactionRef tx;
    if (!pwallet->CreateTransaction(vecSend, tx, reservekey, nFeeRequired, mapChangePosRet, strError, coin_control)) {
        if (!fSubtractFeeFromAmount && nValue + nFeeRequired > curBalance)
            strError = strprintf("Error: This transaction requires a transaction fee of at least %s", FormatMoney(nFeeRequired));
        throw JSONRPCError(RPC_WALLET_ERROR, strError);
    }
    CValidationState state;
    if (!pwallet->CommitTransaction(tx, std::move(mapValue), {} /* orderForm */, std::move(fromAccount), reservekey, g_connman.get(), state)) {
        strError = strprintf("Error: The transaction was rejected! Reason given: %s", FormatStateMessage(state));
        throw JSONRPCError(RPC_WALLET_ERROR, strError);
    }
    return tx;
}

static UniValue sendtoaddress(const JSONRPCRequest& request)
{
    std::shared_ptr<CWallet> const wallet = GetWalletForJSONRPCRequest(request);
    CWallet* const pwallet = wallet.get();

    if (!EnsureWalletIsAvailable(pwallet, request.fHelp)) {
        return NullUniValue;
    }

    if (request.fHelp || request.params.size() < 2 || request.params.size() > 8)
        throw std::runtime_error(
            "sendtoaddress \"address\" amount ( \"comment\" \"comment_to\" subtractfeefromamount replaceable conf_target \"estimate_mode\")\n"
            "\nSend an amount to a given address.\n"
            + HelpRequiringPassphrase(pwallet) +
            "\nArguments:\n"
            "1. \"address\"            (string, required) The tapyrus address to send to.\n"
            "2. \"amount\"             (numeric or string, required) The amount in " + CURRENCY_UNIT + "or tapyrus token to send. eg 0.1\n"
            "3. \"comment\"            (string, optional) A comment used to store what the transaction is for. \n"
            "                             This is not part of the transaction, just kept in your wallet.\n"
            "4. \"comment_to\"         (string, optional) A comment to store the name of the person or organization \n"
            "                             to which you're sending the transaction. This is not part of the \n"
            "                             transaction, just kept in your wallet.\n"
            "5. subtractfeefromamount  (boolean, optional, default=false) The fee will be deducted from the amount being sent.\n"
            "                             The recipient will receive less TPC than you enter in the amount field.\n"
            "6. replaceable            (boolean, optional) Allow this transaction to be replaced by a transaction with higher fees via BIP 125\n"
            "7. conf_target            (numeric, optional) Confirmation target (in blocks)\n"
            "8. \"estimate_mode\"      (string, optional, default=UNSET) The fee estimate mode, must be one of:\n"
            "       \"UNSET\"\n"
            "       \"ECONOMICAL\"\n"
            "       \"CONSERVATIVE\"\n"
            "\nResult:\n"
            "\"txid\"                  (string) The transaction id.\n"
            "\nExamples:\n"
            + HelpExampleCli("sendtoaddress", "\"1M72Sfpbz1BPpXFHz9m3CdqATR44Jvaydd\" 0.1")
            + HelpExampleCli("sendtoaddress", "\"1M72Sfpbz1BPpXFHz9m3CdqATR44Jvaydd\" 0.1  \"donation\" \"seans outpost\"")
            + HelpExampleCli("sendtoaddress", "\"1M72Sfpbz1BPpXFHz9m3CdqATR44Jvaydd\" 0.1 \"\" \"\" true")
            + HelpExampleRpc("sendtoaddress", "\"1M72Sfpbz1BPpXFHz9m3CdqATR44Jvaydd\", 0.1, \"donation\", \"seans outpost\"")
            + HelpExampleRpc("sendtoaddress", "\"1M72Sfpbz1BPpXFHz9m3CdqATR44Jvaydd\", 0.1, \"donation\", \"seans outpost\"")
        );

    // Make sure the results are valid at least up to the most recent block
    // the user could have gotten from another RPC command prior to now
    pwallet->BlockUntilSyncedToCurrentChain();

    LOCK2(cs_main, pwallet->cs_wallet);

    CTxDestination dest = DecodeDestination(request.params[0].get_str());
    if (!IsValidDestination(dest)) {
        throw JSONRPCError(RPC_INVALID_ADDRESS_OR_KEY, "Invalid address");
    }
    ColorIdentifier colorId;
    if(dest.which() == 3)
        colorId = boost::get<CColorKeyID>(dest).color;
    else if(dest.which() == 4)
        colorId = boost::get<CColorScriptID>(dest).color;

    if (colorId.type != TokenTypes::NONE
      && pwallet->GetBalance()[colorId] == 0 ) {
        throw JSONRPCError(RPC_INVALID_ADDRESS_OR_KEY, "No Token found in wallet. But token address was given.");
    }

    // Amount
    CAmount nAmount = (colorId.type == TokenTypes::NONE ? AmountFromValue(request.params[1]) : request.params[1].get_int64());
    if (nAmount <= 0)
        throw JSONRPCError(RPC_TYPE_ERROR, "Invalid amount for send");

    // Wallet comments
    mapValue_t mapValue;
    if (!request.params[2].isNull() && !request.params[2].get_str().empty())
        mapValue["comment"] = request.params[2].get_str();
    if (!request.params[3].isNull() && !request.params[3].get_str().empty())
        mapValue["to"] = request.params[3].get_str();

    bool fSubtractFeeFromAmount = false;
    if (!request.params[4].isNull()) {
        fSubtractFeeFromAmount = request.params[4].get_bool();
    }

    CCoinControl coin_control;
    if (!request.params[5].isNull()) {
        coin_control.m_signal_bip125_rbf = request.params[5].get_bool();
    }

    if (!request.params[6].isNull()) {
        coin_control.m_confirm_target = ParseConfirmTarget(request.params[6]);
    }

    if (!request.params[7].isNull()) {
        if (!FeeModeFromString(request.params[7].get_str(), coin_control.m_fee_mode)) {
            throw JSONRPCError(RPC_INVALID_PARAMETER, "Invalid estimate_mode parameter");
        }
    }

    if (colorId.type != TokenTypes::NONE)
        coin_control.colorTxType = ColoredTxType::TRANSFER; 

    EnsureWalletIsUnlocked(pwallet);

    if(pwallet->GetBalance()[colorId] < nAmount)
        throw JSONRPCError(RPC_INVALID_PARAMETER, "Insufficient token balance in wallet");

    CTransactionRef tx = SendMoney(pwallet, dest, nAmount, fSubtractFeeFromAmount, coin_control, std::move(mapValue), {} /* fromAccount */, colorId);
    return tx->GetHashMalFix().GetHex();
}

static UniValue listaddressgroupings(const JSONRPCRequest& request)
{
    std::shared_ptr<CWallet> const wallet = GetWalletForJSONRPCRequest(request);
    CWallet* const pwallet = wallet.get();

    if (!EnsureWalletIsAvailable(pwallet, request.fHelp)) {
        return NullUniValue;
    }

    if (request.fHelp || request.params.size() != 0)
        throw std::runtime_error(
            "listaddressgroupings\n"
            "\nLists groups of addresses which have had their common ownership\n"
            "made public by common use as inputs or as the resulting change\n"
            "in past transactions\n"
            "\nResult:\n"
            "[\n"
            "  [\n"
            "    [\n"
            "      \"address\",            (string) The bitcoin address\n"
            "      amount,                 (numeric) The amount in " + CURRENCY_UNIT + "\n"
            "      \"label\"               (string, optional) The label\n"
            "    ]\n"
            "    ,...\n"
            "  ]\n"
            "  ,...\n"
            "]\n"
            "\nExamples:\n"
            + HelpExampleCli("listaddressgroupings", "")
            + HelpExampleRpc("listaddressgroupings", "")
        );

    // Make sure the results are valid at least up to the most recent block
    // the user could have gotten from another RPC command prior to now
    pwallet->BlockUntilSyncedToCurrentChain();

    LOCK2(cs_main, pwallet->cs_wallet);

    UniValue jsonGroupings(UniValue::VARR);
    std::map<CTxDestination, CAmount> balances = pwallet->GetAddressBalances();
    for (const std::set<CTxDestination>& grouping : pwallet->GetAddressGroupings()) {
        UniValue jsonGrouping(UniValue::VARR);
        for (const CTxDestination& address : grouping)
        {
            ColorIdentifier colorId;
            if(address.which() == 3)
                colorId = boost::get<CColorKeyID>(address).color;
            else if(address.which() == 4)
                colorId = boost::get<CColorScriptID>(address).color;
            UniValue addressInfo(UniValue::VARR);
            addressInfo.push_back(EncodeDestination(address));
            addressInfo.push_back(colorId.type == TokenTypes::NONE ? ValueFromAmount(balances[address]) : balances[address]);
            {
                if (pwallet->mapAddressBook.find(address) != pwallet->mapAddressBook.end()) {
                    addressInfo.push_back(pwallet->mapAddressBook.find(address)->second.name);
                }
            }
            jsonGrouping.push_back(addressInfo);
        }
        jsonGroupings.push_back(jsonGrouping);
    }
    return jsonGroupings;
}

static UniValue signmessage(const JSONRPCRequest& request)
{
    std::shared_ptr<CWallet> const wallet = GetWalletForJSONRPCRequest(request);
    CWallet* const pwallet = wallet.get();

    if (!EnsureWalletIsAvailable(pwallet, request.fHelp)) {
        return NullUniValue;
    }

    if (request.fHelp || request.params.size() != 2)
        throw std::runtime_error(
            "signmessage \"address\" \"message\"\n"
            "\nSign a message with the private key of an address"
            + HelpRequiringPassphrase(pwallet) + "\n"
            "\nArguments:\n"
            "1. \"address\"         (string, required) The bitcoin address to use for the private key.\n"
            "2. \"message\"         (string, required) The message to create a signature of.\n"
            "\nResult:\n"
            "\"signature\"          (string) The signature of the message encoded in base 64\n"
            "\nExamples:\n"
            "\nUnlock the wallet for 30 seconds\n"
            + HelpExampleCli("walletpassphrase", "\"mypassphrase\" 30") +
            "\nCreate the signature\n"
            + HelpExampleCli("signmessage", "\"1D1ZrZNe3JUo7ZycKEYQQiQAWd9y54F4XX\" \"my message\"") +
            "\nVerify the signature\n"
            + HelpExampleCli("verifymessage", "\"1D1ZrZNe3JUo7ZycKEYQQiQAWd9y54F4XX\" \"signature\" \"my message\"") +
            "\nAs json rpc\n"
            + HelpExampleRpc("signmessage", "\"1D1ZrZNe3JUo7ZycKEYQQiQAWd9y54F4XX\", \"my message\"")
        );

    LOCK2(cs_main, pwallet->cs_wallet);

    EnsureWalletIsUnlocked(pwallet);

    std::string strAddress = request.params[0].get_str();
    std::string strMessage = request.params[1].get_str();

    CTxDestination dest = DecodeDestination(strAddress);
    if (!IsValidDestination(dest)) {
        throw JSONRPCError(RPC_TYPE_ERROR, "Invalid address");
    }

    const CKeyID *keyID = boost::get<CKeyID>(&dest);
    if (!keyID) {
        throw JSONRPCError(RPC_TYPE_ERROR, "Address does not refer to key");
    }

    CKey key;
    if (!pwallet->GetKey(*keyID, key)) {
        throw JSONRPCError(RPC_WALLET_ERROR, "Private key not available");
    }

    CHashWriter ss(SER_GETHASH, 0);
    ss << strMessageMagic;
    ss << strMessage;

    std::vector<unsigned char> vchSig;
    if (!key.SignCompact(ss.GetHash(), vchSig))
        throw JSONRPCError(RPC_INVALID_ADDRESS_OR_KEY, "Sign failed");

    return EncodeBase64(vchSig.data(), vchSig.size());
}

static UniValue getreceivedbyaddress(const JSONRPCRequest& request)
{
    std::shared_ptr<CWallet> const wallet = GetWalletForJSONRPCRequest(request);
    CWallet* const pwallet = wallet.get();

    if (!EnsureWalletIsAvailable(pwallet, request.fHelp)) {
        return NullUniValue;
    }

    if (request.fHelp || request.params.size() < 1 || request.params.size() > 2)
        throw std::runtime_error(
            "getreceivedbyaddress \"address\" ( minconf )\n"
            "\nReturns the total amount received by the given address in transactions with at least minconf confirmations.\n"
            "\nArguments:\n"
            "1. \"address\"         (string, required) The bitcoin address for transactions.\n"
            "2. minconf             (numeric, optional, default=1) Only include transactions confirmed at least this many times.\n"
            "\nResult:\n"
            "amount   (numeric) The total amount in " + CURRENCY_UNIT + " received at this address.\n"
            "\nExamples:\n"
            "\nThe amount from transactions with at least 1 confirmation\n"
            + HelpExampleCli("getreceivedbyaddress", "\"1D1ZrZNe3JUo7ZycKEYQQiQAWd9y54F4XX\"") +
            "\nThe amount including unconfirmed transactions, zero confirmations\n"
            + HelpExampleCli("getreceivedbyaddress", "\"1D1ZrZNe3JUo7ZycKEYQQiQAWd9y54F4XX\" 0") +
            "\nThe amount with at least 6 confirmations\n"
            + HelpExampleCli("getreceivedbyaddress", "\"1D1ZrZNe3JUo7ZycKEYQQiQAWd9y54F4XX\" 6") +
            "\nAs a json rpc call\n"
            + HelpExampleRpc("getreceivedbyaddress", "\"1D1ZrZNe3JUo7ZycKEYQQiQAWd9y54F4XX\", 6")
       );

    // Make sure the results are valid at least up to the most recent block
    // the user could have gotten from another RPC command prior to now
    pwallet->BlockUntilSyncedToCurrentChain();

    LOCK2(cs_main, pwallet->cs_wallet);

    // Tapyrus address
    CTxDestination dest = DecodeDestination(request.params[0].get_str());
    if (!IsValidDestination(dest)) {
        throw JSONRPCError(RPC_INVALID_ADDRESS_OR_KEY, "Invalid Tapyrus address");
    }
    CScript scriptPubKey = GetScriptForDestination(dest);
    if (!IsMine(*pwallet, scriptPubKey)) {
        throw JSONRPCError(RPC_WALLET_ERROR, "Address not found in wallet");
    }

    // Minimum confirmations
    int nMinDepth = 1;
    if (!request.params[1].isNull())
        nMinDepth = request.params[1].get_int();

    // Tally
    CAmount nAmount = 0;
    for (const std::pair<const uint256, CWalletTx>& pairWtx : pwallet->mapWallet) {
        const CWalletTx& wtx = pairWtx.second;
        if (wtx.IsCoinBase() || !CheckFinalTx(*wtx.tx))
            continue;

        for (const CTxOut& txout : wtx.tx->vout)
            if (txout.scriptPubKey == scriptPubKey)
                if (wtx.GetDepthInMainChain() >= nMinDepth)
                    nAmount += txout.nValue;
    }

    return  ValueFromAmount(nAmount);
}


static UniValue getreceivedbylabel(const JSONRPCRequest& request)
{
    std::shared_ptr<CWallet> const wallet = GetWalletForJSONRPCRequest(request);
    CWallet* const pwallet = wallet.get();

    if (!EnsureWalletIsAvailable(pwallet, request.fHelp)) {
        return NullUniValue;
    }

    if (request.fHelp || request.params.size() < 1 || request.params.size() > 2)
        throw std::runtime_error(
            "getreceivedbylabel \"label\" ( minconf )\n"
            "\nReturns the total amount received by addresses with <label> in transactions with at least [minconf] confirmations.\n"
            "\nArguments:\n"
            "1. \"label\"        (string, required) The selected label, may be the default label using \"\".\n"
            "2. minconf          (numeric, optional, default=1) Only include transactions confirmed at least this many times.\n"
            "\nResult:\n"
            "amount              (numeric) The total amount in " + CURRENCY_UNIT + " received for this label.\n"
            "\nExamples:\n"
            "\nAmount received by the default label with at least 1 confirmation\n"
            + HelpExampleCli("getreceivedbylabel", "\"\"") +
            "\nAmount received at the tabby label including unconfirmed amounts with zero confirmations\n"
            + HelpExampleCli("getreceivedbylabel", "\"tabby\" 0") +
            "\nThe amount with at least 6 confirmations\n"
            + HelpExampleCli("getreceivedbylabel", "\"tabby\" 6") +
            "\nAs a json rpc call\n"
            + HelpExampleRpc("getreceivedbylabel", "\"tabby\", 6")
        );

    // Make sure the results are valid at least up to the most recent block
    // the user could have gotten from another RPC command prior to now
    pwallet->BlockUntilSyncedToCurrentChain();

    LOCK2(cs_main, pwallet->cs_wallet);

    // Minimum confirmations
    int nMinDepth = 1;
    if (!request.params[1].isNull())
        nMinDepth = request.params[1].get_int();

    // Get the set of pub keys assigned to label
    std::string label = LabelFromValue(request.params[0]);
    std::set<CTxDestination> setAddress = pwallet->GetLabelAddresses(label);

    // Tally
    CAmount nAmount = 0;
    for (const std::pair<const uint256, CWalletTx>& pairWtx : pwallet->mapWallet) {
        const CWalletTx& wtx = pairWtx.second;
        if (wtx.IsCoinBase() || !CheckFinalTx(*wtx.tx))
            continue;

        for (const CTxOut& txout : wtx.tx->vout)
        {
            CTxDestination address;
            if (ExtractDestination(txout.scriptPubKey, address) && IsMine(*pwallet, address) && setAddress.count(address)) {
                if (wtx.GetDepthInMainChain() >= nMinDepth)
                    nAmount += txout.nValue;
            }
        }
    }

    return ValueFromAmount(nAmount);
}


static UniValue getbalance(const JSONRPCRequest& request)
{
    std::shared_ptr<CWallet> const wallet = GetWalletForJSONRPCRequest(request);
    CWallet* const pwallet = wallet.get();

    if (!EnsureWalletIsAvailable(pwallet, request.fHelp)) {
        return NullUniValue;
    }

    if (request.fHelp || (request.params.size() > 2 ))
        throw std::runtime_error( std::string(
            "getbalance ( minconf include_watchonly )\n"
            "\nReturns the total available balance.\n"
            "The available balance is what the wallet considers currently spendable, and is\n"
            "thus affected by options which limit spendability such as -spendzeroconfchange.\n"
            "\nArguments:\n"
            "1. minconf           (numeric, optional, default=0) Only include transactions confirmed at least this many times.\n"
            "2. include_watchonly (bool, optional, default=false) Also include balance in watch-only addresses (see 'importaddress')\n"
            "\nResult:\n"
            "amount              (numeric) The total amount in " + CURRENCY_UNIT + " received for this wallet.\n"
            "\nExamples:\n"
            "\nThe total amount in the wallet with 1 or more confirmations\n"
            + HelpExampleCli("getbalance", "") +
            "\nThe total amount in the wallet at least 6 blocks confirmed\n"
            + HelpExampleCli("getbalance", "6") +
            "\nAs a json rpc call\n"
            + HelpExampleRpc("getbalance", "6")
        ));

    // Make sure the results are valid at least up to the most recent block
    // the user could have gotten from another RPC command prior to now
    pwallet->BlockUntilSyncedToCurrentChain();

    LOCK2(cs_main, pwallet->cs_wallet);

    int min_depth = 0;
    if (!request.params[0].isNull()) {
        min_depth = request.params[0].get_int();
    }

    isminefilter filter = ISMINE_SPENDABLE;
    if (!request.params[1].isNull() && request.params[1].get_bool()) {
        filter = filter | ISMINE_WATCH_ONLY;
    }

    ColorIdentifier colorId;
    CAmount amount = pwallet->GetBalance(filter, min_depth)[colorId];
    return colorId.type == TokenTypes::NONE ? ValueFromAmount(amount) : amount;
}

static UniValue getunconfirmedbalance(const JSONRPCRequest &request)
{
    std::shared_ptr<CWallet> const wallet = GetWalletForJSONRPCRequest(request);
    CWallet* const pwallet = wallet.get();

    if (!EnsureWalletIsAvailable(pwallet, request.fHelp)) {
        return NullUniValue;
    }

    if (request.fHelp || request.params.size() > 0)
        throw std::runtime_error(
                "getunconfirmedbalance\n"
                "Returns the server's total unconfirmed balance\n");

    // Make sure the results are valid at least up to the most recent block
    // the user could have gotten from another RPC command prior to now
    pwallet->BlockUntilSyncedToCurrentChain();

    LOCK2(cs_main, pwallet->cs_wallet);

    return ValueFromAmount(pwallet->GetUnconfirmedBalance()[ColorIdentifier()]);
}


static UniValue sendmany(const JSONRPCRequest& request)
{
    std::shared_ptr<CWallet> const wallet = GetWalletForJSONRPCRequest(request);
    CWallet* const pwallet = wallet.get();

    if (!EnsureWalletIsAvailable(pwallet, request.fHelp)) {
        return NullUniValue;
    }

    std::string help_text = "sendmany {\"address\":amount,...} ( minconf \"comment\" [\"address\",...] replaceable conf_target \"estimate_mode\")\n"
            "\nSend multiple times. Amounts are double-precision floating point numbers."
            + HelpRequiringPassphrase(pwallet) + "\n"
            "\nArguments:\n"
            "1. \"amounts\"             (string, required) A json object with addresses and amounts\n"
            "    {\n"
            "      \"address\":amount   (numeric or string) The bitcoin address is the key, the numeric amount (can be string) in " + CURRENCY_UNIT + " is the value\n"
            "      ,...\n"
            "    }\n"
            "2. minconf                 (numeric, optional, default=1) Only use the balance confirmed at least this many times.\n"
            "3. \"comment\"             (string, optional) A comment\n"
            "4. subtractfeefrom         (array, optional) A json array with addresses.\n"
            "                           The fee will be equally deducted from the amount of each selected address.\n"
            "                           Those recipients will receive less TPC than you enter in their corresponding amount field.\n"
            "                           If no addresses are specified here, the sender pays the fee.\n"
            "    [\n"
            "      \"address\"          (string) Subtract fee from this address\n"
            "      ,...\n"
            "    ]\n"
            "5. replaceable            (boolean, optional) Allow this transaction to be replaced by a transaction with higher fees via BIP 125\n"
            "6. conf_target            (numeric, optional) Confirmation target (in blocks)\n"
            "7. \"estimate_mode\"      (string, optional, default=UNSET) The fee estimate mode, must be one of:\n"
            "       \"UNSET\"\n"
            "       \"ECONOMICAL\"\n"
            "       \"CONSERVATIVE\"\n"
             "\nResult:\n"
            "\"txid\"                   (string) The transaction id for the send. Only 1 transaction is created regardless of \n"
            "                                    the number of addresses.\n"
            "\nExamples:\n"
            "\nSend two amounts to two different addresses:\n"
            + HelpExampleCli("sendmany", "\"{\\\"1D1ZrZNe3JUo7ZycKEYQQiQAWd9y54F4XX\\\":0.01,\\\"1353tsE8YMTA4EuV7dgUXGjNFf9KpVvKHz\\\":0.02}\"") +
            "\nSend two amounts to two different addresses setting the confirmation and comment:\n"
            + HelpExampleCli("sendmany", "\"{\\\"1D1ZrZNe3JUo7ZycKEYQQiQAWd9y54F4XX\\\":0.01,\\\"1353tsE8YMTA4EuV7dgUXGjNFf9KpVvKHz\\\":0.02}\" 6 \"testing\"") +
            "\nSend two amounts to two different addresses, subtract fee from amount:\n"
            + HelpExampleCli("sendmany", "\"{\\\"1D1ZrZNe3JUo7ZycKEYQQiQAWd9y54F4XX\\\":0.01,\\\"1353tsE8YMTA4EuV7dgUXGjNFf9KpVvKHz\\\":0.02}\" 1 \"\" \"[\\\"1D1ZrZNe3JUo7ZycKEYQQiQAWd9y54F4XX\\\",\\\"1353tsE8YMTA4EuV7dgUXGjNFf9KpVvKHz\\\"]\"") +
            "\nAs a json rpc call\n"
            + HelpExampleRpc("sendmany", "{\"1D1ZrZNe3JUo7ZycKEYQQiQAWd9y54F4XX\":0.01,\"1353tsE8YMTA4EuV7dgUXGjNFf9KpVvKHz\":0.02}, 6, \"testing\"");

    if (request.fHelp || request.params.size() < 1 || request.params.size() > 7) throw std::runtime_error(help_text);

    // Make sure the results are valid at least up to the most recent block
    // the user could have gotten from another RPC command prior to now
    pwallet->BlockUntilSyncedToCurrentChain();

    LOCK2(cs_main, pwallet->cs_wallet);

    if (pwallet->GetBroadcastTransactions() && !g_connman) {
        throw JSONRPCError(RPC_CLIENT_P2P_DISABLED, "Error: Peer-to-peer functionality missing or disabled");
    }

    UniValue sendTo = request.params[0].get_obj();
    int nMinDepth = 1;
    if (!request.params[1].isNull())
        nMinDepth = request.params[1].get_int();

    mapValue_t mapValue;
    if (!request.params[2].isNull() && !request.params[2].get_str().empty())
        mapValue["comment"] = request.params[2].get_str();

    UniValue subtractFeeFromAmount(UniValue::VARR);
    if (!request.params[3].isNull())
        subtractFeeFromAmount = request.params[3].get_array();

    CCoinControl coin_control;
    if (!request.params[4].isNull()) {
        coin_control.m_signal_bip125_rbf = request.params[4].get_bool();
    }

    if (!request.params[5].isNull()) {
        coin_control.m_confirm_target = ParseConfirmTarget(request.params[5]);
    }

    if (!request.params[6].isNull()) {
        if (!FeeModeFromString(request.params[6].get_str(), coin_control.m_fee_mode)) {
            throw JSONRPCError(RPC_INVALID_PARAMETER, "Invalid estimate_mode parameter");
        }
    }

    std::set<CTxDestination> destinations;
    std::vector<CRecipient> vecSend;

    CAmount totalAmount = 0;
    std::vector<std::string> keys = sendTo.getKeys();
    for (const std::string& name_ : keys) {
        CTxDestination dest = DecodeDestination(name_);
        if (!IsValidDestination(dest)) {
            throw JSONRPCError(RPC_INVALID_ADDRESS_OR_KEY, std::string("Invalid Tapyrus address: ") + name_);
        }

        if (destinations.count(dest)) {
            throw JSONRPCError(RPC_INVALID_PARAMETER, std::string("Invalid parameter, duplicated address: ") + name_);
        }
        destinations.insert(dest);

        CScript scriptPubKey = GetScriptForDestination(dest);
        CAmount nAmount = AmountFromValue(sendTo[name_]);
        if (nAmount <= 0)
            throw JSONRPCError(RPC_TYPE_ERROR, "Invalid amount for send");
        totalAmount += nAmount;

        bool fSubtractFeeFromAmount = false;
        for (unsigned int idx = 0; idx < subtractFeeFromAmount.size(); idx++) {
            const UniValue& addr = subtractFeeFromAmount[idx];
            if (addr.get_str() == name_)
                fSubtractFeeFromAmount = true;
        }

        CRecipient recipient = {scriptPubKey, nAmount, fSubtractFeeFromAmount};
        vecSend.push_back(recipient);
    }

    EnsureWalletIsUnlocked(pwallet);

    // Check funds
    ColorIdentifier colorId;
    if (totalAmount > pwallet->GetLegacyBalance(ISMINE_SPENDABLE, nMinDepth, nullptr, colorId)) {
        throw JSONRPCError(RPC_WALLET_INSUFFICIENT_FUNDS, "Wallet has insufficient funds");
    }

    // Shuffle recipient list
    std::shuffle(vecSend.begin(), vecSend.end(), FastRandomContext());

    // Send
    CReserveKey keyChange(pwallet);
    CAmount nFeeRequired = 0;
    CWallet::ChangePosInOut mapChangePosRet;
    mapChangePosRet[ColorIdentifier()] = -1;
    std::string strFailReason;
    CTransactionRef tx;
    bool fCreated = pwallet->CreateTransaction(vecSend, tx, keyChange, nFeeRequired, mapChangePosRet, strFailReason, coin_control);
    if (!fCreated)
        throw JSONRPCError(RPC_WALLET_INSUFFICIENT_FUNDS, strFailReason);
    CValidationState state;
    if (!pwallet->CommitTransaction(tx, std::move(mapValue), {} /* orderForm */, {}, keyChange, g_connman.get(), state)) {
        strFailReason = strprintf("Transaction commit failed:: %s", FormatStateMessage(state));
        throw JSONRPCError(RPC_WALLET_ERROR, strFailReason);
    }

    return tx->GetHashMalFix().GetHex();
}

static UniValue addmultisigaddress(const JSONRPCRequest& request)
{
    std::shared_ptr<CWallet> const wallet = GetWalletForJSONRPCRequest(request);
    CWallet* const pwallet = wallet.get();

    if (!EnsureWalletIsAvailable(pwallet, request.fHelp)) {
        return NullUniValue;
    }

    if (request.fHelp || request.params.size() < 1 || request.params.size() > 3) 
<<<<<<< HEAD
        throw std::runtime_error("addmultisigaddress nrequired [\"key\",...] ( \"label\" )\n"
=======
        std::string msg = "addmultisigaddress nrequired [\"key\",...] ( \"label\" )\n"
>>>>>>> a037007d
            "\nAdd a nrequired-to-sign multisignature address to the wallet. Requires a new wallet backup.\n"
            "Each key is a Tapyrus address or hex-encoded public key.\n"
            "This functionality is only intended for use with non-watchonly addresses.\n"
            "See `importaddress` for watchonly p2sh address support.\n"
            "If 'label' is specified, assign address to that label.\n"

            "\nArguments:\n"
            "1. nrequired                        (numeric, required) The number of required signatures out of the n keys or addresses.\n"
            "2. \"keys\"                         (string, required) A json array of bitcoin addresses or hex-encoded public keys\n"
            "     [\n"
            "       \"address\"                  (string) bitcoin address or hex-encoded public key\n"
            "       ...,\n"
            "     ]\n"
            "3. \"label\"                        (string, optional) A label to assign the addresses to.\n"

            "\nResult:\n"
            "{\n"
            "  \"address\":\"multisigaddress\",    (string) The value of the new multisig address.\n"
            "  \"redeemScript\":\"script\"         (string) The string value of the hex-encoded redemption script.\n"
            "}\n"
            "\nExamples:\n"
            "\nAdd a multisig address from 2 addresses\n"
            + HelpExampleCli("addmultisigaddress", "2 \"[\\\"16sSauSf5pF2UkUwvKGq4qjNRzBZYqgEL5\\\",\\\"171sgjn4YtPu27adkKGrdDwzRTxnRkBfKV\\\"]\"") +
            "\nAs json rpc call\n"
            + HelpExampleRpc("addmultisigaddress", "2, \"[\\\"16sSauSf5pF2UkUwvKGq4qjNRzBZYqgEL5\\\",\\\"171sgjn4YtPu27adkKGrdDwzRTxnRkBfKV\\\"]\""));

    LOCK2(cs_main, pwallet->cs_wallet);

    std::string label;
    if (!request.params[2].isNull())
        label = LabelFromValue(request.params[2]);

    int required = request.params[0].get_int();

    // Get the public keys
    const UniValue& keys_or_addrs = request.params[1].get_array();
    std::vector<CPubKey> pubkeys;
    for (unsigned int i = 0; i < keys_or_addrs.size(); ++i) {
        if (IsHex(keys_or_addrs[i].get_str()) && (keys_or_addrs[i].get_str().length() == 66 || keys_or_addrs[i].get_str().length() == 130)) {
            pubkeys.push_back(HexToPubKey(keys_or_addrs[i].get_str()));
        } else {
            pubkeys.push_back(AddrToPubKey(pwallet, keys_or_addrs[i].get_str()));
        }
    }

    OutputType output_type = pwallet->m_default_address_type;

    // Construct using pay-to-script-hash:
    CScript inner = CreateMultisigRedeemscript(required, pubkeys);
    CTxDestination dest = AddAndGetDestinationForScript(*pwallet, inner, output_type);
    pwallet->SetAddressBook(dest, label, "send");

    UniValue result(UniValue::VOBJ);
    result.pushKV("address", EncodeDestination(dest));
    result.pushKV("redeemScript", HexStr(inner.begin(), inner.end()));
    return result;
}

struct tallyitem
{
    CAmount nAmount;
    int nConf;
    std::vector<uint256> txids;
    bool fIsWatchonly;
    tallyitem()
    {
        nAmount = 0;
        nConf = std::numeric_limits<int>::max();
        fIsWatchonly = false;
    }
};

static UniValue ListReceived(CWallet * const pwallet, const UniValue& params, bool by_label)
{
    // Minimum confirmations
    int nMinDepth = 1;
    if (!params[0].isNull())
        nMinDepth = params[0].get_int();

    // Whether to include empty labels
    bool fIncludeEmpty = false;
    if (!params[1].isNull())
        fIncludeEmpty = params[1].get_bool();

    isminefilter filter = ISMINE_SPENDABLE;
    if(!params[2].isNull())
        if(params[2].get_bool())
            filter = filter | ISMINE_WATCH_ONLY;

    bool has_filtered_address = false;
    CTxDestination filtered_address = CNoDestination();
    if (!by_label && params.size() > 3) {
        if (!IsValidDestinationString(params[3].get_str())) {
            throw JSONRPCError(RPC_WALLET_ERROR, "address_filter parameter was invalid");
        }
        filtered_address = DecodeDestination(params[3].get_str());
        has_filtered_address = true;
    }

    // Tally
    std::map<CTxDestination, tallyitem> mapTally;
    for (const std::pair<const uint256, CWalletTx>& pairWtx : pwallet->mapWallet) {
        const CWalletTx& wtx = pairWtx.second;

        if (wtx.IsCoinBase() || !CheckFinalTx(*wtx.tx))
            continue;

        int nDepth = wtx.GetDepthInMainChain();
        if (nDepth < nMinDepth)
            continue;

        for (const CTxOut& txout : wtx.tx->vout)
        {
            CTxDestination address;
            if (!ExtractDestination(txout.scriptPubKey, address))
                continue;

            if (has_filtered_address && !(filtered_address == address)) {
                continue;
            }

            isminefilter mine = IsMine(*pwallet, address);
            if(!(mine & filter))
                continue;

            tallyitem& item = mapTally[address];
            item.nAmount += txout.nValue;
            item.nConf = std::min(item.nConf, nDepth);
            item.txids.push_back(wtx.GetHash());
            if (mine & ISMINE_WATCH_ONLY)
                item.fIsWatchonly = true;
        }
    }

    // Reply
    UniValue ret(UniValue::VARR);
    std::map<std::string, tallyitem> label_tally;

    // Create mapAddressBook iterator
    // If we aren't filtering, go from begin() to end()
    auto start = pwallet->mapAddressBook.begin();
    auto end = pwallet->mapAddressBook.end();
    // If we are filtering, find() the applicable entry
    if (has_filtered_address) {
        start = pwallet->mapAddressBook.find(filtered_address);
        if (start != end) {
            end = std::next(start);
        }
    }

    for (auto item_it = start; item_it != end; ++item_it)
    {
        const CTxDestination& address = item_it->first;
        const std::string& label = item_it->second.name;
        auto it = mapTally.find(address);
        if (it == mapTally.end() && !fIncludeEmpty)
            continue;

        CAmount nAmount = 0;
        int nConf = std::numeric_limits<int>::max();
        bool fIsWatchonly = false;
        if (it != mapTally.end())
        {
            nAmount = (*it).second.nAmount;
            nConf = (*it).second.nConf;
            fIsWatchonly = (*it).second.fIsWatchonly;
        }

        if (by_label)
        {
            tallyitem& _item = label_tally[label];
            _item.nAmount += nAmount;
            _item.nConf = std::min(_item.nConf, nConf);
            _item.fIsWatchonly = fIsWatchonly;
        }
        else
        {
            UniValue obj(UniValue::VOBJ);
            if(fIsWatchonly)
                obj.pushKV("involvesWatchonly", true);
            obj.pushKV("address",       EncodeDestination(address));

            addTokenKV(address,nAmount, obj);

            obj.pushKV("confirmations", (nConf == std::numeric_limits<int>::max() ? 0 : nConf));
            obj.pushKV("label", label);
            UniValue transactions(UniValue::VARR);
            if (it != mapTally.end())
            {
                for (const uint256& _item : (*it).second.txids)
                {
                    transactions.push_back(_item.GetHex());
                }
            }
            obj.pushKV("txids", transactions);
            ret.push_back(obj);
        }
    }

    if (by_label)
    {
        for (const auto& entry : label_tally)
        {
            CAmount nAmount = entry.second.nAmount;
            int nConf = entry.second.nConf;
            UniValue obj(UniValue::VOBJ);
            if (entry.second.fIsWatchonly)
                obj.pushKV("involvesWatchonly", true);
            obj.pushKV("token", CURRENCY_UNIT);
            obj.pushKV("amount",        ValueFromAmount(nAmount));
            obj.pushKV("confirmations", (nConf == std::numeric_limits<int>::max() ? 0 : nConf));
            obj.pushKV("label",         entry.first);
            ret.push_back(obj);
        }
    }

    return ret;
}

static UniValue listreceivedbyaddress(const JSONRPCRequest& request)
{
    std::shared_ptr<CWallet> const wallet = GetWalletForJSONRPCRequest(request);
    CWallet* const pwallet = wallet.get();

    if (!EnsureWalletIsAvailable(pwallet, request.fHelp)) {
        return NullUniValue;
    }

    if (request.fHelp || request.params.size() > 4)
        throw std::runtime_error(
            "listreceivedbyaddress ( minconf include_empty include_watchonly address_filter )\n"
            "\nList balances by receiving address.\n"
            "\nArguments:\n"
            "1. minconf           (numeric, optional, default=1) The minimum number of confirmations before payments are included.\n"
            "2. include_empty     (bool, optional, default=false) Whether to include addresses that haven't received any payments.\n"
            "3. include_watchonly (bool, optional, default=false) Whether to include watch-only addresses (see 'importaddress').\n"
            "4. address_filter    (string, optional) If present, only return information on this address.\n"
            "\nResult:\n"
            "[\n"
            "  {\n"
            "    \"involvesWatchonly\" : true,        (bool) Only returned if imported addresses were involved in transaction\n"
            "    \"address\" : \"receivingaddress\",  (string) The receiving address\n"
            "    \"account\" : \"accountname\",       (string) DEPRECATED. Backwards compatible alias for label.\n"
            "    \"amount\" : x.xxx,                  (numeric) The total amount in " + CURRENCY_UNIT + " received by the address\n"
            "    \"confirmations\" : n,               (numeric) The number of confirmations of the most recent transaction included\n"
            "    \"label\" : \"label\",               (string) The label of the receiving address. The default label is \"\".\n"
            "    \"txids\": [\n"
            "       \"txid\",                         (string) The ids of transactions received with the address \n"
            "       ...\n"
            "    ]\n"
            "  }\n"
            "  ,...\n"
            "]\n"

            "\nExamples:\n"
            + HelpExampleCli("listreceivedbyaddress", "")
            + HelpExampleCli("listreceivedbyaddress", "6 true")
            + HelpExampleRpc("listreceivedbyaddress", "6, true, true")
            + HelpExampleRpc("listreceivedbyaddress", "6, true, true, \"1M72Sfpbz1BPpXFHz9m3CdqATR44Jvaydd\"")
        );

    // Make sure the results are valid at least up to the most recent block
    // the user could have gotten from another RPC command prior to now
    pwallet->BlockUntilSyncedToCurrentChain();

    LOCK2(cs_main, pwallet->cs_wallet);

    return ListReceived(pwallet, request.params, false);
}

static UniValue listreceivedbylabel(const JSONRPCRequest& request)
{
    std::shared_ptr<CWallet> const wallet = GetWalletForJSONRPCRequest(request);
    CWallet* const pwallet = wallet.get();

    if (!EnsureWalletIsAvailable(pwallet, request.fHelp)) {
        return NullUniValue;
    }

    if (request.fHelp || request.params.size() > 3)
        throw std::runtime_error(
            "listreceivedbylabel ( minconf include_empty include_watchonly)\n"
            "\nList received transactions by label.\n"
            "\nArguments:\n"
            "1. minconf           (numeric, optional, default=1) The minimum number of confirmations before payments are included.\n"
            "2. include_empty     (bool, optional, default=false) Whether to include labels that haven't received any payments.\n"
            "3. include_watchonly (bool, optional, default=false) Whether to include watch-only addresses (see 'importaddress').\n"

            "\nResult:\n"
            "[\n"
            "  {\n"
            "    \"involvesWatchonly\" : true,   (bool) Only returned if imported addresses were involved in transaction\n"
            "    \"account\" : \"accountname\",  (string) DEPRECATED. Backwards compatible alias for label.\n"
            "    \"amount\" : x.xxx,             (numeric) The total amount received by addresses with this label\n"
            "    \"confirmations\" : n,          (numeric) The number of confirmations of the most recent transaction included\n"
            "    \"label\" : \"label\"           (string) The label of the receiving address. The default label is \"\".\n"
            "  }\n"
            "  ,...\n"
            "]\n"

            "\nExamples:\n"
            + HelpExampleCli("listreceivedbylabel", "")
            + HelpExampleCli("listreceivedbylabel", "6 true")
            + HelpExampleRpc("listreceivedbylabel", "6, true, true")
        );

    // Make sure the results are valid at least up to the most recent block
    // the user could have gotten from another RPC command prior to now
    pwallet->BlockUntilSyncedToCurrentChain();

    LOCK2(cs_main, pwallet->cs_wallet);

    return ListReceived(pwallet, request.params, true);
}

static void MaybePushAddress(UniValue & entry, const CTxDestination &dest)
{
    if (IsValidDestination(dest)) {
        entry.pushKV("address", EncodeDestination(dest));
    }
}

/**
 * List transactions based on the given criteria.
 *
 * @param  pwallet    The wallet.
 * @param  wtx        The wallet transaction.
 * @param  strAccount The account, if any, or "*" for all.
 * @param  nMinDepth  The minimum confirmation depth.
 * @param  fLong      Whether to include the JSON version of the transaction.
 * @param  ret        The UniValue into which the result is stored.
 * @param  filter     The "is mine" filter bool.
 */
static void ListTransactions(CWallet* const pwallet, const CWalletTx& wtx, int nMinDepth, bool fLong, UniValue& ret, const isminefilter& filter)
{
    CAmount nFee;
    std::string strSentAccount;
    std::list<COutputEntry> listReceived;
    std::list<COutputEntry> listSent;

    wtx.GetAmounts(listReceived, listSent, nFee, strSentAccount, filter);

    bool involvesWatchonly = wtx.IsFromMe(ISMINE_WATCH_ONLY);

    // Sent
    if ((!listSent.empty() || nFee != 0))
    {
        for (const COutputEntry& s : listSent)
        {
            UniValue entry(UniValue::VOBJ);
            if (involvesWatchonly || (::IsMine(*pwallet, s.destination) & ISMINE_WATCH_ONLY)) {
                entry.pushKV("involvesWatchonly", true);
            }
            MaybePushAddress(entry, s.destination);
            entry.pushKV("category", "send");

            addTokenKV(s.destination, -s.amount, entry);

            if (pwallet->mapAddressBook.count(s.destination)) {
                entry.pushKV("label", pwallet->mapAddressBook[s.destination].name);
            }
            entry.pushKV("vout", s.vout);
            entry.pushKV("fee", ValueFromAmount(-nFee));
            if (fLong)
                WalletTxToJSON(wtx, entry);
            entry.pushKV("abandoned", wtx.isAbandoned());
            ret.push_back(entry);
        }
    }

    // Received
    if (listReceived.size() > 0 && wtx.GetDepthInMainChain() >= nMinDepth)
    {
        for (const COutputEntry& r : listReceived)
        {
            std::string account;
            if (pwallet->mapAddressBook.count(r.destination)) {
                account = pwallet->mapAddressBook[r.destination].name;
            }

            UniValue entry(UniValue::VOBJ);
            if (involvesWatchonly || (::IsMine(*pwallet, r.destination) & ISMINE_WATCH_ONLY)) {
                entry.pushKV("involvesWatchonly", true);
            }
            MaybePushAddress(entry, r.destination);
            if (wtx.IsCoinBase())
            {
                if (wtx.GetDepthInMainChain() < 1)
                    entry.pushKV("category", "orphan");
                else
                    entry.pushKV("category", "generate");
            }
            else
            {
                entry.pushKV("category", "receive");
            }
            addTokenKV(r.destination, r.amount, entry);

            if (pwallet->mapAddressBook.count(r.destination)) {
                entry.pushKV("label", account);
            }
            entry.pushKV("vout", r.vout);
            if (fLong)
                WalletTxToJSON(wtx, entry);
            ret.push_back(entry);

        }
    }
}

static void AcentryToJSON(const CAccountingEntry& acentry, UniValue& ret)
{
    UniValue entry(UniValue::VOBJ);
    entry.pushKV("category", "move");
    entry.pushKV("time", acentry.nTime);
    entry.pushKV("token", CURRENCY_UNIT);
    entry.pushKV("amount", ValueFromAmount(acentry.nCreditDebit));
    entry.pushKV("comment", acentry.strComment);
    ret.push_back(entry);
}

UniValue listtransactions(const JSONRPCRequest& request)
{
    std::shared_ptr<CWallet> const wallet = GetWalletForJSONRPCRequest(request);
    CWallet* const pwallet = wallet.get();

    if (!EnsureWalletIsAvailable(pwallet, request.fHelp)) {
        return NullUniValue;
    }

    std::string help_text = "listtransactions (count skip include_watchonly)\n"
            "\nReturns up to 'count' most recent transactions skipping the first 'from' transactions for account 'account'.\n"
            "\nArguments:\n"
            "1. count          (numeric, optional, default=10) The number of transactions to return\n"
            "2. skip           (numeric, optional, default=0) The number of transactions to skip\n"
            "3. include_watchonly (bool, optional, default=false) Include transactions to watch-only addresses (see 'importaddress')\n"
            "\nResult:\n"
            "[\n"
            "  {\n"
            "    \"address\":\"address\",    (string) The bitcoin address of the transaction. Not present for \n"
            "                                                move transactions (category = move).\n"
            "    \"category\":\"send|receive|move\", (string) The transaction category. 'move' is a local (off blockchain)\n"
            "                                                transaction between accounts, and not associated with an address,\n"
            "                                                transaction id or block. 'send' and 'receive' transactions are \n"
            "                                                associated with an address, transaction id and block details\n"
            "    \"amount\": x.xxx,          (numeric) The amount in " + CURRENCY_UNIT + ". This is negative for the 'send' category, and for the\n"
            "                                         'move' category for moves outbound. It is positive for the 'receive' category,\n"
            "                                         and for the 'move' category for inbound funds.\n"
            "    \"label\": \"label\",       (string) A comment for the address/transaction, if any\n"
            "    \"vout\": n,                (numeric) the vout value\n"
            "    \"fee\": x.xxx,             (numeric) The amount of the fee in " + CURRENCY_UNIT + ". This is negative and only available for the \n"
            "                                         'send' category of transactions.\n"
            "    \"confirmations\": n,       (numeric) The number of confirmations for the transaction. Available for 'send' and \n"
            "                                         'receive' category of transactions. Negative confirmations indicate the\n"
            "                                         transaction conflicts with the block chain\n"
            "    \"trusted\": xxx,           (bool) Whether we consider the outputs of this unconfirmed transaction safe to spend.\n"
            "    \"blockhash\": \"hashvalue\", (string) The block hash containing the transaction. Available for 'send' and 'receive'\n"
            "                                          category of transactions.\n"
            "    \"blockindex\": n,          (numeric) The index of the transaction in the block that includes it. Available for 'send' and 'receive'\n"
            "                                          category of transactions.\n"
            "    \"blocktime\": xxx,         (numeric) The block time in seconds since epoch (1 Jan 1970 GMT).\n"
            "    \"txid\": \"transactionid\", (string) The transaction id. Available for 'send' and 'receive' category of transactions.\n"
            "    \"time\": xxx,              (numeric) The transaction time in seconds since epoch (midnight Jan 1 1970 GMT).\n"
            "    \"timereceived\": xxx,      (numeric) The time received in seconds since epoch (midnight Jan 1 1970 GMT). Available \n"
            "                                          for 'send' and 'receive' category of transactions.\n"
            "    \"comment\": \"...\",       (string) If a comment is associated with the transaction.\n"
            "    \"otheraccount\": \"accountname\",  (string) DEPRECATED. This field will be removed in V0.18. For the 'move' category of transactions, the account the funds came \n"
            "                                          from (for receiving funds, positive amounts), or went to (for sending funds,\n"
            "                                          negative amounts).\n"
            "    \"bip125-replaceable\": \"yes|no|unknown\",  (string) Whether this transaction could be replaced due to BIP125 (replace-by-fee);\n"
            "                                                     may be unknown for unconfirmed transactions not in the mempool\n"
            "    \"abandoned\": xxx          (bool) 'true' if the transaction has been abandoned (inputs are respendable). Only available for the \n"
            "                                         'send' category of transactions.\n"
            "  }\n"
            "]\n"

            "\nExamples:\n"
            "\nList the most recent 10 transactions in the systems\n"
            + HelpExampleCli("listtransactions", "") +
            "\nList transactions 100 to 120\n"
            + HelpExampleCli("listtransactions", "20 100") +
            "\nAs a json rpc call\n"
            + HelpExampleRpc("listtransactions", "20, 100");

    if (request.fHelp || request.params.size() > 3) throw std::runtime_error(help_text);

    // Make sure the results are valid at least up to the most recent block
    // the user could have gotten from another RPC command prior to now
    pwallet->BlockUntilSyncedToCurrentChain();

    int nCount = 10;
    if (!request.params[0].isNull())
        nCount = request.params[0].get_int();
    int nFrom = 0;
    if (!request.params[1].isNull())
        nFrom = request.params[1].get_int();
    isminefilter filter = ISMINE_SPENDABLE;
    if(!request.params[2].isNull())
        if(request.params[2].get_bool())
            filter = filter | ISMINE_WATCH_ONLY;

    if (nCount < 0)
        throw JSONRPCError(RPC_INVALID_PARAMETER, "Negative count");
    if (nFrom < 0)
        throw JSONRPCError(RPC_INVALID_PARAMETER, "Negative from");

    UniValue ret(UniValue::VARR);

    {
        LOCK2(cs_main, pwallet->cs_wallet);

        const CWallet::TxItems & txOrdered = pwallet->wtxOrdered;

        // iterate backwards until we have nCount items to return:
        for (CWallet::TxItems::const_reverse_iterator it = txOrdered.rbegin(); it != txOrdered.rend(); ++it)
        {
            CWalletTx *const pwtx = (*it).second.first;
            if (pwtx != nullptr)
                ListTransactions(pwallet, *pwtx, 0, true, ret, filter);

            if ((int)ret.size() >= (nCount+nFrom)) break;
        }
    }

    // ret is newest to oldest

    if (nFrom > (int)ret.size())
        nFrom = ret.size();
    if ((nFrom + nCount) > (int)ret.size())
        nCount = ret.size() - nFrom;

    std::vector<UniValue> arrTmp = ret.getValues();

    std::vector<UniValue>::iterator first = arrTmp.begin();
    std::advance(first, nFrom);
    std::vector<UniValue>::iterator last = arrTmp.begin();
    std::advance(last, nFrom+nCount);

    if (last != arrTmp.end()) arrTmp.erase(last, arrTmp.end());
    if (first != arrTmp.begin()) arrTmp.erase(arrTmp.begin(), first);

    std::reverse(arrTmp.begin(), arrTmp.end()); // Return oldest to newest

    ret.clear();
    ret.setArray();
    ret.push_backV(arrTmp);

    return ret;
}


static UniValue listsinceblock(const JSONRPCRequest& request)
{
    std::shared_ptr<CWallet> const wallet = GetWalletForJSONRPCRequest(request);
    CWallet* const pwallet = wallet.get();

    if (!EnsureWalletIsAvailable(pwallet, request.fHelp)) {
        return NullUniValue;
    }

    if (request.fHelp || request.params.size() > 4)
        throw std::runtime_error(
            "listsinceblock ( \"blockhash\" target_confirmations include_watchonly include_removed )\n"
            "\nGet all transactions in blocks since block [blockhash], or all transactions if omitted.\n"
            "If \"blockhash\" is no longer a part of the main chain, transactions from the fork point onward are included.\n"
            "Additionally, if include_removed is set, transactions affecting the wallet which were removed are returned in the \"removed\" array.\n"
            "\nArguments:\n"
            "1. \"blockhash\"            (string, optional) The block hash to list transactions since\n"
            "2. target_confirmations:    (numeric, optional, default=1) Return the nth block hash from the main chain. e.g. 1 would mean the best block hash. Note: this is not used as a filter, but only affects [lastblock] in the return value\n"
            "3. include_watchonly:       (bool, optional, default=false) Include transactions to watch-only addresses (see 'importaddress')\n"
            "4. include_removed:         (bool, optional, default=true) Show transactions that were removed due to a reorg in the \"removed\" array\n"
            "                                                           (not guaranteed to work on pruned nodes)\n"
            "\nResult:\n"
            "{\n"
            "  \"transactions\": [\n"
            "    \"address\":\"address\",    (string) The bitcoin address of the transaction. Not present for move transactions (category = move).\n"
            "    \"category\":\"send|receive\",     (string) The transaction category. 'send' has negative amounts, 'receive' has positive amounts.\n"
            "    \"amount\": x.xxx,          (numeric) The amount in " + CURRENCY_UNIT + ". This is negative for the 'send' category, and for the 'move' category for moves \n"
            "                                          outbound. It is positive for the 'receive' category, and for the 'move' category for inbound funds.\n"
            "    \"vout\" : n,               (numeric) the vout value\n"
            "    \"fee\": x.xxx,             (numeric) The amount of the fee in " + CURRENCY_UNIT + ". This is negative and only available for the 'send' category of transactions.\n"
            "    \"confirmations\": n,       (numeric) The number of confirmations for the transaction. Available for 'send' and 'receive' category of transactions.\n"
            "                                          When it's < 0, it means the transaction conflicted that many blocks ago.\n"
            "    \"blockhash\": \"hashvalue\",     (string) The block hash containing the transaction. Available for 'send' and 'receive' category of transactions.\n"
            "    \"blockindex\": n,          (numeric) The index of the transaction in the block that includes it. Available for 'send' and 'receive' category of transactions.\n"
            "    \"blocktime\": xxx,         (numeric) The block time in seconds since epoch (1 Jan 1970 GMT).\n"
            "    \"txid\": \"transactionid\",  (string) The transaction id. Available for 'send' and 'receive' category of transactions.\n"
            "    \"time\": xxx,              (numeric) The transaction time in seconds since epoch (Jan 1 1970 GMT).\n"
            "    \"timereceived\": xxx,      (numeric) The time received in seconds since epoch (Jan 1 1970 GMT). Available for 'send' and 'receive' category of transactions.\n"
            "    \"bip125-replaceable\": \"yes|no|unknown\",  (string) Whether this transaction could be replaced due to BIP125 (replace-by-fee);\n"
            "                                                   may be unknown for unconfirmed transactions not in the mempool\n"
            "    \"abandoned\": xxx,         (bool) 'true' if the transaction has been abandoned (inputs are respendable). Only available for the 'send' category of transactions.\n"
            "    \"comment\": \"...\",       (string) If a comment is associated with the transaction.\n"
            "    \"label\" : \"label\"       (string) A comment for the address/transaction, if any\n"
            "    \"to\": \"...\",            (string) If a comment to is associated with the transaction.\n"
            "  ],\n"
            "  \"removed\": [\n"
            "    <structure is the same as \"transactions\" above, only present if include_removed=true>\n"
            "    Note: transactions that were re-added in the active chain will appear as-is in this array, and may thus have a positive confirmation count.\n"
            "  ],\n"
            "  \"lastblock\": \"lastblockhash\"     (string) The hash of the block (target_confirmations-1) from the best block on the main chain. This is typically used to feed back into listsinceblock the next time you call it. So you would generally use a target_confirmations of say 6, so you will be continually re-notified of transactions until they've reached 6 confirmations plus any new ones\n"
            "}\n"
            "\nExamples:\n"
            + HelpExampleCli("listsinceblock", "")
            + HelpExampleCli("listsinceblock", "\"000000000000000bacf66f7497b7dc45ef753ee9a7d38571037cdb1a57f663ad\" 6")
            + HelpExampleRpc("listsinceblock", "\"000000000000000bacf66f7497b7dc45ef753ee9a7d38571037cdb1a57f663ad\", 6")
        );

    // Make sure the results are valid at least up to the most recent block
    // the user could have gotten from another RPC command prior to now
    pwallet->BlockUntilSyncedToCurrentChain();

    LOCK2(cs_main, pwallet->cs_wallet);

    const CBlockIndex* pindex = nullptr;    // Block index of the specified block or the common ancestor, if the block provided was in a deactivated chain.
    const CBlockIndex* paltindex = nullptr; // Block index of the specified block, even if it's in a deactivated chain.
    int target_confirms = 1;
    isminefilter filter = ISMINE_SPENDABLE;

    if (!request.params[0].isNull() && !request.params[0].get_str().empty()) {
        uint256 blockId;

        blockId.SetHex(request.params[0].get_str());
        paltindex = pindex = LookupBlockIndex(blockId);
        if (!pindex) {
            throw JSONRPCError(RPC_INVALID_ADDRESS_OR_KEY, "Block not found");
        }
        if (chainActive[pindex->nHeight] != pindex) {
            // the block being asked for is a part of a deactivated chain;
            // we don't want to depend on its perceived height in the block
            // chain, we want to instead use the last common ancestor
            pindex = chainActive.FindFork(pindex);
        }
    }

    if (!request.params[1].isNull()) {
        target_confirms = request.params[1].get_int();

        if (target_confirms < 1) {
            throw JSONRPCError(RPC_INVALID_PARAMETER, "Invalid parameter");
        }
    }

    if (!request.params[2].isNull() && request.params[2].get_bool()) {
        filter = filter | ISMINE_WATCH_ONLY;
    }

    bool include_removed = (request.params[3].isNull() || request.params[3].get_bool());

    int depth = pindex ? (1 + chainActive.Height() - pindex->nHeight) : -1;

    UniValue transactions(UniValue::VARR);

    for (const std::pair<const uint256, CWalletTx>& pairWtx : pwallet->mapWallet) {
        CWalletTx tx = pairWtx.second;

        if (depth == -1 || tx.GetDepthInMainChain() < depth) {
            ListTransactions(pwallet, tx, 0, true, transactions, filter);
        }
    }

    // when a reorg'd block is requested, we also list any relevant transactions
    // in the blocks of the chain that was detached
    UniValue removed(UniValue::VARR);
    while (include_removed && paltindex && paltindex != pindex) {
        CBlock block;
        if (!ReadBlockFromDisk(block, paltindex)) {
            throw JSONRPCError(RPC_INTERNAL_ERROR, "Can't read block from disk");
        }
        for (const CTransactionRef& tx : block.vtx) {
            auto it = pwallet->mapWallet.find(tx->GetHashMalFix());
            if (it != pwallet->mapWallet.end()) {
                // We want all transactions regardless of confirmation count to appear here,
                // even negative confirmation ones, hence the big negative.
                ListTransactions(pwallet, it->second, -100000000, true, removed, filter);
            }
        }
        paltindex = paltindex->pprev;
    }

    CBlockIndex *pblockLast = chainActive[chainActive.Height() + 1 - target_confirms];
    uint256 lastblock = pblockLast ? pblockLast->GetBlockHash() : uint256();

    UniValue ret(UniValue::VOBJ);
    ret.pushKV("transactions", transactions);
    if (include_removed) ret.pushKV("removed", removed);
    ret.pushKV("lastblock", lastblock.GetHex());

    return ret;
}

static UniValue gettransaction(const JSONRPCRequest& request)
{
    std::shared_ptr<CWallet> const wallet = GetWalletForJSONRPCRequest(request);
    CWallet* const pwallet = wallet.get();

    if (!EnsureWalletIsAvailable(pwallet, request.fHelp)) {
        return NullUniValue;
    }

    if (request.fHelp || request.params.size() < 1 || request.params.size() > 2)
        throw std::runtime_error(
            "gettransaction \"txid\" ( include_watchonly )\n"
            "\nGet detailed information about in-wallet transaction <txid>\n"
            "\nArguments:\n"
            "1. \"txid\"                  (string, required) The transaction id\n"
            "2. \"include_watchonly\"     (bool, optional, default=false) Whether to include watch-only addresses in balance calculation and details[]\n"
            "\nResult:\n"
            "{\n"
            "  \"amount\" : x.xxx,        (numeric) The transaction amount in " + CURRENCY_UNIT + "\n"
            "  \"fee\": x.xxx,            (numeric) The amount of the fee in " + CURRENCY_UNIT + ". This is negative and only available for the \n"
            "                              'send' category of transactions.\n"
            "  \"confirmations\" : n,     (numeric) The number of confirmations\n"
            "  \"blockhash\" : \"hash\",  (string) The block hash\n"
            "  \"blockindex\" : xx,       (numeric) The index of the transaction in the block that includes it\n"
            "  \"blocktime\" : ttt,       (numeric) The time in seconds since epoch (1 Jan 1970 GMT)\n"
            "  \"txid\" : \"transactionid\",   (string) The transaction id.\n"
            "  \"time\" : ttt,            (numeric) The transaction time in seconds since epoch (1 Jan 1970 GMT)\n"
            "  \"timereceived\" : ttt,    (numeric) The time received in seconds since epoch (1 Jan 1970 GMT)\n"
            "  \"bip125-replaceable\": \"yes|no|unknown\",  (string) Whether this transaction could be replaced due to BIP125 (replace-by-fee);\n"
            "                                                   may be unknown for unconfirmed transactions not in the mempool\n"
            "  \"details\" : [\n"
            "    {\n"
            "      \"address\" : \"address\",          (string) The bitcoin address involved in the transaction\n"
            "      \"category\" : \"send|receive\",    (string) The category, either 'send' or 'receive'\n"
            "      \"amount\" : x.xxx,                 (numeric) The amount in " + CURRENCY_UNIT + "\n"
            "      \"label\" : \"label\",              (string) A comment for the address/transaction, if any\n"
            "      \"vout\" : n,                       (numeric) the vout value\n"
            "      \"fee\": x.xxx,                     (numeric) The amount of the fee in " + CURRENCY_UNIT + ". This is negative and only available for the \n"
            "                                           'send' category of transactions.\n"
            "      \"abandoned\": xxx                  (bool) 'true' if the transaction has been abandoned (inputs are respendable). Only available for the \n"
            "                                           'send' category of transactions.\n"
            "    }\n"
            "    ,...\n"
            "  ],\n"
            "  \"hex\" : \"data\"         (string) Raw data for transaction\n"
            "}\n"

            "\nExamples:\n"
            + HelpExampleCli("gettransaction", "\"1075db55d416d3ca199f55b6084e2115b9345e16c5cf302fc80e9d5fbf5d48d\"")
            + HelpExampleCli("gettransaction", "\"1075db55d416d3ca199f55b6084e2115b9345e16c5cf302fc80e9d5fbf5d48d\" true")
            + HelpExampleRpc("gettransaction", "\"1075db55d416d3ca199f55b6084e2115b9345e16c5cf302fc80e9d5fbf5d48d\"")
        );

    // Make sure the results are valid at least up to the most recent block
    // the user could have gotten from another RPC command prior to now
    pwallet->BlockUntilSyncedToCurrentChain();

    LOCK2(cs_main, pwallet->cs_wallet);

    uint256 hash;
    hash.SetHex(request.params[0].get_str());

    isminefilter filter = ISMINE_SPENDABLE;
    if(!request.params[1].isNull())
        if(request.params[1].get_bool())
            filter = filter | ISMINE_WATCH_ONLY;

    UniValue entry(UniValue::VOBJ);
    auto it = pwallet->mapWallet.find(hash);
    if (it == pwallet->mapWallet.end()) {
        throw JSONRPCError(RPC_INVALID_ADDRESS_OR_KEY, "Invalid or non-wallet transaction id");
    }
    const CWalletTx& wtx = it->second;

    std::set<ColorIdentifier> txColorIdSet{ColorIdentifier()};
    for(auto iter = wtx.nCreditCached.begin(); iter != wtx.nCreditCached.end(); iter++)
        txColorIdSet.insert(iter->first);
    for(auto iter = wtx.nDebitCached.begin(); iter != wtx.nDebitCached.end(); iter++)
        txColorIdSet.insert(iter->first);

    for(auto &colorId:txColorIdSet)
    {
        CAmount nCredit = wtx.GetCredit(filter, colorId);
        CAmount nDebit = wtx.GetDebit(filter, colorId);
        CAmount nNet = nCredit - nDebit;
        CAmount nFee = (wtx.IsFromMe(filter) ? wtx.tx->GetValueOut(colorId) - nDebit : 0);

        entry.pushKV("token", colorId.toHexString());
        entry.pushKV("amount", (colorId.type == TokenTypes::NONE) ? ValueFromAmount(nNet - nFee) : nNet - nFee);
        entry.pushKV("fee", ValueFromAmount(nFee));
        
    }
    WalletTxToJSON(wtx, entry);

    UniValue details(UniValue::VARR);
    ListTransactions(pwallet, wtx, 0, false, details, filter);
    entry.pushKV("details", details);

    std::string strHex = EncodeHexTx(*wtx.tx, RPCSerializationFlags());
    entry.pushKV("hex", strHex);

    return entry;
}

static UniValue abandontransaction(const JSONRPCRequest& request)
{
    std::shared_ptr<CWallet> const wallet = GetWalletForJSONRPCRequest(request);
    CWallet* const pwallet = wallet.get();

    if (!EnsureWalletIsAvailable(pwallet, request.fHelp)) {
        return NullUniValue;
    }

    if (request.fHelp || request.params.size() != 1) {
        throw std::runtime_error(
            "abandontransaction \"txid\"\n"
            "\nMark in-wallet transaction <txid> as abandoned\n"
            "This will mark this transaction and all its in-wallet descendants as abandoned which will allow\n"
            "for their inputs to be respent.  It can be used to replace \"stuck\" or evicted transactions.\n"
            "It only works on transactions which are not included in a block and are not currently in the mempool.\n"
            "It has no effect on transactions which are already abandoned.\n"
            "\nArguments:\n"
            "1. \"txid\"    (string, required) The transaction id\n"
            "\nResult:\n"
            "\nExamples:\n"
            + HelpExampleCli("abandontransaction", "\"1075db55d416d3ca199f55b6084e2115b9345e16c5cf302fc80e9d5fbf5d48d\"")
            + HelpExampleRpc("abandontransaction", "\"1075db55d416d3ca199f55b6084e2115b9345e16c5cf302fc80e9d5fbf5d48d\"")
        );
    }

    // Make sure the results are valid at least up to the most recent block
    // the user could have gotten from another RPC command prior to now
    pwallet->BlockUntilSyncedToCurrentChain();

    LOCK2(cs_main, pwallet->cs_wallet);

    uint256 hash;
    hash.SetHex(request.params[0].get_str());

    if (!pwallet->mapWallet.count(hash)) {
        throw JSONRPCError(RPC_INVALID_ADDRESS_OR_KEY, "Invalid or non-wallet transaction id");
    }
    if (!pwallet->AbandonTransaction(hash)) {
        throw JSONRPCError(RPC_INVALID_ADDRESS_OR_KEY, "Transaction not eligible for abandonment");
    }

    return NullUniValue;
}


static UniValue backupwallet(const JSONRPCRequest& request)
{
    std::shared_ptr<CWallet> const wallet = GetWalletForJSONRPCRequest(request);
    CWallet* const pwallet = wallet.get();

    if (!EnsureWalletIsAvailable(pwallet, request.fHelp)) {
        return NullUniValue;
    }

    if (request.fHelp || request.params.size() != 1)
        throw std::runtime_error(
            "backupwallet \"destination\"\n"
            "\nSafely copies current wallet file to destination, which can be a directory or a path with filename.\n"
            "\nArguments:\n"
            "1. \"destination\"   (string) The destination directory or file\n"
            "\nExamples:\n"
            + HelpExampleCli("backupwallet", "\"backup.dat\"")
            + HelpExampleRpc("backupwallet", "\"backup.dat\"")
        );

    // Make sure the results are valid at least up to the most recent block
    // the user could have gotten from another RPC command prior to now
    pwallet->BlockUntilSyncedToCurrentChain();

    LOCK2(cs_main, pwallet->cs_wallet);

    std::string strDest = request.params[0].get_str();
    if (!pwallet->BackupWallet(strDest)) {
        throw JSONRPCError(RPC_WALLET_ERROR, "Error: Wallet backup failed!");
    }

    return NullUniValue;
}


static UniValue keypoolrefill(const JSONRPCRequest& request)
{
    std::shared_ptr<CWallet> const wallet = GetWalletForJSONRPCRequest(request);
    CWallet* const pwallet = wallet.get();

    if (!EnsureWalletIsAvailable(pwallet, request.fHelp)) {
        return NullUniValue;
    }

    if (request.fHelp || request.params.size() > 1)
        throw std::runtime_error(
            "keypoolrefill ( newsize )\n"
            "\nFills the keypool."
            + HelpRequiringPassphrase(pwallet) + "\n"
            "\nArguments\n"
            "1. newsize     (numeric, optional, default=100) The new keypool size\n"
            "\nExamples:\n"
            + HelpExampleCli("keypoolrefill", "")
            + HelpExampleRpc("keypoolrefill", "")
        );

    if (pwallet->IsWalletFlagSet(WALLET_FLAG_DISABLE_PRIVATE_KEYS)) {
        throw JSONRPCError(RPC_WALLET_ERROR, "Error: Private keys are disabled for this wallet");
    }

    LOCK2(cs_main, pwallet->cs_wallet);

    // 0 is interpreted by TopUpKeyPool() as the default keypool size given by -keypool
    unsigned int kpSize = 0;
    if (!request.params[0].isNull()) {
        if (request.params[0].get_int() < 0)
            throw JSONRPCError(RPC_INVALID_PARAMETER, "Invalid parameter, expected valid size.");
        kpSize = (unsigned int)request.params[0].get_int();
    }

    EnsureWalletIsUnlocked(pwallet);
    pwallet->TopUpKeyPool(kpSize);

    if (pwallet->GetKeyPoolSize() < kpSize) {
        throw JSONRPCError(RPC_WALLET_ERROR, "Error refreshing keypool.");
    }

    return NullUniValue;
}


static UniValue walletpassphrase(const JSONRPCRequest& request)
{
    std::shared_ptr<CWallet> const wallet = GetWalletForJSONRPCRequest(request);
    CWallet* const pwallet = wallet.get();

    if (!EnsureWalletIsAvailable(pwallet, request.fHelp)) {
        return NullUniValue;
    }

    if (request.fHelp || request.params.size() != 2) {
        throw std::runtime_error(
            "walletpassphrase \"passphrase\" timeout\n"
            "\nStores the wallet decryption key in memory for 'timeout' seconds.\n"
            "This is needed prior to performing transactions related to private keys such as sending TPC\n"
            "\nArguments:\n"
            "1. \"passphrase\"     (string, required) The wallet passphrase\n"
            "2. timeout            (numeric, required) The time to keep the decryption key in seconds; capped at 100000000 (~3 years).\n"
            "\nNote:\n"
            "Issuing the walletpassphrase command while the wallet is already unlocked will set a new unlock\n"
            "time that overrides the old one.\n"
            "\nExamples:\n"
            "\nUnlock the wallet for 60 seconds\n"
            + HelpExampleCli("walletpassphrase", "\"my pass phrase\" 60") +
            "\nLock the wallet again (before 60 seconds)\n"
            + HelpExampleCli("walletlock", "") +
            "\nAs json rpc call\n"
            + HelpExampleRpc("walletpassphrase", "\"my pass phrase\", 60")
        );
    }

    LOCK2(cs_main, pwallet->cs_wallet);

    if (!pwallet->IsCrypted()) {
        throw JSONRPCError(RPC_WALLET_WRONG_ENC_STATE, "Error: running with an unencrypted wallet, but walletpassphrase was called.");
    }

    // Note that the walletpassphrase is stored in request.params[0] which is not mlock()ed
    SecureString strWalletPass;
    strWalletPass.reserve(100);
    // TODO: get rid of this .c_str() by implementing SecureString::operator=(std::string)
    // Alternately, find a way to make request.params[0] mlock()'d to begin with.
    strWalletPass = request.params[0].get_str().c_str();

    // Get the timeout
    int64_t nSleepTime = request.params[1].get_int64();
    // Timeout cannot be negative, otherwise it will relock immediately
    if (nSleepTime < 0) {
        throw JSONRPCError(RPC_INVALID_PARAMETER, "Timeout cannot be negative.");
    }
    // Clamp timeout
    constexpr int64_t MAX_SLEEP_TIME = 100000000; // larger values trigger a macos/libevent bug?
    if (nSleepTime > MAX_SLEEP_TIME) {
        nSleepTime = MAX_SLEEP_TIME;
    }

    if (strWalletPass.length() > 0)
    {
        if (!pwallet->Unlock(strWalletPass)) {
            throw JSONRPCError(RPC_WALLET_PASSPHRASE_INCORRECT, "Error: The wallet passphrase entered was incorrect.");
        }
    }
    else
        throw std::runtime_error(
            "walletpassphrase <passphrase> <timeout>\n"
            "Stores the wallet decryption key in memory for <timeout> seconds.");

    pwallet->TopUpKeyPool();

    pwallet->nRelockTime = GetTime() + nSleepTime;

    // Keep a weak pointer to the wallet so that it is possible to unload the
    // wallet before the following callback is called. If a valid shared pointer
    // is acquired in the callback then the wallet is still loaded.
    std::weak_ptr<CWallet> weak_wallet = wallet;
    RPCRunLater(strprintf("lockwallet(%s)", pwallet->GetName()), [weak_wallet] {
        if (auto shared_wallet = weak_wallet.lock()) {
            LOCK(shared_wallet->cs_wallet);
            shared_wallet->Lock();
            shared_wallet->nRelockTime = 0;
        }
    }, nSleepTime);

    return NullUniValue;
}


static UniValue walletpassphrasechange(const JSONRPCRequest& request)
{
    std::shared_ptr<CWallet> const wallet = GetWalletForJSONRPCRequest(request);
    CWallet* const pwallet = wallet.get();

    if (!EnsureWalletIsAvailable(pwallet, request.fHelp)) {
        return NullUniValue;
    }

    if (request.fHelp || request.params.size() != 2) {
        throw std::runtime_error(
            "walletpassphrasechange \"oldpassphrase\" \"newpassphrase\"\n"
            "\nChanges the wallet passphrase from 'oldpassphrase' to 'newpassphrase'.\n"
            "\nArguments:\n"
            "1. \"oldpassphrase\"      (string) The current passphrase\n"
            "2. \"newpassphrase\"      (string) The new passphrase\n"
            "\nExamples:\n"
            + HelpExampleCli("walletpassphrasechange", "\"old one\" \"new one\"")
            + HelpExampleRpc("walletpassphrasechange", "\"old one\", \"new one\"")
        );
    }

    LOCK2(cs_main, pwallet->cs_wallet);

    if (!pwallet->IsCrypted()) {
        throw JSONRPCError(RPC_WALLET_WRONG_ENC_STATE, "Error: running with an unencrypted wallet, but walletpassphrasechange was called.");
    }

    // TODO: get rid of these .c_str() calls by implementing SecureString::operator=(std::string)
    // Alternately, find a way to make request.params[0] mlock()'d to begin with.
    SecureString strOldWalletPass;
    strOldWalletPass.reserve(100);
    strOldWalletPass = request.params[0].get_str().c_str();

    SecureString strNewWalletPass;
    strNewWalletPass.reserve(100);
    strNewWalletPass = request.params[1].get_str().c_str();

    if (strOldWalletPass.length() < 1 || strNewWalletPass.length() < 1)
        throw std::runtime_error(
            "walletpassphrasechange <oldpassphrase> <newpassphrase>\n"
            "Changes the wallet passphrase from <oldpassphrase> to <newpassphrase>.");

    if (!pwallet->ChangeWalletPassphrase(strOldWalletPass, strNewWalletPass)) {
        throw JSONRPCError(RPC_WALLET_PASSPHRASE_INCORRECT, "Error: The wallet passphrase entered was incorrect.");
    }

    return NullUniValue;
}


static UniValue walletlock(const JSONRPCRequest& request)
{
    std::shared_ptr<CWallet> const wallet = GetWalletForJSONRPCRequest(request);
    CWallet* const pwallet = wallet.get();

    if (!EnsureWalletIsAvailable(pwallet, request.fHelp)) {
        return NullUniValue;
    }

    if (request.fHelp || request.params.size() != 0) {
        throw std::runtime_error(
            "walletlock\n"
            "\nRemoves the wallet encryption key from memory, locking the wallet.\n"
            "After calling this method, you will need to call walletpassphrase again\n"
            "before being able to call any methods which require the wallet to be unlocked.\n"
            "\nExamples:\n"
            "\nSet the passphrase for 2 minutes to perform a transaction\n"
            + HelpExampleCli("walletpassphrase", "\"my pass phrase\" 120") +
            "\nPerform a send (requires passphrase set)\n"
            + HelpExampleCli("sendtoaddress", "\"1M72Sfpbz1BPpXFHz9m3CdqATR44Jvaydd\" 1.0") +
            "\nClear the passphrase since we are done before 2 minutes is up\n"
            + HelpExampleCli("walletlock", "") +
            "\nAs json rpc call\n"
            + HelpExampleRpc("walletlock", "")
        );
    }

    LOCK2(cs_main, pwallet->cs_wallet);

    if (!pwallet->IsCrypted()) {
        throw JSONRPCError(RPC_WALLET_WRONG_ENC_STATE, "Error: running with an unencrypted wallet, but walletlock was called.");
    }

    pwallet->Lock();
    pwallet->nRelockTime = 0;

    return NullUniValue;
}


static UniValue encryptwallet(const JSONRPCRequest& request)
{
    std::shared_ptr<CWallet> const wallet = GetWalletForJSONRPCRequest(request);
    CWallet* const pwallet = wallet.get();

    if (!EnsureWalletIsAvailable(pwallet, request.fHelp)) {
        return NullUniValue;
    }

    if (request.fHelp || request.params.size() != 1) {
        throw std::runtime_error(
            "encryptwallet \"passphrase\"\n"
            "\nEncrypts the wallet with 'passphrase'. This is for first time encryption.\n"
            "After this, any calls that interact with private keys such as sending or signing \n"
            "will require the passphrase to be set prior the making these calls.\n"
            "Use the walletpassphrase call for this, and then walletlock call.\n"
            "If the wallet is already encrypted, use the walletpassphrasechange call.\n"
            "Note that this will shutdown the server.\n"
            "\nArguments:\n"
            "1. \"passphrase\"    (string) The pass phrase to encrypt the wallet with. It must be at least 1 character, but should be long.\n"
            "\nExamples:\n"
            "\nEncrypt your wallet\n"
            + HelpExampleCli("encryptwallet", "\"my pass phrase\"") +
            "\nNow set the passphrase to use the wallet, such as for signing or sending bitcoin\n"
            + HelpExampleCli("walletpassphrase", "\"my pass phrase\"") +
            "\nNow we can do something like sign\n"
            + HelpExampleCli("signmessage", "\"address\" \"test message\"") +
            "\nNow lock the wallet again by removing the passphrase\n"
            + HelpExampleCli("walletlock", "") +
            "\nAs a json rpc call\n"
            + HelpExampleRpc("encryptwallet", "\"my pass phrase\"")
        );
    }

    LOCK2(cs_main, pwallet->cs_wallet);

    if (pwallet->IsCrypted()) {
        throw JSONRPCError(RPC_WALLET_WRONG_ENC_STATE, "Error: running with an encrypted wallet, but encryptwallet was called.");
    }

    // TODO: get rid of this .c_str() by implementing SecureString::operator=(std::string)
    // Alternately, find a way to make request.params[0] mlock()'d to begin with.
    SecureString strWalletPass;
    strWalletPass.reserve(100);
    strWalletPass = request.params[0].get_str().c_str();

    if (strWalletPass.length() < 1)
        throw std::runtime_error(
            "encryptwallet <passphrase>\n"
            "Encrypts the wallet with <passphrase>.");

    if (!pwallet->EncryptWallet(strWalletPass)) {
        throw JSONRPCError(RPC_WALLET_ENCRYPTION_FAILED, "Error: Failed to encrypt the wallet.");
    }

    // BDB seems to have a bad habit of writing old data into
    // slack space in .dat files; that is bad if the old data is
    // unencrypted private keys. So:
    StartShutdown();
    return "wallet encrypted; Tapyrus server stopping, restart to run with encrypted wallet. The keypool has been flushed and a new HD seed was generated (if you are using HD). You need to make a new backup.";
}

static UniValue lockunspent(const JSONRPCRequest& request)
{
    std::shared_ptr<CWallet> const wallet = GetWalletForJSONRPCRequest(request);
    CWallet* const pwallet = wallet.get();

    if (!EnsureWalletIsAvailable(pwallet, request.fHelp)) {
        return NullUniValue;
    }

    if (request.fHelp || request.params.size() < 1 || request.params.size() > 2)
        throw std::runtime_error(
            "lockunspent unlock ([{\"txid\":\"txid\",\"vout\":n},...])\n"
            "\nUpdates list of temporarily unspendable outputs.\n"
            "Temporarily lock (unlock=false) or unlock (unlock=true) specified transaction outputs.\n"
            "If no transaction outputs are specified when unlocking then all current locked transaction outputs are unlocked.\n"
            "A locked transaction output will not be chosen by automatic coin selection, when spending TPC.\n"
            "Locks are stored in memory only. Nodes start with zero locked outputs, and the locked output list\n"
            "is always cleared (by virtue of process exit) when a node stops or fails.\n"
            "Also see the listunspent call\n"
            "\nArguments:\n"
            "1. unlock            (boolean, required) Whether to unlock (true) or lock (false) the specified transactions\n"
            "2. \"transactions\"  (string, optional) A json array of objects. Each object the txid (string) vout (numeric)\n"
            "     [           (json array of json objects)\n"
            "       {\n"
            "         \"txid\":\"id\",    (string) The transaction id\n"
            "         \"vout\": n         (numeric) The output number\n"
            "       }\n"
            "       ,...\n"
            "     ]\n"

            "\nResult:\n"
            "true|false    (boolean) Whether the command was successful or not\n"

            "\nExamples:\n"
            "\nList the unspent transactions\n"
            + HelpExampleCli("listunspent", "") +
            "\nLock an unspent transaction\n"
            + HelpExampleCli("lockunspent", "false \"[{\\\"txid\\\":\\\"a08e6907dbbd3d809776dbfc5d82e371b764ed838b5655e72f463568df1aadf0\\\",\\\"vout\\\":1}]\"") +
            "\nList the locked transactions\n"
            + HelpExampleCli("listlockunspent", "") +
            "\nUnlock the transaction again\n"
            + HelpExampleCli("lockunspent", "true \"[{\\\"txid\\\":\\\"a08e6907dbbd3d809776dbfc5d82e371b764ed838b5655e72f463568df1aadf0\\\",\\\"vout\\\":1}]\"") +
            "\nAs a json rpc call\n"
            + HelpExampleRpc("lockunspent", "false, \"[{\\\"txid\\\":\\\"a08e6907dbbd3d809776dbfc5d82e371b764ed838b5655e72f463568df1aadf0\\\",\\\"vout\\\":1}]\"")
        );

    // Make sure the results are valid at least up to the most recent block
    // the user could have gotten from another RPC command prior to now
    pwallet->BlockUntilSyncedToCurrentChain();

    LOCK2(cs_main, pwallet->cs_wallet);

    RPCTypeCheckArgument(request.params[0], UniValue::VBOOL);

    bool fUnlock = request.params[0].get_bool();

    if (request.params[1].isNull()) {
        if (fUnlock)
            pwallet->UnlockAllCoins();
        return true;
    }

    RPCTypeCheckArgument(request.params[1], UniValue::VARR);

    const UniValue& output_params = request.params[1];

    // Create and validate the COutPoints first.

    std::vector<COutPoint> outputs;
    outputs.reserve(output_params.size());

    for (unsigned int idx = 0; idx < output_params.size(); idx++) {
        const UniValue& o = output_params[idx].get_obj();

        RPCTypeCheckObj(o,
            {
                {"txid", UniValueType(UniValue::VSTR)},
                {"vout", UniValueType(UniValue::VNUM)},
            });

        const std::string& txid = find_value(o, "txid").get_str();
        if (!IsHex(txid)) {
            throw JSONRPCError(RPC_INVALID_PARAMETER, "Invalid parameter, expected hex txid");
        }

        const int nOutput = find_value(o, "vout").get_int();
        if (nOutput < 0) {
            throw JSONRPCError(RPC_INVALID_PARAMETER, "Invalid parameter, vout must be positive");
        }

        const COutPoint outpt(uint256S(txid), nOutput);

        const auto it = pwallet->mapWallet.find(outpt.hashMalFix);
        if (it == pwallet->mapWallet.end()) {
            throw JSONRPCError(RPC_INVALID_PARAMETER, "Invalid parameter, unknown transaction");
        }

        const CWalletTx& trans = it->second;

        if (outpt.n >= trans.tx->vout.size()) {
            throw JSONRPCError(RPC_INVALID_PARAMETER, "Invalid parameter, vout index out of bounds");
        }

        if (pwallet->IsSpent(outpt.hashMalFix, outpt.n)) {
            throw JSONRPCError(RPC_INVALID_PARAMETER, "Invalid parameter, expected unspent output");
        }

        const bool is_locked = pwallet->IsLockedCoin(outpt.hashMalFix, outpt.n);

        if (fUnlock && !is_locked) {
            throw JSONRPCError(RPC_INVALID_PARAMETER, "Invalid parameter, expected locked output");
        }

        if (!fUnlock && is_locked) {
            throw JSONRPCError(RPC_INVALID_PARAMETER, "Invalid parameter, output already locked");
        }

        outputs.push_back(outpt);
    }

    // Atomically set (un)locked status for the outputs.
    for (const COutPoint& outpt : outputs) {
        if (fUnlock) pwallet->UnlockCoin(outpt);
        else pwallet->LockCoin(outpt);
    }

    return true;
}

static UniValue listlockunspent(const JSONRPCRequest& request)
{
    std::shared_ptr<CWallet> const wallet = GetWalletForJSONRPCRequest(request);
    CWallet* const pwallet = wallet.get();

    if (!EnsureWalletIsAvailable(pwallet, request.fHelp)) {
        return NullUniValue;
    }

    if (request.fHelp || request.params.size() > 0)
        throw std::runtime_error(
            "listlockunspent\n"
            "\nReturns list of temporarily unspendable outputs.\n"
            "See the lockunspent call to lock and unlock transactions for spending.\n"
            "\nResult:\n"
            "[\n"
            "  {\n"
            "    \"txid\" : \"transactionid\",     (string) The transaction id locked\n"
            "    \"vout\" : n                      (numeric) The vout value\n"
            "  }\n"
            "  ,...\n"
            "]\n"
            "\nExamples:\n"
            "\nList the unspent transactions\n"
            + HelpExampleCli("listunspent", "") +
            "\nLock an unspent transaction\n"
            + HelpExampleCli("lockunspent", "false \"[{\\\"txid\\\":\\\"a08e6907dbbd3d809776dbfc5d82e371b764ed838b5655e72f463568df1aadf0\\\",\\\"vout\\\":1}]\"") +
            "\nList the locked transactions\n"
            + HelpExampleCli("listlockunspent", "") +
            "\nUnlock the transaction again\n"
            + HelpExampleCli("lockunspent", "true \"[{\\\"txid\\\":\\\"a08e6907dbbd3d809776dbfc5d82e371b764ed838b5655e72f463568df1aadf0\\\",\\\"vout\\\":1}]\"") +
            "\nAs a json rpc call\n"
            + HelpExampleRpc("listlockunspent", "")
        );

    LOCK2(cs_main, pwallet->cs_wallet);

    std::vector<COutPoint> vOutpts;
    pwallet->ListLockedCoins(vOutpts);

    UniValue ret(UniValue::VARR);

    for (COutPoint &outpt : vOutpts) {
        UniValue o(UniValue::VOBJ);

        o.pushKV("txid", outpt.hashMalFix.GetHex());
        o.pushKV("vout", (int)outpt.n);
        ret.push_back(o);
    }

    return ret;
}

static UniValue settxfee(const JSONRPCRequest& request)
{
    std::shared_ptr<CWallet> const wallet = GetWalletForJSONRPCRequest(request);
    CWallet* const pwallet = wallet.get();

    if (!EnsureWalletIsAvailable(pwallet, request.fHelp)) {
        return NullUniValue;
    }

    if (request.fHelp || request.params.size() < 1 || request.params.size() > 1) {
        throw std::runtime_error(
            "settxfee amount\n"
            "\nSet the transaction fee per kB for this wallet. Overrides the global -paytxfee command line parameter.\n"
            "\nArguments:\n"
            "1. amount         (numeric or string, required) The transaction fee in " + CURRENCY_UNIT + "/kB\n"
            "\nResult\n"
            "true|false        (boolean) Returns true if successful\n"
            "\nExamples:\n"
            + HelpExampleCli("settxfee", "0.00001")
            + HelpExampleRpc("settxfee", "0.00001")
        );
    }

    LOCK2(cs_main, pwallet->cs_wallet);

    CAmount nAmount = AmountFromValue(request.params[0]);

    pwallet->m_pay_tx_fee = CFeeRate(nAmount, 1000);
    return true;
}

static UniValue getwalletinfo(const JSONRPCRequest& request)
{
    std::shared_ptr<CWallet> const wallet = GetWalletForJSONRPCRequest(request);
    CWallet* const pwallet = wallet.get();

    if (!EnsureWalletIsAvailable(pwallet, request.fHelp)) {
        return NullUniValue;
    }

    if (request.fHelp || request.params.size() != 0)
        throw std::runtime_error(
            "getwalletinfo\n"
            "Returns an object containing various wallet state info.\n"
            "\nResult:\n"
            "{\n"
            "  \"walletname\": xxxxx,               (string) the wallet name\n"
            "  \"walletversion\": xxxxx,            (numeric) the wallet version\n"
            "  \"balance\":                         (object) the balances of each " + CURRENCY_UNIT  + " and colored coins of the wallet\n"
            "       {\n"
            "         \"xxxx\":\"xxxx\"             (string) \"" + CURRENCY_UNIT  + "\" or color id in hex string : (numeric) The total confirmed balance of the wallet. The unit is " + CURRENCY_UNIT + " for the native coin. If it is a colored coin, the unit is the same digits as " + CURRENCY_UNIT + "\n"
            "       }\n"
            "  \"unconfirmed_balance\":             (object) the unconfirmed balances of each " + CURRENCY_UNIT  + " and colored coins of the wallet\n"
            "       {\n"
            "         \"xxxx\":\"xxxx\"             (string) \"" + CURRENCY_UNIT  + "\" or color id in hex string : (numeric) The total unconfirmed balance of the wallet. The unit is " + CURRENCY_UNIT + " for the native coin. If it is a colored coin, the unit is the same digits as " + CURRENCY_UNIT + "\n"
            "       }\n"
            "  \"txcount\": xxxxxxx,                (numeric) the total number of transactions in the wallet\n"
            "  \"keypoololdest\": xxxxxx,           (numeric) the timestamp (seconds since Unix epoch) of the oldest pre-generated key in the key pool\n"
            "  \"keypoolsize\": xxxx,               (numeric) how many new keys are pre-generated (only counts external keys)\n"
            "  \"keypoolsize_hd_internal\": xxxx,   (numeric) how many new keys are pre-generated for internal use (used for change outputs, only appears if the wallet is using this feature, otherwise external keys are used)\n"
            "  \"unlocked_until\": ttt,             (numeric) the timestamp in seconds since epoch (midnight Jan 1 1970 GMT) that the wallet is unlocked for transfers, or 0 if the wallet is locked\n"
            "  \"paytxfee\": x.xxxx,                (numeric) the transaction fee configuration, set in " + CURRENCY_UNIT + "/kB\n"
            "  \"hdseedid\": \"<hash160>\"            (string, optional) the Hash160 of the HD seed (only present when HD is enabled)\n"
            "  \"hdmasterkeyid\": \"<hash160>\"       (string, optional) alias for hdseedid retained for backwards-compatibility. Will be removed in V0.18.\n"
            "  \"private_keys_enabled\": true|false (boolean) false if privatekeys are disabled for this wallet (enforced watch-only wallet)\n"
            "}\n"
            "\nExamples:\n"
            + HelpExampleCli("getwalletinfo", "")
            + HelpExampleRpc("getwalletinfo", "")
        );

    // Make sure the results are valid at least up to the most recent block
    // the user could have gotten from another RPC command prior to now
    pwallet->BlockUntilSyncedToCurrentChain();

    LOCK2(cs_main, pwallet->cs_wallet);

    UniValue obj(UniValue::VOBJ);
    UniValue balances(UniValue::VOBJ);
    UniValue unconfirmBalancesObj(UniValue::VOBJ);

    TxColoredCoinBalancesMap walletbalances = pwallet->GetBalance();
    for (auto const& wb : walletbalances) {
        if (wb.first.type == TokenTypes::NONE) {
            balances.pushKV(CURRENCY_UNIT.c_str(), ValueFromAmount(wb.second));
        } else {
            balances.pushKV(HexStr(wb.first.toVector()).c_str(), wb.second);
        }
    };

    TxColoredCoinBalancesMap walletunconfirmedbalances = pwallet->GetUnconfirmedBalance();
    for (auto const& uwb : walletunconfirmedbalances) {
        unconfirmBalancesObj.pushKV(uwb.first.toHexString(), ValueFromAmount(uwb.second));
    };

    size_t kpExternalSize = pwallet->KeypoolCountExternalKeys();
    obj.pushKV("walletname", pwallet->GetName());
    obj.pushKV("walletversion", pwallet->GetVersion());
    obj.pushKV("balance", balances);
    obj.pushKV("unconfirmed_balance", unconfirmBalancesObj);
    obj.pushKV("txcount",       (int)pwallet->mapWallet.size());
    obj.pushKV("keypoololdest", pwallet->GetOldestKeyPoolTime());
    obj.pushKV("keypoolsize", (int64_t)kpExternalSize);
    CKeyID seed_id = pwallet->GetHDChain().seed_id;
    if (!seed_id.IsNull() && pwallet->CanSupportFeature(FEATURE_HD_SPLIT)) {
        obj.pushKV("keypoolsize_hd_internal",   (int64_t)(pwallet->GetKeyPoolSize() - kpExternalSize));
    }
    if (pwallet->IsCrypted()) {
        obj.pushKV("unlocked_until", pwallet->nRelockTime);
    }
    obj.pushKV("paytxfee", ValueFromAmount(pwallet->m_pay_tx_fee.GetFeePerK()));
    if (!seed_id.IsNull()) {
        obj.pushKV("hdseedid", seed_id.GetHex());
        obj.pushKV("hdmasterkeyid", seed_id.GetHex());
    }
    obj.pushKV("private_keys_enabled", !pwallet->IsWalletFlagSet(WALLET_FLAG_DISABLE_PRIVATE_KEYS));
    return obj;
}

static UniValue listwallets(const JSONRPCRequest& request)
{
    if (request.fHelp || request.params.size() != 0)
        throw std::runtime_error(
            "listwallets\n"
            "Returns a list of currently loaded wallets.\n"
            "For full information on the wallet, use \"getwalletinfo\"\n"
            "\nResult:\n"
            "[                         (json array of strings)\n"
            "  \"walletname\"            (string) the wallet name\n"
            "   ...\n"
            "]\n"
            "\nExamples:\n"
            + HelpExampleCli("listwallets", "")
            + HelpExampleRpc("listwallets", "")
        );

    UniValue obj(UniValue::VARR);

    for (const std::shared_ptr<CWallet>& wallet : GetWallets()) {
        if (!EnsureWalletIsAvailable(wallet.get(), request.fHelp)) {
            return NullUniValue;
        }

        LOCK(wallet->cs_wallet);

        obj.push_back(wallet->GetName());
    }

    return obj;
}

static UniValue loadwallet(const JSONRPCRequest& request)
{
    if (request.fHelp || request.params.size() != 1)
        throw std::runtime_error(
            "loadwallet \"filename\"\n"
            "\nLoads a wallet from a wallet file or directory."
            "\nNote that all wallet command-line options used when starting bitcoind will be"
            "\napplied to the new wallet (eg -zapwallettxes, upgradewallet, rescan, etc).\n"
            "\nArguments:\n"
            "1. \"filename\"    (string, required) The wallet directory or .dat file.\n"
            "\nResult:\n"
            "{\n"
            "  \"name\" :    <wallet_name>,        (string) The wallet name if loaded successfully.\n"
            "  \"warning\" : <warning>,            (string) Warning message if wallet was not loaded cleanly.\n"
            "}\n"
            "\nExamples:\n"
            + HelpExampleCli("loadwallet", "\"test.dat\"")
            + HelpExampleRpc("loadwallet", "\"test.dat\"")
        );
    std::string wallet_file = request.params[0].get_str();
    std::string error;

    fs::path wallet_path = fs::absolute(wallet_file, GetWalletDir());
    if (fs::symlink_status(wallet_path).type() == fs::file_not_found) {
        throw JSONRPCError(RPC_WALLET_NOT_FOUND, "Wallet " + wallet_file + " not found.");
    } else if (fs::is_directory(wallet_path)) {
        // The given filename is a directory. Check that there's a wallet.dat file.
        fs::path wallet_dat_file = wallet_path / "wallet.dat";
        if (fs::symlink_status(wallet_dat_file).type() == fs::file_not_found) {
            throw JSONRPCError(RPC_WALLET_NOT_FOUND, "Directory " + wallet_file + " does not contain a wallet.dat file.");
        }
    }

    std::string warning;
    if (!CWallet::Verify(wallet_file, false, error, warning)) {
        throw JSONRPCError(RPC_WALLET_ERROR, "Wallet file verification failed: " + error);
    }

    std::shared_ptr<CWallet> const wallet = CWallet::CreateWalletFromFile(wallet_file, fs::absolute(wallet_file, GetWalletDir()));
    if (!wallet) {
        throw JSONRPCError(RPC_WALLET_ERROR, "Wallet loading failed.");
    }
    AddWallet(wallet);

    wallet->postInitProcess();

    UniValue obj(UniValue::VOBJ);
    obj.pushKV("name", wallet->GetName());
    obj.pushKV("warning", warning);

    return obj;
}

static UniValue createwallet(const JSONRPCRequest& request)
{
    if (request.fHelp || request.params.size() < 1 || request.params.size() > 2) {
        throw std::runtime_error(
            "createwallet \"wallet_name\" ( disable_private_keys )\n"
            "\nCreates and loads a new wallet.\n"
            "\nArguments:\n"
            "1. \"wallet_name\"          (string, required) The name for the new wallet. If this is a path, the wallet will be created at the path location.\n"
            "2. disable_private_keys   (boolean, optional, default: false) Disable the possibility of private keys (only watchonlys are possible in this mode).\n"
            "\nResult:\n"
            "{\n"
            "  \"name\" :    <wallet_name>,        (string) The wallet name if created successfully. If the wallet was created using a full path, the wallet_name will be the full path.\n"
            "  \"warning\" : <warning>,            (string) Warning message if wallet was not loaded cleanly.\n"
            "}\n"
            "\nExamples:\n"
            + HelpExampleCli("createwallet", "\"testwallet\"")
            + HelpExampleRpc("createwallet", "\"testwallet\"")
        );
    }
    std::string wallet_name = request.params[0].get_str();
    std::string error;
    std::string warning;

    bool disable_privatekeys = false;
    if (!request.params[1].isNull()) {
        disable_privatekeys = request.params[1].get_bool();
    }

    fs::path wallet_path = fs::absolute(wallet_name, GetWalletDir());
    if (fs::symlink_status(wallet_path).type() != fs::file_not_found) {
        throw JSONRPCError(RPC_WALLET_ERROR, "Wallet " + wallet_name + " already exists.");
    }

    // Wallet::Verify will check if we're trying to create a wallet with a duplication name.
    if (!CWallet::Verify(wallet_name, false, error, warning)) {
        throw JSONRPCError(RPC_WALLET_ERROR, "Wallet file verification failed: " + error);
    }

    std::shared_ptr<CWallet> const wallet = CWallet::CreateWalletFromFile(wallet_name, fs::absolute(wallet_name, GetWalletDir()), (disable_privatekeys ? (uint64_t)WALLET_FLAG_DISABLE_PRIVATE_KEYS : 0));
    if (!wallet) {
        throw JSONRPCError(RPC_WALLET_ERROR, "Wallet creation failed.");
    }
    AddWallet(wallet);

    wallet->postInitProcess();

    UniValue obj(UniValue::VOBJ);
    obj.pushKV("name", wallet->GetName());
    obj.pushKV("warning", warning);

    return obj;
}

static UniValue unloadwallet(const JSONRPCRequest& request)
{
    if (request.fHelp || request.params.size() > 1) {
        throw std::runtime_error(
            "unloadwallet ( \"wallet_name\" )\n"
            "Unloads the wallet referenced by the request endpoint otherwise unloads the wallet specified in the argument.\n"
            "Specifying the wallet name on a wallet endpoint is invalid."
            "\nArguments:\n"
            "1. \"wallet_name\"    (string, optional) The name of the wallet to unload.\n"
            "\nExamples:\n"
            + HelpExampleCli("unloadwallet", "wallet_name")
            + HelpExampleRpc("unloadwallet", "wallet_name")
        );
    }

    std::string wallet_name;
    if (GetWalletNameFromJSONRPCRequest(request, wallet_name)) {
        if (!request.params[0].isNull()) {
            throw JSONRPCError(RPC_INVALID_PARAMETER, "Cannot unload the requested wallet");
        }
    } else {
        wallet_name = request.params[0].get_str();
    }

    std::shared_ptr<CWallet> wallet = GetWallet(wallet_name);
    if (!wallet) {
        throw JSONRPCError(RPC_WALLET_NOT_FOUND, "Requested wallet does not exist or is not loaded");
    }

    // Release the "main" shared pointer and prevent further notifications.
    // Note that any attempt to load the same wallet would fail until the wallet
    // is destroyed (see CheckUniqueFileid).
    if (!RemoveWallet(wallet)) {
        throw JSONRPCError(RPC_MISC_ERROR, "Requested wallet already unloaded");
    }
    UnregisterValidationInterface(wallet.get());

    // The wallet can be in use so it's not possible to explicitly unload here.
    // Just notify the unload intent so that all shared pointers are released.
    // The wallet will be destroyed once the last shared pointer is released.
    wallet->NotifyUnload();

    // There's no point in waiting for the wallet to unload.
    // At this point this method should never fail. The unloading could only
    // fail due to an unexpected error which would cause a process termination.

    return NullUniValue;
}

static UniValue resendwallettransactions(const JSONRPCRequest& request)
{
    std::shared_ptr<CWallet> const wallet = GetWalletForJSONRPCRequest(request);
    CWallet* const pwallet = wallet.get();

    if (!EnsureWalletIsAvailable(pwallet, request.fHelp)) {
        return NullUniValue;
    }

    if (request.fHelp || request.params.size() != 0)
        throw std::runtime_error(
            "resendwallettransactions\n"
            "Immediately re-broadcast unconfirmed wallet transactions to all peers.\n"
            "Intended only for testing; the wallet code periodically re-broadcasts\n"
            "automatically.\n"
            "Returns an RPC error if -walletbroadcast is set to false.\n"
            "Returns array of transaction ids that were re-broadcast.\n"
            );

    if (!g_connman)
        throw JSONRPCError(RPC_CLIENT_P2P_DISABLED, "Error: Peer-to-peer functionality missing or disabled");

    LOCK2(cs_main, pwallet->cs_wallet);

    if (!pwallet->GetBroadcastTransactions()) {
        throw JSONRPCError(RPC_WALLET_ERROR, "Error: Wallet transaction broadcasting is disabled with -walletbroadcast");
    }

    std::vector<uint256> txids = pwallet->ResendWalletTransactionsBefore(GetTime(), g_connman.get());
    UniValue result(UniValue::VARR);
    for (const uint256& txid : txids)
    {
        result.push_back(txid.ToString());
    }
    return result;
}

static UniValue listunspent(const JSONRPCRequest& request)
{
    std::shared_ptr<CWallet> const wallet = GetWalletForJSONRPCRequest(request);
    CWallet* const pwallet = wallet.get();

    if (!EnsureWalletIsAvailable(pwallet, request.fHelp)) {
        return NullUniValue;
    }

    if (request.fHelp || request.params.size() > 5)
        throw std::runtime_error(
            "listunspent ( minconf maxconf  [\"addresses\",...] [include_unsafe] [query_options])\n"
            "\nReturns array of unspent transaction outputs\n"
            "with between minconf and maxconf (inclusive) confirmations.\n"
            "Optionally filter to only include txouts paid to specified addresses.\n"
            "\nArguments:\n"
            "1. minconf          (numeric, optional, default=1) The minimum confirmations to filter\n"
            "2. maxconf          (numeric, optional, default=9999999) The maximum confirmations to filter\n"
            "3. \"addresses\"      (string) A json array of bitcoin addresses to filter\n"
            "    [\n"
            "      \"address\"     (string) bitcoin address\n"
            "      ,...\n"
            "    ]\n"
            "4. include_unsafe (bool, optional, default=true) Include outputs that are not safe to spend\n"
            "                  See description of \"safe\" attribute below.\n"
            "5. query_options    (json, optional) JSON with query options\n"
            "    {\n"
            "      \"minimumAmount\"    (numeric or string, default=0) Minimum value of each UTXO in " + CURRENCY_UNIT + "\n"
            "      \"maximumAmount\"    (numeric or string, default=unlimited) Maximum value of each UTXO in " + CURRENCY_UNIT + "\n"
            "      \"maximumCount\"     (numeric or string, default=unlimited) Maximum number of UTXOs\n"
            "      \"minimumSumAmount\" (numeric or string, default=unlimited) Minimum sum value of all UTXOs in " + CURRENCY_UNIT + "\n"
            "    }\n"
            "\nResult\n"
            "[                   (array of json object)\n"
            "  {\n"
            "    \"txid\" : \"txid\",          (string) the transaction id \n"
            "    \"vout\" : n,               (numeric) the vout value\n"
            "    \"address\" : \"address\",    (string) the bitcoin address\n"
            "    \"label\" : \"label\",        (string) The associated label, or \"\" for the default label\n"
            "    \"scriptPubKey\" : \"key\",   (string) the script key\n"
            "    \"amount\" : x.xxx,         (numeric) the transaction output amount in " + CURRENCY_UNIT + "\n"
            "    \"confirmations\" : n,      (numeric) The number of confirmations\n"
            "    \"redeemScript\" : n        (string) The redeemScript if scriptPubKey is P2SH\n"
            "    \"spendable\" : xxx,        (bool) Whether we have the private keys to spend this output\n"
            "    \"solvable\" : xxx,         (bool) Whether we know how to spend this output, ignoring the lack of keys\n"
            "    \"safe\" : xxx              (bool) Whether this output is considered safe to spend. Unconfirmed transactions\n"
            "                              from outside keys and unconfirmed replacement transactions are considered unsafe\n"
            "                              and are not eligible for spending by fundrawtransaction and sendtoaddress.\n"
            "  }\n"
            "  ,...\n"
            "]\n"

            "\nExamples\n"
            + HelpExampleCli("listunspent", "")
            + HelpExampleCli("listunspent", "6 9999999 \"[\\\"1PGFqEzfmQch1gKD3ra4k18PNj3tTUUSqg\\\",\\\"1LtvqCaApEdUGFkpKMM4MstjcaL4dKg8SP\\\"]\"")
            + HelpExampleRpc("listunspent", "6, 9999999 \"[\\\"1PGFqEzfmQch1gKD3ra4k18PNj3tTUUSqg\\\",\\\"1LtvqCaApEdUGFkpKMM4MstjcaL4dKg8SP\\\"]\"")
            + HelpExampleCli("listunspent", "6 9999999 '[]' true '{ \"minimumAmount\": 0.005 }'")
            + HelpExampleRpc("listunspent", "6, 9999999, [] , true, { \"minimumAmount\": 0.005 } ")
        );

    int nMinDepth = 1;
    if (!request.params[0].isNull()) {
        RPCTypeCheckArgument(request.params[0], UniValue::VNUM);
        nMinDepth = request.params[0].get_int();
    }

    int nMaxDepth = 9999999;
    if (!request.params[1].isNull()) {
        RPCTypeCheckArgument(request.params[1], UniValue::VNUM);
        nMaxDepth = request.params[1].get_int();
    }

    std::set<CTxDestination> destinations;
    if (!request.params[2].isNull()) {
        RPCTypeCheckArgument(request.params[2], UniValue::VARR);
        UniValue inputs = request.params[2].get_array();
        for (unsigned int idx = 0; idx < inputs.size(); idx++) {
            const UniValue& input = inputs[idx];
            CTxDestination dest = DecodeDestination(input.get_str());
            if (!IsValidDestination(dest)) {
                throw JSONRPCError(RPC_INVALID_ADDRESS_OR_KEY, std::string("Invalid Tapyrus address: ") + input.get_str());
            }
            if (!destinations.insert(dest).second) {
                throw JSONRPCError(RPC_INVALID_PARAMETER, std::string("Invalid parameter, duplicated address: ") + input.get_str());
            }
        }
    }

    bool include_unsafe = true;
    if (!request.params[3].isNull()) {
        RPCTypeCheckArgument(request.params[3], UniValue::VBOOL);
        include_unsafe = request.params[3].get_bool();
    }

    CAmount nMinimumAmount = 0;
    CAmount nMaximumAmount = MAX_MONEY;
    CAmount nMinimumSumAmount = MAX_MONEY;
    uint64_t nMaximumCount = 0;

    if (!request.params[4].isNull()) {
        const UniValue& options = request.params[4].get_obj();

        if (options.exists("minimumAmount"))
            nMinimumAmount = AmountFromValue(options["minimumAmount"]);

        if (options.exists("maximumAmount"))
            nMaximumAmount = AmountFromValue(options["maximumAmount"]);

        if (options.exists("minimumSumAmount"))
            nMinimumSumAmount = AmountFromValue(options["minimumSumAmount"]);

        if (options.exists("maximumCount"))
            nMaximumCount = options["maximumCount"].get_int64();
    }

    // Make sure the results are valid at least up to the most recent block
    // the user could have gotten from another RPC command prior to now
    pwallet->BlockUntilSyncedToCurrentChain();

    UniValue results(UniValue::VARR);
    std::vector<COutput> vecOutputs;
    {
        LOCK2(cs_main, pwallet->cs_wallet);
        pwallet->AvailableCoins(vecOutputs, !include_unsafe, nullptr, nMinimumAmount, nMaximumAmount, nMinimumSumAmount, nMaximumCount, nMinDepth, nMaxDepth);
    }

    LOCK(pwallet->cs_wallet);

    for (const COutput& out : vecOutputs) {
        CTxDestination address;
        const CScript& scriptPubKey = out.tx->tx->vout[out.i].scriptPubKey;
        bool fValidAddress = ExtractDestination(scriptPubKey, address);

        if (destinations.size() && (!fValidAddress || !destinations.count(address)))
            continue;

        UniValue entry(UniValue::VOBJ);
        entry.pushKV("txid", out.tx->GetHash().GetHex());
        entry.pushKV("vout", out.i);

        if (fValidAddress) {
            entry.pushKV("address", EncodeDestination(address));

            addTokenKV(address, out.tx->tx->vout[out.i].nValue, entry);

            auto i = pwallet->mapAddressBook.find(address);
            if (i != pwallet->mapAddressBook.end()) {
                entry.pushKV("label", i->second.name);
            }

            if (scriptPubKey.IsPayToScriptHash()) {
                const CScriptID& hash = boost::get<CScriptID>(address);
                CScript redeemScript;
                if (pwallet->GetCScript(hash, redeemScript)) {
                    entry.pushKV("redeemScript", HexStr(redeemScript.begin(), redeemScript.end()));
                }
            }
        }

        entry.pushKV("scriptPubKey", HexStr(scriptPubKey.begin(), scriptPubKey.end()));
        entry.pushKV("confirmations", out.nDepth);
        entry.pushKV("spendable", out.fSpendable);
        entry.pushKV("solvable", out.fSolvable);
        entry.pushKV("safe", out.fSafe);
        results.push_back(entry);
    }

    return results;
}

void FundTransaction(CWallet* const pwallet, CMutableTransaction& tx, CAmount& fee_out, int& change_position, UniValue options)
{
    // Make sure the results are valid at least up to the most recent block
    // the user could have gotten from another RPC command prior to now
    pwallet->BlockUntilSyncedToCurrentChain();

    CCoinControl coinControl;
    change_position = -1;
    bool lockUnspents = false;
    UniValue subtractFeeFromOutputs;
    std::set<int> setSubtractFeeFromOutputs;

    if (!options.isNull()) {
      if (options.type() == UniValue::VBOOL) {
        // backward compatibility bool only fallback
        coinControl.fAllowWatchOnly = options.get_bool();
      }
      else {
        RPCTypeCheckArgument(options, UniValue::VOBJ);
        RPCTypeCheckObj(options,
            {
                {"changeAddress", UniValueType(UniValue::VSTR)},
                {"changePosition", UniValueType(UniValue::VNUM)},
                {"change_type", UniValueType(UniValue::VSTR)},
                {"includeWatching", UniValueType(UniValue::VBOOL)},
                {"lockUnspents", UniValueType(UniValue::VBOOL)},
                {"feeRate", UniValueType()}, // will be checked below
                {"subtractFeeFromOutputs", UniValueType(UniValue::VARR)},
                {"replaceable", UniValueType(UniValue::VBOOL)},
                {"conf_target", UniValueType(UniValue::VNUM)},
                {"estimate_mode", UniValueType(UniValue::VSTR)},
            },
            true, true);

        if (options.exists("changeAddress")) {
            CTxDestination dest = DecodeDestination(options["changeAddress"].get_str());

            if (!IsValidDestination(dest)) {
                throw JSONRPCError(RPC_INVALID_ADDRESS_OR_KEY, "changeAddress must be a valid tapyrus address");
            }

            coinControl.destChange = dest;
        }

        if (options.exists("changePosition"))
            change_position = options["changePosition"].get_int();

        if (options.exists("change_type")) {
            if (options.exists("changeAddress")) {
                throw JSONRPCError(RPC_INVALID_PARAMETER, "Cannot specify both changeAddress and address_type options");
            }
            coinControl.m_change_type = pwallet->m_default_change_type;
            if (!ParseOutputType(options["change_type"].get_str(), *coinControl.m_change_type)) {
                throw JSONRPCError(RPC_INVALID_ADDRESS_OR_KEY, strprintf("Unknown change type '%s'", options["change_type"].get_str()));
            }
        }

        if (options.exists("includeWatching"))
            coinControl.fAllowWatchOnly = options["includeWatching"].get_bool();

        if (options.exists("lockUnspents"))
            lockUnspents = options["lockUnspents"].get_bool();

        if (options.exists("feeRate"))
        {
            coinControl.m_feerate = CFeeRate(AmountFromValue(options["feeRate"]));
            coinControl.fOverrideFeeRate = true;
        }

        if (options.exists("subtractFeeFromOutputs"))
            subtractFeeFromOutputs = options["subtractFeeFromOutputs"].get_array();

        if (options.exists("replaceable")) {
            coinControl.m_signal_bip125_rbf = options["replaceable"].get_bool();
        }
        if (options.exists("conf_target")) {
            if (options.exists("feeRate")) {
                throw JSONRPCError(RPC_INVALID_PARAMETER, "Cannot specify both conf_target and feeRate");
            }
            coinControl.m_confirm_target = ParseConfirmTarget(options["conf_target"]);
        }
        if (options.exists("estimate_mode")) {
            if (options.exists("feeRate")) {
                throw JSONRPCError(RPC_INVALID_PARAMETER, "Cannot specify both estimate_mode and feeRate");
            }
            if (!FeeModeFromString(options["estimate_mode"].get_str(), coinControl.m_fee_mode)) {
                throw JSONRPCError(RPC_INVALID_PARAMETER, "Invalid estimate_mode parameter");
            }
        }
      }
    }

    if (tx.vout.size() == 0)
        throw JSONRPCError(RPC_INVALID_PARAMETER, "TX must have at least one output");

    if (change_position != -1 && (change_position < 0 || (unsigned int)change_position > tx.vout.size()))
        throw JSONRPCError(RPC_INVALID_PARAMETER, "changePosition out of bounds");

    for (unsigned int idx = 0; idx < subtractFeeFromOutputs.size(); idx++) {
        int pos = subtractFeeFromOutputs[idx].get_int();
        if (setSubtractFeeFromOutputs.count(pos))
            throw JSONRPCError(RPC_INVALID_PARAMETER, strprintf("Invalid parameter, duplicated position: %d", pos));
        if (pos < 0)
            throw JSONRPCError(RPC_INVALID_PARAMETER, strprintf("Invalid parameter, negative position: %d", pos));
        if (pos >= int(tx.vout.size()))
            throw JSONRPCError(RPC_INVALID_PARAMETER, strprintf("Invalid parameter, position too large: %d", pos));
        setSubtractFeeFromOutputs.insert(pos);
    }

    std::string strFailReason;

    if (!pwallet->FundTransaction(tx, fee_out, change_position, strFailReason, lockUnspents, setSubtractFeeFromOutputs, coinControl)) {
        throw JSONRPCError(RPC_WALLET_ERROR, strFailReason);
    }
}

static UniValue fundrawtransaction(const JSONRPCRequest& request)
{
    std::shared_ptr<CWallet> const wallet = GetWalletForJSONRPCRequest(request);
    CWallet* const pwallet = wallet.get();

    if (!EnsureWalletIsAvailable(pwallet, request.fHelp)) {
        return NullUniValue;
    }

    if (request.fHelp || request.params.size() < 1 || request.params.size() > 3)
        throw std::runtime_error(
                            "fundrawtransaction \"hexstring\" ( options )\n"
                            "\nAdd inputs to a transaction until it has enough in value to meet its out value.\n"
                            "This will not modify existing inputs, and will add at most one change output to the outputs.\n"
                            "No existing outputs will be modified unless \"subtractFeeFromOutputs\" is specified.\n"
                            "Note that inputs which were signed may need to be resigned after completion since in/outputs have been added.\n"
                            "The inputs added will not be signed, use signrawtransaction for that.\n"
                            "Note that all existing inputs must have their previous output transaction be in the wallet.\n"
                            "Note that all inputs selected must be of standard form and P2SH scripts must be\n"
                            "in the wallet using importaddress or addmultisigaddress (to calculate fees).\n"
                            "You can see whether this is the case by checking the \"solvable\" field in the listunspent output.\n"
                            "Only pay-to-pubkey, multisig, and P2SH versions thereof are currently supported for watch-only\n"
                            "\nArguments:\n"
                            "1. \"hexstring\"           (string, required) The hex string of the raw transaction\n"
                            "2. options                 (object, optional)\n"
                            "   {\n"
                            "     \"changeAddress\"          (string, optional, default pool address) The bitcoin address to receive the change\n"
                            "     \"changePosition\"         (numeric, optional, default random) The index of the change output\n"
                            "     \"change_type\"            (string, optional) The output type to use. Only valid if changeAddress is not specified. Options are \"legacy\", \"p2sh-segwit\", and \"bech32\". Default is set by -changetype.\n"
                            "     \"includeWatching\"        (boolean, optional, default false) Also select inputs which are watch only\n"
                            "     \"lockUnspents\"           (boolean, optional, default false) Lock selected unspent outputs\n"
                            "     \"feeRate\"                (numeric, optional, default not set: makes wallet determine the fee) Set a specific fee rate in " + CURRENCY_UNIT + "/kB\n"
                            "     \"subtractFeeFromOutputs\" (array, optional) A json array of integers.\n"
                            "                              The fee will be equally deducted from the amount of each specified output.\n"
                            "                              The outputs are specified by their zero-based index, before any change output is added.\n"
                            "                              Those recipients will receive less TPC than you enter in their corresponding amount field.\n"
                            "                              If no outputs are specified here, the sender pays the fee.\n"
                            "                                  [vout_index,...]\n"
                            "     \"replaceable\"            (boolean, optional) Marks this transaction as BIP125 replaceable.\n"
                            "                              Allows this transaction to be replaced by a transaction with higher fees\n"
                            "     \"conf_target\"            (numeric, optional) Confirmation target (in blocks)\n"
                            "     \"estimate_mode\"          (string, optional, default=UNSET) The fee estimate mode, must be one of:\n"
                            "         \"UNSET\"\n"
                            "         \"ECONOMICAL\"\n"
                            "         \"CONSERVATIVE\"\n"
                            "   }\n"
                            "                         for backward compatibility: passing in a true instead of an object will result in {\"includeWatching\":true}\n"
                            "\nResult:\n"
                            "{\n"
                            "  \"hex\":       \"value\", (string)  The resulting raw transaction (hex-encoded string)\n"
                            "  \"fee\":       n,         (numeric) Fee in " + CURRENCY_UNIT + " the resulting transaction pays\n"
                            "  \"changepos\": n          (numeric) The position of the added change output, or -1\n"
                            "}\n"
                            "\nExamples:\n"
                            "\nCreate a transaction with no inputs\n"
                            + HelpExampleCli("createrawtransaction", "\"[]\" \"{\\\"myaddress\\\":0.01}\"") +
                            "\nAdd sufficient unsigned inputs to meet the output value\n"
                            + HelpExampleCli("fundrawtransaction", "\"rawtransactionhex\"") +
                            "\nSign the transaction\n"
                            + HelpExampleCli("signrawtransaction", "\"fundedtransactionhex\"") +
                            "\nSend the transaction\n"
                            + HelpExampleCli("sendrawtransaction", "\"signedtransactionhex\"")
                            );

    RPCTypeCheck(request.params, {UniValue::VSTR, UniValueType(), UniValue::VBOOL});

    // parse hex string from parameter
    CMutableTransaction tx;
    if (!DecodeHexTx(tx, request.params[0].get_str())) {
        throw JSONRPCError(RPC_DESERIALIZATION_ERROR, "TX decode failed");
    }

    CAmount fee;
    int change_position;
    FundTransaction(pwallet, tx, fee, change_position, request.params[1]);

    UniValue result(UniValue::VOBJ);
    result.pushKV("hex", EncodeHexTx(tx));
    result.pushKV("fee", ValueFromAmount(fee));
    result.pushKV("changepos", change_position);

    return result;
}

UniValue signrawtransactionwithwallet(const JSONRPCRequest& request)
{
    std::shared_ptr<CWallet> const wallet = GetWalletForJSONRPCRequest(request);
    CWallet* const pwallet = wallet.get();

    if (!EnsureWalletIsAvailable(pwallet, request.fHelp)) {
        return NullUniValue;
    }

    if (request.fHelp || request.params.size() < 1 || request.params.size() > 4)
        throw std::runtime_error(
            "signrawtransactionwithwallet \"hexstring\" ( [{\"txid\":\"id\",\"vout\":n,\"scriptPubKey\":\"hex\",\"redeemScript\":\"hex\"},...] sighashtype )\n"
            "\nSign inputs for raw transaction (serialized, hex-encoded).\n"
            "The second optional argument (may be null) is an array of previous transaction outputs that\n"
            "this transaction depends on but may not yet be in the block chain.\n"
            + HelpRequiringPassphrase(pwallet) + "\n"

            "\nArguments:\n"
            "1. \"hexstring\"                      (string, required) The transaction hex string\n"
            "2. \"prevtxs\"                        (string, optional) An json array of previous dependent transaction outputs\n"
            "     [                              (json array of json objects, or 'null' if none provided)\n"
            "       {\n"
            "         \"txid\":\"id\",               (string, required) The transaction id\n"
            "         \"vout\":n,                  (numeric, required) The output number\n"
            "         \"scriptPubKey\": \"hex\",     (string, required) script key\n"
            "         \"redeemScript\": \"hex\",     (string, required for P2SH or P2WSH) redeem script\n"
            "         \"amount\": value            (numeric, required) The amount spent\n"
            "       }\n"
            "       ,...\n"
            "    ]\n"
            "3. \"sighashtype\"                    (string, optional, default=ALL) The signature hash type. Must be one of\n"
            "       \"ALL\"\n"
            "       \"NONE\"\n"
            "       \"SINGLE\"\n"
            "       \"ALL|ANYONECANPAY\"\n"
            "       \"NONE|ANYONECANPAY\"\n"
            "       \"SINGLE|ANYONECANPAY\"\n"
            "4. \"sigscheme\"                    (string, optional, default=ECDSA) The signature scheme to use for this transaction\n"
            "       \"ECDSA\"\n"
            "       \"SCHNORR\"\n"

            "\nResult:\n"
            "{\n"
            "  \"hex\" : \"value\",                  (string) The hex-encoded raw transaction with signature(s)\n"
            "  \"complete\" : true|false,          (boolean) If the transaction has a complete set of signatures\n"
            "  \"errors\" : [                      (json array of objects) Script verification errors (if there are any)\n"
            "    {\n"
            "      \"txid\" : \"id\",              (string) The transaction id of the referenced, previous transaction\n"
            "      \"vout\" : n,                   (numeric) The index of the output to spent and used as input\n"
            "      \"scriptSig\" : \"hex\",          (string) The hex-encoded signature script\n"
            "      \"sequence\" : n,               (numeric) Script sequence number\n"
            "      \"error\" : \"text\"              (string) Verification or signing error related to the input\n"
            "    }\n"
            "    ,...\n"
            "  ]\n"
            "}\n"

            "\nExamples:\n"
            + HelpExampleCli("signrawtransactionwithwallet", "\"myhex\"")
            + HelpExampleRpc("signrawtransactionwithwallet", "\"myhex\"")
        );

    RPCTypeCheck(request.params, {UniValue::VSTR, UniValue::VARR, UniValue::VSTR}, true);

    CMutableTransaction mtx;
    if (!DecodeHexTx(mtx, request.params[0].get_str())) {
        throw JSONRPCError(RPC_DESERIALIZATION_ERROR, "TX decode failed");
    }

    SignatureScheme sigScheme(SignatureScheme::ECDSA);
    if(!request.params[4].isNull() && request.params[3].get_str() == "SCHNORR")
        sigScheme = SignatureScheme::SCHNORR;

    // Sign the transaction
    LOCK2(cs_main, pwallet->cs_wallet);
    return SignTransaction(mtx, request.params[1], pwallet, false, request.params[2], sigScheme);
}

static UniValue bumpfee(const JSONRPCRequest& request)
{
    std::shared_ptr<CWallet> const wallet = GetWalletForJSONRPCRequest(request);
    CWallet* const pwallet = wallet.get();


    if (!EnsureWalletIsAvailable(pwallet, request.fHelp))
        return NullUniValue;

    if (request.fHelp || request.params.size() < 1 || request.params.size() > 2) {
        throw std::runtime_error(
            "bumpfee \"txid\" ( options ) \n"
            "\nBumps the fee of an opt-in-RBF transaction T, replacing it with a new transaction B.\n"
            "An opt-in RBF transaction with the given txid must be in the wallet.\n"
            "The command will pay the additional fee by decreasing (or perhaps removing) its change output.\n"
            "If the change output is not big enough to cover the increased fee, the command will currently fail\n"
            "instead of adding new inputs to compensate. (A future implementation could improve this.)\n"
            "The command will fail if the wallet or mempool contains a transaction that spends one of T's outputs.\n"
            "By default, the new fee will be calculated automatically using estimatesmartfee.\n"
            "The user can specify a confirmation target for estimatesmartfee.\n"
            "Alternatively, the user can specify totalFee, or use RPC settxfee to set a higher fee rate.\n"
            "At a minimum, the new fee rate must be high enough to pay an additional new relay fee (incrementalfee\n"
            "returned by getnetworkinfo) to enter the node's mempool.\n"
            "\nArguments:\n"
            "1. txid                  (string, required) The txid to be bumped\n"
            "2. options               (object, optional)\n"
            "   {\n"
            "     \"confTarget\"        (numeric, optional) Confirmation target (in blocks)\n"
            "     \"totalFee\"          (numeric, optional) Total fee (NOT feerate) to pay, in tapyrus.\n"
            "                         In rare cases, the actual fee paid might be slightly higher than the specified\n"
            "                         totalFee if the tx change output has to be removed because it is too close to\n"
            "                         the dust threshold.\n"
            "     \"replaceable\"       (boolean, optional, default true) Whether the new transaction should still be\n"
            "                         marked bip-125 replaceable. If true, the sequence numbers in the transaction will\n"
            "                         be left unchanged from the original. If false, any input sequence numbers in the\n"
            "                         original transaction that were less than 0xfffffffe will be increased to 0xfffffffe\n"
            "                         so the new transaction will not be explicitly bip-125 replaceable (though it may\n"
            "                         still be replaceable in practice, for example if it has unconfirmed ancestors which\n"
            "                         are replaceable).\n"
            "     \"estimate_mode\"     (string, optional, default=UNSET) The fee estimate mode, must be one of:\n"
            "         \"UNSET\"\n"
            "         \"ECONOMICAL\"\n"
            "         \"CONSERVATIVE\"\n"
            "   }\n"
            "\nResult:\n"
            "{\n"
            "  \"txid\":    \"value\",   (string)  The id of the new transaction\n"
            "  \"origfee\":  n,         (numeric) Fee of the replaced transaction\n"
            "  \"fee\":      n,         (numeric) Fee of the new transaction\n"
            "  \"errors\":  [ str... ] (json array of strings) Errors encountered during processing (may be empty)\n"
            "}\n"
            "\nExamples:\n"
            "\nBump the fee, get the new transaction\'s txid\n" +
            HelpExampleCli("bumpfee", "<txid>"));
    }

    RPCTypeCheck(request.params, {UniValue::VSTR, UniValue::VOBJ});
    uint256 hash;
    hash.SetHex(request.params[0].get_str());

    // optional parameters
    CAmount totalFee = 0;
    CCoinControl coin_control;
    coin_control.m_signal_bip125_rbf = true;
    if (!request.params[1].isNull()) {
        UniValue options = request.params[1];
        RPCTypeCheckObj(options,
            {
                {"confTarget", UniValueType(UniValue::VNUM)},
                {"totalFee", UniValueType(UniValue::VNUM)},
                {"replaceable", UniValueType(UniValue::VBOOL)},
                {"estimate_mode", UniValueType(UniValue::VSTR)},
            },
            true, true);

        if (options.exists("confTarget") && options.exists("totalFee")) {
            throw JSONRPCError(RPC_INVALID_PARAMETER, "confTarget and totalFee options should not both be set. Please provide either a confirmation target for fee estimation or an explicit total fee for the transaction.");
        } else if (options.exists("confTarget")) { // TODO: alias this to conf_target
            coin_control.m_confirm_target = ParseConfirmTarget(options["confTarget"]);
        } else if (options.exists("totalFee")) {
            totalFee = options["totalFee"].get_int64();
            if (totalFee <= 0) {
                throw JSONRPCError(RPC_INVALID_PARAMETER, strprintf("Invalid totalFee %s (must be greater than 0)", FormatMoney(totalFee)));
            }
        }

        if (options.exists("replaceable")) {
            coin_control.m_signal_bip125_rbf = options["replaceable"].get_bool();
        }
        if (options.exists("estimate_mode")) {
            if (!FeeModeFromString(options["estimate_mode"].get_str(), coin_control.m_fee_mode)) {
                throw JSONRPCError(RPC_INVALID_PARAMETER, "Invalid estimate_mode parameter");
            }
        }
    }

    // Make sure the results are valid at least up to the most recent block
    // the user could have gotten from another RPC command prior to now
    pwallet->BlockUntilSyncedToCurrentChain();

    LOCK2(cs_main, pwallet->cs_wallet);
    EnsureWalletIsUnlocked(pwallet);


    std::vector<std::string> errors;
    CAmount old_fee;
    CAmount new_fee;
    CMutableTransaction mtx;
    feebumper::Result res = feebumper::CreateTransaction(pwallet, hash, coin_control, totalFee, errors, old_fee, new_fee, mtx);
    if (res != feebumper::Result::OK) {
        switch(res) {
            case feebumper::Result::INVALID_ADDRESS_OR_KEY:
                throw JSONRPCError(RPC_INVALID_ADDRESS_OR_KEY, errors[0]);
                break;
            case feebumper::Result::INVALID_REQUEST:
                throw JSONRPCError(RPC_INVALID_REQUEST, errors[0]);
                break;
            case feebumper::Result::INVALID_PARAMETER:
                throw JSONRPCError(RPC_INVALID_PARAMETER, errors[0]);
                break;
            case feebumper::Result::WALLET_ERROR:
                throw JSONRPCError(RPC_WALLET_ERROR, errors[0]);
                break;
            default:
                throw JSONRPCError(RPC_MISC_ERROR, errors[0]);
                break;
        }
    }

    // sign bumped transaction
    if (!feebumper::SignTransaction(pwallet, mtx)) {
        throw JSONRPCError(RPC_WALLET_ERROR, "Can't sign transaction.");
    }
    // commit the bumped transaction
    uint256 txid;
    if (feebumper::CommitTransaction(pwallet, hash, std::move(mtx), errors, txid) != feebumper::Result::OK) {
        throw JSONRPCError(RPC_WALLET_ERROR, errors[0]);
    }
    UniValue result(UniValue::VOBJ);
    result.pushKV("txid", txid.GetHex());
    result.pushKV("origfee", ValueFromAmount(old_fee));
    result.pushKV("fee", ValueFromAmount(new_fee));
    UniValue result_errors(UniValue::VARR);
    for (const std::string& error : errors) {
        result_errors.push_back(error);
    }
    result.pushKV("errors", result_errors);

    return result;
}

UniValue generate(const JSONRPCRequest& request)
{
    std::shared_ptr<CWallet> const wallet = GetWalletForJSONRPCRequest(request);
    CWallet* const pwallet = wallet.get();


    if (!EnsureWalletIsAvailable(pwallet, request.fHelp)) {
        return NullUniValue;
    }

    if (request.fHelp || request.params.size() != 2) {
        throw std::runtime_error(
            "generate nblocks ( )\n"
            "\nMine up to nblocks blocks immediately (before the RPC call returns) to an address in the wallet.\n"
            "\nArguments:\n"
            "1. nblocks      (numeric, required) How many blocks are generated immediately.\n"
            "2. private key  (string, required) The aggregate private key to sign the generated blocks. The format is WIF.\n"
            "\nResult:\n"
            "[ blockhashes ]     (array) hashes of blocks generated\n"
            "\nExamples:\n"
            "\nGenerate 11 blocks signed with 1 privatekey\n"
            + HelpExampleCli("generate", "11  \"L3wNcWW97SZYV6fb6b5VgoEvtybc9d1Uu6LeiQkVN4Z38VTivKT6\"")
        );
    }

    int num_generate = request.params[0].get_int();

    CKey cPrivKey = DecodeSecret(request.params[1].get_str());
    if(!cPrivKey.IsValid())
        throw JSONRPCError(RPC_WALLET_INVALID_PRIVATE_KEY, "No private key given or invalid private key.");

    if(cPrivKey.GetPubKey() != FederationParams().GetLatestAggregatePubkey())
        throw JSONRPCError(RPC_WALLET_INVALID_AGGREGATE_KEY, "Given private key doesn't correspond to the Aggregate Key.");

    std::shared_ptr<CReserveScript> coinbase_script;
    pwallet->GetScriptForMining(coinbase_script);

    // If the keypool is exhausted, no script is returned at all.  Catch this.
    if (!coinbase_script) {
        throw JSONRPCError(RPC_WALLET_KEYPOOL_RAN_OUT, "Error: Keypool ran out, please call keypoolrefill first");
    }

    //throw an error if no script was provided
    if (coinbase_script->reserveScript.empty()) {
        throw JSONRPCError(RPC_INTERNAL_ERROR, "No coinbase script available");
    }

    return generateBlocks(coinbase_script, num_generate, true, cPrivKey);
}

UniValue rescanblockchain(const JSONRPCRequest& request)
{
    std::shared_ptr<CWallet> const wallet = GetWalletForJSONRPCRequest(request);
    CWallet* const pwallet = wallet.get();

    if (!EnsureWalletIsAvailable(pwallet, request.fHelp)) {
        return NullUniValue;
    }

    if (request.fHelp || request.params.size() > 2) {
        throw std::runtime_error(
            "rescanblockchain (\"start_height\") (\"stop_height\")\n"
            "\nRescan the local blockchain for wallet related transactions.\n"
            "\nArguments:\n"
            "1. \"start_height\"    (numeric, optional) block height where the rescan should start\n"
            "2. \"stop_height\"     (numeric, optional) the last block height that should be scanned\n"
            "\nResult:\n"
            "{\n"
            "  \"start_height\"     (numeric) The block height where the rescan has started. If omitted, rescan started from the genesis block.\n"
            "  \"stop_height\"      (numeric) The height of the last rescanned block. If omitted, rescan stopped at the chain tip.\n"
            "}\n"
            "\nExamples:\n"
            + HelpExampleCli("rescanblockchain", "100000 120000")
            + HelpExampleRpc("rescanblockchain", "100000, 120000")
            );
    }

    WalletRescanReserver reserver(pwallet);
    if (!reserver.reserve()) {
        throw JSONRPCError(RPC_WALLET_ERROR, "Wallet is currently rescanning. Abort existing rescan or wait.");
    }

    CBlockIndex *pindexStart = nullptr;
    CBlockIndex *pindexStop = nullptr;
    CBlockIndex *pChainTip = nullptr;
    {
        LOCK(cs_main);
        pindexStart = chainActive.Genesis();
        pChainTip = chainActive.Tip();

        if (!request.params[0].isNull()) {
            pindexStart = chainActive[request.params[0].get_int()];
            if (!pindexStart) {
                throw JSONRPCError(RPC_INVALID_PARAMETER, "Invalid start_height");
            }
        }

        if (!request.params[1].isNull()) {
            pindexStop = chainActive[request.params[1].get_int()];
            if (!pindexStop) {
                throw JSONRPCError(RPC_INVALID_PARAMETER, "Invalid stop_height");
            }
            else if (pindexStop->nHeight < pindexStart->nHeight) {
                throw JSONRPCError(RPC_INVALID_PARAMETER, "stop_height must be greater than start_height");
            }
        }
    }

    // We can't rescan beyond non-pruned blocks, stop and throw an error
    if (fPruneMode) {
        LOCK(cs_main);
        CBlockIndex *block = pindexStop ? pindexStop : pChainTip;
        while (block && block->nHeight >= pindexStart->nHeight) {
            if (!(block->nStatus & BLOCK_HAVE_DATA)) {
                throw JSONRPCError(RPC_MISC_ERROR, "Can't rescan beyond pruned data. Use RPC call getblockchaininfo to determine your pruned height.");
            }
            block = block->pprev;
        }
    }

    CBlockIndex *stopBlock = pwallet->ScanForWalletTransactions(pindexStart, pindexStop, reserver, true);
    if (!stopBlock) {
        if (pwallet->IsAbortingRescan()) {
            throw JSONRPCError(RPC_MISC_ERROR, "Rescan aborted.");
        }
        // if we got a nullptr returned, ScanForWalletTransactions did rescan up to the requested stopindex
        stopBlock = pindexStop ? pindexStop : pChainTip;
    }
    else {
        throw JSONRPCError(RPC_MISC_ERROR, "Rescan failed. Potentially corrupted data files.");
    }
    UniValue response(UniValue::VOBJ);
    response.pushKV("start_height", pindexStart->nHeight);
    response.pushKV("stop_height", stopBlock->nHeight);
    return response;
}

class DescribeWalletAddressVisitor : public boost::static_visitor<UniValue>
{
public:
    CWallet * const pwallet;

    void ProcessSubScript(const CScript& subscript, UniValue& obj, bool include_addresses = false) const
    {
        // Always present: script type and redeemscript
        txnouttype which_type;
        std::vector<std::vector<unsigned char>> solutions_data;
        Solver(subscript, which_type, solutions_data);
        obj.pushKV("script", GetTxnOutputType(which_type));
        obj.pushKV("hex", HexStr(subscript.begin(), subscript.end()));

        CTxDestination embedded;
        UniValue a(UniValue::VARR);
        if (ExtractDestination(subscript, embedded)) {
            // Only when the script corresponds to an address.
            UniValue subobj(UniValue::VOBJ);
            UniValue detail = DescribeAddress(embedded);
            subobj.pushKVs(detail);
            UniValue wallet_detail = boost::apply_visitor(*this, embedded);
            subobj.pushKVs(wallet_detail);
            subobj.pushKV("address", EncodeDestination(embedded));
            subobj.pushKV("scriptPubKey", HexStr(subscript.begin(), subscript.end()));
            // Always report the pubkey at the top level, so that `getnewaddress()['pubkey']` always works.
            if (subobj.exists("pubkey")) obj.pushKV("pubkey", subobj["pubkey"]);
            obj.pushKV("embedded", std::move(subobj));
            if (include_addresses) a.push_back(EncodeDestination(embedded));
        } else if (which_type == TX_MULTISIG) {
            // Also report some information on multisig scripts (which do not have a corresponding address).
            // TODO: abstract out the common functionality between this logic and ExtractDestinations.
            obj.pushKV("sigsrequired", solutions_data[0][0]);
            UniValue pubkeys(UniValue::VARR);
            for (size_t i = 1; i < solutions_data.size() - 1; ++i) {
                CPubKey key(solutions_data[i].begin(), solutions_data[i].end());
                if (include_addresses) a.push_back(EncodeDestination(key.GetID()));
                pubkeys.push_back(HexStr(key.begin(), key.end()));
            }
            obj.pushKV("pubkeys", std::move(pubkeys));
        }

        // The "addresses" field is confusing because it refers to public keys using their P2PKH address.
        // For that reason, only add the 'addresses' field when needed for backward compatibility. New applications
        // can use the 'embedded'->'address' field for P2SH or P2WSH wrapped addresses, and 'pubkeys' for
        // inspecting multisig participants.
        if (include_addresses) obj.pushKV("addresses", std::move(a));
    }

    explicit DescribeWalletAddressVisitor(CWallet* _pwallet) : pwallet(_pwallet) {}

    UniValue operator()(const CNoDestination& dest) const { return UniValue(UniValue::VOBJ); }

    UniValue operator()(const CKeyID& keyID) const
    {
        UniValue obj(UniValue::VOBJ);
        CPubKey vchPubKey;
        if (pwallet && pwallet->GetPubKey(keyID, vchPubKey)) {
            obj.pushKV("pubkey", HexStr(vchPubKey));
            obj.pushKV("iscompressed", vchPubKey.IsCompressed());
        }
        return obj;
    }

    UniValue operator()(const CScriptID& scriptID) const
    {
        UniValue obj(UniValue::VOBJ);
        CScript subscript;
        if (pwallet && pwallet->GetCScript(scriptID, subscript)) {
            ProcessSubScript(subscript, obj, IsDeprecatedRPCEnabled("validateaddress"));
        }
        return obj;
    }
};

static UniValue DescribeWalletAddress(CWallet* pwallet, const CTxDestination& dest)
{
    UniValue ret(UniValue::VOBJ);
    UniValue detail = DescribeAddress(dest);
    ret.pushKVs(detail);
    ret.pushKVs(boost::apply_visitor(DescribeWalletAddressVisitor(pwallet), dest));
    return ret;
}

/** Convert CAddressBookData to JSON record.  */
static UniValue AddressBookDataToJSON(const CAddressBookData& data, const bool verbose)
{
    UniValue ret(UniValue::VOBJ);
    if (verbose) {
        ret.pushKV("name", data.name);
    }
    ret.pushKV("purpose", data.purpose);
    return ret;
}

UniValue getaddressinfo(const JSONRPCRequest& request)
{
    std::shared_ptr<CWallet> const wallet = GetWalletForJSONRPCRequest(request);
    CWallet* const pwallet = wallet.get();

    if (!EnsureWalletIsAvailable(pwallet, request.fHelp)) {
        return NullUniValue;
    }

    if (request.fHelp || request.params.size() != 1) {
        throw std::runtime_error(
            "getaddressinfo \"address\"\n"
            "\nReturn information about the given bitcoin address. Some information requires the address\n"
            "to be in the wallet.\n"
            "\nArguments:\n"
            "1. \"address\"                    (string, required) The bitcoin address to get the information of.\n"
            "\nResult:\n"
            "{\n"
            "  \"address\" : \"address\",        (string) The bitcoin address validated\n"
            "  \"scriptPubKey\" : \"hex\",       (string) The hex encoded scriptPubKey generated by the address\n"
            "  \"ismine\" : true|false,        (boolean) If the address is yours or not\n"
            "  \"iswatchonly\" : true|false,   (boolean) If the address is watchonly\n"
            "  \"isscript\" : true|false,      (boolean) If the key is a script\n"
            "  \"hex\" : \"hex\",                (string, optional) The redeemscript for the p2sh address\n"
            "  \"pubkeys\"                     (string, optional) Array of pubkeys associated with the known redeemscript (only if \"script\" is \"multisig\")\n"
            "    [\n"
            "      \"pubkey\"\n"
            "      ,...\n"
            "    ]\n"
            "  \"sigsrequired\" : xxxxx        (numeric, optional) Number of signatures required to spend multisig output (only if \"script\" is \"multisig\")\n"
            "  \"pubkey\" : \"publickeyhex\",    (string, optional) The hex value of the raw public key, for single-key addresses (possibly embedded in P2SH)\n"
            "  \"embedded\" : {...},           (object, optional) Information about the address embedded in P2SH, if relevant and known. It includes all getaddressinfo output fields for the embedded address, excluding metadata (\"timestamp\", \"hdkeypath\", \"hdseedid\") and relation to the wallet (\"ismine\", \"iswatchonly\", \"account\").\n"
            "  \"iscompressed\" : true|false,  (boolean) If the address is compressed\n"
            "  \"label\" :  \"label\"         (string) The label associated with the address\n"
            "  \"timestamp\" : timestamp,      (number, optional) The creation time of the key if available in seconds since epoch (Jan 1 1970 GMT)\n"
            "  \"hdkeypath\" : \"keypath\"       (string, optional) The HD keypath if the key is HD and available\n"
            "  \"hdseedid\" : \"<hash160>\"      (string, optional) The Hash160 of the HD seed\n"
            "  \"hdmasterkeyid\" : \"<hash160>\" (string, optional) alias for hdseedid maintained for backwards compatibility. Will be removed in V0.18.\n"
            "  \"labels\"                      (object) Array of labels associated with the address.\n"
            "    [\n"
            "      { (json object of label data)\n"
            "        \"name\": \"labelname\" (string) The label\n"
            "        \"purpose\": \"string\" (string) Purpose of address (\"send\" for sending address, \"receive\" for receiving address)\n"
            "      },...\n"
            "    ]\n"
            "}\n"
            "\nExamples:\n"
            + HelpExampleCli("getaddressinfo", "\"1PSSGeFHDnKNxiEyFrD1wcEaHr9hrQDDWc\"")
            + HelpExampleRpc("getaddressinfo", "\"1PSSGeFHDnKNxiEyFrD1wcEaHr9hrQDDWc\"")
        );
    }

    LOCK(pwallet->cs_wallet);

    UniValue ret(UniValue::VOBJ);
    CTxDestination dest = DecodeDestination(request.params[0].get_str());

    // Make sure the destination is valid
    if (!IsValidDestination(dest)) {
        throw JSONRPCError(RPC_INVALID_ADDRESS_OR_KEY, "Invalid address");
    }

    std::string currentAddress = EncodeDestination(dest);
    ret.pushKV("address", currentAddress);

    CScript scriptPubKey = GetScriptForDestination(dest);
    ret.pushKV("scriptPubKey", HexStr(scriptPubKey.begin(), scriptPubKey.end()));

    isminetype mine = IsMine(*pwallet, dest);
    ret.pushKV("ismine", bool(mine & ISMINE_SPENDABLE));
    ret.pushKV("iswatchonly", bool(mine & ISMINE_WATCH_ONLY));
    UniValue detail = DescribeWalletAddress(pwallet, dest);
    ret.pushKVs(detail);
    if (pwallet->mapAddressBook.count(dest)) {
        ret.pushKV("label", pwallet->mapAddressBook[dest].name);
    }
    const CKeyMetadata* meta = nullptr;
    CKeyID key_id = GetKeyForDestination(*pwallet, dest);
    if (!key_id.IsNull()) {
        auto it = pwallet->mapKeyMetadata.find(key_id);
        if (it != pwallet->mapKeyMetadata.end()) {
            meta = &it->second;
        }
    }
    if (!meta) {
        auto it = pwallet->m_script_metadata.find(CScriptID(scriptPubKey));
        if (it != pwallet->m_script_metadata.end()) {
            meta = &it->second;
        }
    }
    if (meta) {
        ret.pushKV("timestamp", meta->nCreateTime);
        if (!meta->hdKeypath.empty()) {
            ret.pushKV("hdkeypath", meta->hdKeypath);
            ret.pushKV("hdseedid", meta->hd_seed_id.GetHex());
            ret.pushKV("hdmasterkeyid", meta->hd_seed_id.GetHex());
        }
    }

    // Currently only one label can be associated with an address, return an array
    // so the API remains stable if we allow multiple labels to be associated with
    // an address.
    UniValue labels(UniValue::VARR);
    std::map<CTxDestination, CAddressBookData>::iterator mi = pwallet->mapAddressBook.find(dest);
    if (mi != pwallet->mapAddressBook.end()) {
        labels.push_back(AddressBookDataToJSON(mi->second, true));
    }
    ret.pushKV("labels", std::move(labels));

    return ret;
}

static UniValue getaddressesbylabel(const JSONRPCRequest& request)
{
    std::shared_ptr<CWallet> const wallet = GetWalletForJSONRPCRequest(request);
    CWallet* const pwallet = wallet.get();

    if (!EnsureWalletIsAvailable(pwallet, request.fHelp)) {
        return NullUniValue;
    }

    if (request.fHelp || request.params.size() != 1)
        throw std::runtime_error(
            "getaddressesbylabel \"label\"\n"
            "\nReturns the list of addresses assigned the specified label.\n"
            "\nArguments:\n"
            "1. \"label\"  (string, required) The label.\n"
            "\nResult:\n"
            "{ (json object with addresses as keys)\n"
            "  \"address\": { (json object with information about address)\n"
            "    \"purpose\": \"string\" (string)  Purpose of address (\"send\" for sending address, \"receive\" for receiving address)\n"
            "  },...\n"
            "}\n"
            "\nExamples:\n"
            + HelpExampleCli("getaddressesbylabel", "\"tabby\"")
            + HelpExampleRpc("getaddressesbylabel", "\"tabby\"")
        );

    LOCK(pwallet->cs_wallet);

    std::string label = LabelFromValue(request.params[0]);

    // Find all addresses that have the given label
    UniValue ret(UniValue::VOBJ);
    for (const std::pair<const CTxDestination, CAddressBookData>& item : pwallet->mapAddressBook) {
        if (item.second.name == label) {
            ret.pushKV(EncodeDestination(item.first), AddressBookDataToJSON(item.second, false));
        }
    }

    if (ret.empty()) {
        throw JSONRPCError(RPC_WALLET_INVALID_LABEL_NAME, std::string("No addresses with label " + label));
    }

    return ret;
}

static UniValue listlabels(const JSONRPCRequest& request)
{
    std::shared_ptr<CWallet> const wallet = GetWalletForJSONRPCRequest(request);
    CWallet* const pwallet = wallet.get();

    if (!EnsureWalletIsAvailable(pwallet, request.fHelp)) {
        return NullUniValue;
    }

    if (request.fHelp || request.params.size() > 1)
        throw std::runtime_error(
            "listlabels ( \"purpose\" )\n"
            "\nReturns the list of all labels, or labels that are assigned to addresses with a specific purpose.\n"
            "\nArguments:\n"
            "1. \"purpose\"    (string, optional) Address purpose to list labels for ('send','receive'). An empty string is the same as not providing this argument.\n"
            "\nResult:\n"
            "[               (json array of string)\n"
            "  \"label\",      (string) Label name\n"
            "  ...\n"
            "]\n"
            "\nExamples:\n"
            "\nList all labels\n"
            + HelpExampleCli("listlabels", "") +
            "\nList labels that have receiving addresses\n"
            + HelpExampleCli("listlabels", "receive") +
            "\nList labels that have sending addresses\n"
            + HelpExampleCli("listlabels", "send") +
            "\nAs json rpc call\n"
            + HelpExampleRpc("listlabels", "receive")
        );

    LOCK(pwallet->cs_wallet);

    std::string purpose;
    if (!request.params[0].isNull()) {
        purpose = request.params[0].get_str();
    }

    // Add to a set to sort by label name, then insert into Univalue array
    std::set<std::string> label_set;
    for (const std::pair<const CTxDestination, CAddressBookData>& entry : pwallet->mapAddressBook) {
        if (purpose.empty() || entry.second.purpose == purpose) {
            label_set.insert(entry.second.name);
        }
    }

    UniValue ret(UniValue::VARR);
    for (const std::string& name : label_set) {
        ret.push_back(name);
    }

    return ret;
}

UniValue sethdseed(const JSONRPCRequest& request)
{
    std::shared_ptr<CWallet> const wallet = GetWalletForJSONRPCRequest(request);
    CWallet* const pwallet = wallet.get();

    if (!EnsureWalletIsAvailable(pwallet, request.fHelp)) {
        return NullUniValue;
    }

    if (request.fHelp || request.params.size() > 2) {
        throw std::runtime_error(
            "sethdseed ( \"newkeypool\" \"seed\" )\n"
            "\nSet or generate a new HD wallet seed. Non-HD wallets will not be upgraded to being a HD wallet. Wallets that are already\n"
            "HD will have a new HD seed set so that new keys added to the keypool will be derived from this new seed.\n"
            "\nNote that you will need to MAKE A NEW BACKUP of your wallet after setting the HD wallet seed.\n"
            + HelpRequiringPassphrase(pwallet) +
            "\nArguments:\n"
            "1. \"newkeypool\"         (boolean, optional, default=true) Whether to flush old unused addresses, including change addresses, from the keypool and regenerate it.\n"
            "                             If true, the next address from getnewaddress and change address from getrawchangeaddress will be from this new seed.\n"
            "                             If false, addresses (including change addresses if the wallet already had HD Chain Split enabled) from the existing\n"
            "                             keypool will be used until it has been depleted.\n"
            "2. \"seed\"               (string, optional) The WIF private key to use as the new HD seed; if not provided a random seed will be used.\n"
            "                             The seed value can be retrieved using the dumpwallet command. It is the private key marked hdseed=1\n"
            "\nExamples:\n"
            + HelpExampleCli("sethdseed", "")
            + HelpExampleCli("sethdseed", "false")
            + HelpExampleCli("sethdseed", "true \"wifkey\"")
            + HelpExampleRpc("sethdseed", "true, \"wifkey\"")
            );
    }

    if (IsInitialBlockDownload()) {
        throw JSONRPCError(RPC_CLIENT_IN_INITIAL_DOWNLOAD, "Cannot set a new HD seed while still in Initial Block Download");
    }

    LOCK2(cs_main, pwallet->cs_wallet);

    // Do not do anything to non-HD wallets
    if (!pwallet->IsHDEnabled()) {
        throw JSONRPCError(RPC_WALLET_ERROR, "Cannot set a HD seed on a non-HD wallet. Start with -upgradewallet in order to upgrade a non-HD wallet to HD");
    }

    EnsureWalletIsUnlocked(pwallet);

    bool flush_key_pool = true;
    if (!request.params[0].isNull()) {
        flush_key_pool = request.params[0].get_bool();
    }

    CPubKey master_pub_key;
    if (request.params[1].isNull()) {
        master_pub_key = pwallet->GenerateNewSeed();
    } else {
        CKey key = DecodeSecret(request.params[1].get_str());
        if (!key.IsValid()) {
            throw JSONRPCError(RPC_INVALID_ADDRESS_OR_KEY, "Invalid private key");
        }

        if (HaveKey(*pwallet, key)) {
            throw JSONRPCError(RPC_INVALID_ADDRESS_OR_KEY, "Already have this key (either as an HD seed or as a loose private key)");
        }

        master_pub_key = pwallet->DeriveNewSeed(key);
    }

    pwallet->SetHDSeed(master_pub_key);
    if (flush_key_pool) pwallet->NewKeyPool();

    return NullUniValue;
}

bool ParseHDKeypath(std::string keypath_str, std::vector<uint32_t>& keypath)
{
    std::stringstream ss(keypath_str);
    std::string item;
    bool first = true;
    while (std::getline(ss, item, '/')) {
        if (item.compare("m") == 0) {
            if (first) {
                first = false;
                continue;
            }
            return false;
        }
        // Finds whether it is hardened
        uint32_t path = 0;
        size_t pos = item.find("'");
        if (pos != std::string::npos) {
            // The hardened tick can only be in the last index of the string
            if (pos != item.size() - 1) {
                return false;
            }
            path |= 0x80000000;
            item = item.substr(0, item.size() - 1); // Drop the last character which is the hardened tick
        }

        // Ensure this is only numbers
        if (item.find_first_not_of( "0123456789" ) != std::string::npos) {
            return false;
        }
        uint32_t number;
        if (!ParseUInt32(item, &number)) {
            return false;
        }
        path |= number;

        keypath.push_back(path);
        first = false;
    }
    return true;
}

void AddKeypathToMap(const CWallet* pwallet, const CKeyID& keyID, std::map<CPubKey, std::vector<uint32_t>>& hd_keypaths)
{
    CPubKey vchPubKey;
    if (!pwallet->GetPubKey(keyID, vchPubKey)) {
        return;
    }
    CKeyMetadata meta;
    auto it = pwallet->mapKeyMetadata.find(keyID);
    if (it != pwallet->mapKeyMetadata.end()) {
        meta = it->second;
    }
    std::vector<uint32_t> keypath;
    if (!meta.hdKeypath.empty()) {
        if (!ParseHDKeypath(meta.hdKeypath, keypath)) {
            throw JSONRPCError(RPC_INTERNAL_ERROR, "Internal keypath is broken");
        }
        // Get the proper master key id
        CKey key;
        pwallet->GetKey(meta.hd_seed_id, key);
        CExtKey masterKey;
        masterKey.SetSeed(key.begin(), key.size());
        // Add to map
        keypath.insert(keypath.begin(), ReadLE32(masterKey.key.GetPubKey().GetID().begin()));
    } else { // Single pubkeys get the master fingerprint of themselves
        keypath.insert(keypath.begin(), ReadLE32(vchPubKey.GetID().begin()));
    }
    hd_keypaths.emplace(vchPubKey, keypath);
}

bool FillPSBT(const CWallet* pwallet, PartiallySignedTransaction& psbtx, const CTransaction* txConst, int sighash_type, bool sign, bool bip32derivs)
{
    LOCK(pwallet->cs_wallet);
    // Get all of the previous transactions
    bool complete = true;
    for (unsigned int i = 0; i < txConst->vin.size(); ++i) {
        const CTxIn& txin = txConst->vin[i];
        PSBTInput& input = psbtx.inputs.at(i);

        // If we don't know about this input, skip it and let someone else deal with it
        const uint256& txhash = txin.prevout.hashMalFix;
        const auto it = pwallet->mapWallet.find(txhash);
        if (it != pwallet->mapWallet.end()) {
            const CWalletTx& wtx = it->second;
            CTxOut utxo = wtx.tx->vout[txin.prevout.n];
            // Update both UTXOs from the wallet.
            input.non_witness_utxo = wtx.tx;
            input.witness_utxo = utxo;
        }

        // Get the Sighash type
        if (sign && input.sighash_type > 0 && input.sighash_type != sighash_type) {
            throw JSONRPCError(RPC_DESERIALIZATION_ERROR, "Specified Sighash and sighash in PSBT do not match.");
        }

        SignatureData sigdata;
        if (sign) {
            complete &= SignPSBTInput(*pwallet, *psbtx.tx, input, sigdata, i, sighash_type);
        } else {
            complete &= SignPSBTInput(PublicOnlySigningProvider(pwallet), *psbtx.tx, input, sigdata, i, sighash_type);
        }

        if (it != pwallet->mapWallet.end()) {
            // Drop the unnecessary UTXO if we added both from the wallet.
            if (sigdata.witness) {
                input.non_witness_utxo = nullptr;
            } else {
                input.witness_utxo.SetNull();
            }
        }

        // Get public key paths
        if (bip32derivs) {
            for (const auto& pubkey_it : sigdata.misc_pubkeys) {
                AddKeypathToMap(pwallet, pubkey_it.first, input.hd_keypaths);
            }
        }
    }

    // Fill in the bip32 keypaths and redeemscripts for the outputs so that hardware wallets can identify change
    for (unsigned int i = 0; i < txConst->vout.size(); ++i) {
        const CTxOut& out = txConst->vout.at(i);
        PSBTOutput& psbt_out = psbtx.outputs.at(i);

        // Dummy tx so we can use ProduceSignature to get stuff out
        /*CMutableTransaction dummy_tx;
        dummy_tx.vin.push_back(CTxIn());
        dummy_tx.vout.push_back(CTxOut());*/

        // Fill a SignatureData with output info
        SignatureData sigdata;
        psbt_out.FillSignatureData(sigdata);

        MutableTransactionSignatureCreator creator(psbtx.tx.get_ptr(), 0, out.nValue, 1);
        ProduceSignature(*pwallet, creator, out.scriptPubKey, sigdata);
        psbt_out.FromSignatureData(sigdata);

        // Get public key paths
        if (bip32derivs) {
            for (const auto& pubkey_it : sigdata.misc_pubkeys) {
                AddKeypathToMap(pwallet, pubkey_it.first, psbt_out.hd_keypaths);
            }
        }
    }
    return complete;
}

UniValue walletprocesspsbt(const JSONRPCRequest& request)
{
    std::shared_ptr<CWallet> const wallet = GetWalletForJSONRPCRequest(request);
    CWallet* const pwallet = wallet.get();

    if (!EnsureWalletIsAvailable(pwallet, request.fHelp)) {
        return NullUniValue;
    }

    if (request.fHelp || request.params.size() < 1 || request.params.size() > 4)
        throw std::runtime_error(
            "walletprocesspsbt \"psbt\" ( sign \"sighashtype\" bip32derivs )\n"
            "\nUpdate a PSBT with input information from our wallet and then sign inputs\n"
            "that we can sign for.\n"
            + HelpRequiringPassphrase(pwallet) + "\n"

            "\nArguments:\n"
            "1. \"psbt\"                      (string, required) The transaction base64 string\n"
            "2. sign                          (boolean, optional, default=true) Also sign the transaction when updating\n"
            "3. \"sighashtype\"            (string, optional, default=ALL) The signature hash type to sign with if not specified by the PSBT. Must be one of\n"
            "       \"ALL\"\n"
            "       \"NONE\"\n"
            "       \"SINGLE\"\n"
            "       \"ALL|ANYONECANPAY\"\n"
            "       \"NONE|ANYONECANPAY\"\n"
            "       \"SINGLE|ANYONECANPAY\"\n"
            "4. bip32derivs                    (boolean, optional, default=false) If true, includes the BIP 32 derivation paths for public keys if we know them\n"

            "\nResult:\n"
            "{\n"
            "  \"psbt\" : \"value\",          (string) The base64-encoded partially signed transaction\n"
            "  \"complete\" : true|false,   (boolean) If the transaction has a complete set of signatures\n"
            "  ]\n"
            "}\n"

            "\nExamples:\n"
            + HelpExampleCli("walletprocesspsbt", "\"psbt\"")
        );

    RPCTypeCheck(request.params, {UniValue::VSTR, UniValue::VBOOL, UniValue::VSTR});

    // Unserialize the transaction
    PartiallySignedTransaction psbtx;
    std::string error;
    if (!DecodePSBT(psbtx, request.params[0].get_str(), error)) {
        throw JSONRPCError(RPC_DESERIALIZATION_ERROR, strprintf("TX decode failed %s", error));
    }

    // Get the sighash type
    int nHashType = ParseSighashString(request.params[2]);

    // Use CTransaction for the constant parts of the
    // transaction to avoid rehashing.
    const CTransaction txConst(*psbtx.tx);

    // Fill transaction with our data and also sign
    bool sign = request.params[1].isNull() ? true : request.params[1].get_bool();
    bool bip32derivs = request.params[3].isNull() ? false : request.params[3].get_bool();
    bool complete = FillPSBT(pwallet, psbtx, &txConst, nHashType, sign, bip32derivs);

    UniValue result(UniValue::VOBJ);
    CDataStream ssTx(SER_NETWORK, PROTOCOL_VERSION);
    ssTx << psbtx;
    result.pushKV("psbt", EncodeBase64((unsigned char*)ssTx.data(), ssTx.size()));
    result.pushKV("complete", complete);

    return result;
}

UniValue walletcreatefundedpsbt(const JSONRPCRequest& request)
{
    std::shared_ptr<CWallet> const wallet = GetWalletForJSONRPCRequest(request);
    CWallet* const pwallet = wallet.get();

    if (!EnsureWalletIsAvailable(pwallet, request.fHelp)) {
        return NullUniValue;
    }

    if (request.fHelp || request.params.size() < 2 || request.params.size() > 5)
        throw std::runtime_error(
                            "walletcreatefundedpsbt [{\"txid\":\"id\",\"vout\":n},...] [{\"address\":amount},{\"data\":\"hex\"},...] ( locktime ) ( replaceable ) ( options bip32derivs )\n"
                            "\nCreates and funds a transaction in the Partially Signed Transaction format. Inputs will be added if supplied inputs are not enough\n"
                            "Implements the Creator and Updater roles.\n"
                            "\nArguments:\n"
                            "1. \"inputs\"                (array, required) A json array of json objects\n"
                            "     [\n"
                            "       {\n"
                            "         \"txid\":\"id\",      (string, required) The transaction id\n"
                            "         \"vout\":n,         (numeric, required) The output number\n"
                            "         \"sequence\":n      (numeric, optional) The sequence number\n"
                            "       } \n"
                            "       ,...\n"
                            "     ]\n"
                            "2. \"outputs\"               (array, required) a json array with outputs (key-value pairs)\n"
                            "   [\n"
                            "    {\n"
                            "      \"address\": x.xxx,    (obj, optional) A key-value pair. The key (string) is the bitcoin address, the value (float or string) is the amount in " + CURRENCY_UNIT + "\n"
                            "    },\n"
                            "    {\n"
                            "      \"data\": \"hex\"        (obj, optional) A key-value pair. The key must be \"data\", the value is hex encoded data\n"
                            "    }\n"
                            "    ,...                     More key-value pairs of the above form. For compatibility reasons, a dictionary, which holds the key-value pairs directly, is also\n"
                            "                             accepted as second parameter.\n"
                            "   ]\n"
                            "3. locktime                  (numeric, optional, default=0) Raw locktime. Non-0 value also locktime-activates inputs\n"
                            "                             Allows this transaction to be replaced by a transaction with higher fees. If provided, it is an error if explicit sequence numbers are incompatible.\n"
                            "4. options                 (object, optional)\n"
                            "   {\n"
                            "     \"changeAddress\"          (string, optional, default pool address) The bitcoin address to receive the change\n"
                            "     \"changePosition\"         (numeric, optional, default random) The index of the change output\n"
                            "     \"change_type\"            (string, optional) The output type to use. Only valid if changeAddress is not specified. Options are \"legacy\", \"p2sh-segwit\", and \"bech32\". Default is set by -changetype.\n"
                            "     \"includeWatching\"        (boolean, optional, default false) Also select inputs which are watch only\n"
                            "     \"lockUnspents\"           (boolean, optional, default false) Lock selected unspent outputs\n"
                            "     \"feeRate\"                (numeric, optional, default not set: makes wallet determine the fee) Set a specific fee rate in " + CURRENCY_UNIT + "/kB\n"
                            "     \"subtractFeeFromOutputs\" (array, optional) A json array of integers.\n"
                            "                              The fee will be equally deducted from the amount of each specified output.\n"
                            "                              The outputs are specified by their zero-based index, before any change output is added.\n"
                            "                              Those recipients will receive less TPC than you enter in their corresponding amount field.\n"
                            "                              If no outputs are specified here, the sender pays the fee.\n"
                            "                                  [vout_index,...]\n"
                            "     \"replaceable\"            (boolean, optional) Marks this transaction as BIP125 replaceable.\n"
                            "                              Allows this transaction to be replaced by a transaction with higher fees\n"
                            "     \"conf_target\"            (numeric, optional) Confirmation target (in blocks)\n"
                            "     \"estimate_mode\"          (string, optional, default=UNSET) The fee estimate mode, must be one of:\n"
                            "         \"UNSET\"\n"
                            "         \"ECONOMICAL\"\n"
                            "         \"CONSERVATIVE\"\n"
                            "   }\n"
                            "5. bip32derivs                    (boolean, optional, default=false) If true, includes the BIP 32 derivation paths for public keys if we know them\n"
                            "\nResult:\n"
                            "{\n"
                            "  \"psbt\": \"value\",        (string)  The resulting raw transaction (base64-encoded string)\n"
                            "  \"fee\":       n,         (numeric) Fee in " + CURRENCY_UNIT + " the resulting transaction pays\n"
                            "  \"changepos\": n          (numeric) The position of the added change output, or -1\n"
                            "}\n"
                            "\nExamples:\n"
                            "\nCreate a transaction with no inputs\n"
                            + HelpExampleCli("walletcreatefundedpsbt", "\"[{\\\"txid\\\":\\\"myid\\\",\\\"vout\\\":0}]\" \"[{\\\"data\\\":\\\"00010203\\\"}]\"")
                            );

    RPCTypeCheck(request.params, {
        UniValue::VARR,
        UniValueType(), // ARR or OBJ, checked later
        UniValue::VNUM,
        UniValue::VOBJ,
        UniValue::VBOOL
        }, true
    );

    CAmount fee;
    int change_position;
    CMutableTransaction rawTx = ConstructTransaction(request.params[0], request.params[1], request.params[2], request.params[3]["replaceable"]);
    FundTransaction(pwallet, rawTx, fee, change_position, request.params[3]);

    // Make a blank psbt
    PartiallySignedTransaction psbtx;
    psbtx.tx = rawTx;
    for (unsigned int i = 0; i < rawTx.vin.size(); ++i) {
        psbtx.inputs.push_back(PSBTInput());
    }
    for (unsigned int i = 0; i < rawTx.vout.size(); ++i) {
        psbtx.outputs.push_back(PSBTOutput());
    }

    // Use CTransaction for the constant parts of the
    // transaction to avoid rehashing.
    const CTransaction txConst(*psbtx.tx);

    // Fill transaction with out data but don't sign
    bool bip32derivs = request.params[4].isNull() ? false : request.params[4].get_bool();
    FillPSBT(pwallet, psbtx, &txConst, 1, false, bip32derivs);

    // Serialize the PSBT
    CDataStream ssTx(SER_NETWORK, PROTOCOL_VERSION);
    ssTx << psbtx;

    UniValue result(UniValue::VOBJ);
    result.pushKV("psbt", EncodeBase64((unsigned char*)ssTx.data(), ssTx.size()));
    result.pushKV("fee", ValueFromAmount(fee));
    result.pushKV("changepos", change_position);
    return result;
}

static ColorIdentifier getColorIdFromRequest(const JSONRPCRequest& request, bool tokenValueIsPresent = true) 
{
    TokenTypes tokentype;
    switch(request.params[0].get_int())
    {
        case 1: tokentype = TokenTypes::REISSUABLE; break;
        case 2: tokentype = TokenTypes::NON_REISSUABLE; break;
        case 3: tokentype = TokenTypes::NFT; break;
        default: tokentype = TokenTypes::NONE;
    }

    if (tokentype == TokenTypes::NONE) {
        throw JSONRPCError(RPC_INVALID_PARAMETER, "Unknown token type given.");
    }

    if (tokentype == TokenTypes::REISSUABLE && !request.params[3].isNull()){
        throw JSONRPCError(RPC_INVALID_PARAMETER, "Extra parameter for Reissuable token.");
    }

    int indexOfTxid = tokenValueIsPresent ? 2 : 1;

    const std::string scriptOrTxid(request.params[indexOfTxid].get_str());
    ColorIdentifier colorId;
    if(tokentype == TokenTypes::REISSUABLE)
    {
        std::vector<unsigned char> vscript = ParseHex(scriptOrTxid);
        CScript script(vscript.begin(), vscript.end());
        colorId = ColorIdentifier(script);
    }
    else
    {
        COutPoint out(std::move(uint256S(scriptOrTxid)), request.params[indexOfTxid + 1].get_int());
        colorId = ColorIdentifier(out, tokentype);
    }

    return colorId;
}

static UniValue getcolor(const JSONRPCRequest& request)
{
    std::shared_ptr<CWallet> const wallet = GetWalletForJSONRPCRequest(request);
    CWallet* const pwallet = wallet.get();

    if (!EnsureWalletIsAvailable(pwallet, request.fHelp)) {
        return NullUniValue;
    }

    if (request.fHelp || request.params.size() < 2 || request.params.size() > 3)
        throw std::runtime_error(
            "getcolor \"token_type\" \"txid/scriptpubkey\" index \n"
            "\nGet the color of the token that can be generated when using the script pubkey given as parameter or transaction id and index pair given as parameter.\n"
            + HelpRequiringPassphrase(pwallet) +
            "\nArguments:\n"
            "1. \"token_type\"       (numberic, required) Value can be 1 or 2 or 3.\n"
            " 1. REISSUABLE\n"
            " 2. NON-REISSUABLE\n"
            " 3. NFT\n"
            "2. \"scriptpubkey\"     (string, optional) Script pubkey that is used to issue REISSUABLE token\n"
            "2. \"txid\"             (string, optional) Transaction id from which the NON-REISSUABLE or NFT tokens are issued\n"
            "3. \"index\"            (numeric, optional) Index in the above transaction id used for issuing token\n"
            "\nResult:\n"
            "\"color\"               (string) The color or token.\n"
            "\nExamples:\n"
            + HelpExampleCli("getcolor", "\"1\" 8282263212c609d9ea2a6e3e172de238d8c39cabd5ac1ca10646e23fd5f51508")
            + HelpExampleCli("getcolor", "\"2\" 485273f6703f038a234400edadb543eb44b4af5372e8b207990beebc386e7954" "0")
            + HelpExampleCli("getcolor", "\"3\" 485273f6703f038a234400edadb543eb44b4af5372e8b207990beebc386e7954" "1")
        );

    RPCTypeCheck(request.params, {UniValue::VNUM, UniValue::VSTR});

    const ColorIdentifier colorId = getColorIdFromRequest(request, false);

    return colorId.toHexString();
}

static UniValue issuetoken(const JSONRPCRequest& request)
{
    std::shared_ptr<CWallet> const wallet = GetWalletForJSONRPCRequest(request);
    CWallet* const pwallet = wallet.get();

    if (!EnsureWalletIsAvailable(pwallet, request.fHelp)) {
        return NullUniValue;
    }

    if (request.fHelp || request.params.size() < 3 || request.params.size() > 4)
        throw std::runtime_error(
            "issuetoken \"token_type\" \"token_value\" \"txid/scriptpubkey\" \"index\" \n"
            "\nIssue new colored coins or tokens and store then in the wallet.\n"
            + HelpRequiringPassphrase(pwallet) +
            "\nArguments:\n"
            "1. \"token_type\"       (numberic, required) Value can be 1 or 2 or 3.\n"
            " 1. REISSUABLE\n"
            " 2. NON-REISSUABLE\n"
            " 3. NFT\n"
            "2. \"token_value\"      (numberic, required) Number of tokens to be issued \n"
            "3. \"scriptpubkey\"     (string, optional) Script pubkey that is used to issue REISSUABLE token\n"
            "3. \"txid\"             (string, optional) Transaction id from which the NON-REISSUABLE or NFT tokens are issued\n"
            "4. \"index\"            (numeric, optional) Index in the above transaction id used for issuing token\n"
            "\nResult:\n"
            "{\n"
            "  \"color\"               (string) The color or token.\n"
            "  \"txid\":               (string) The transaction id.\n"
            "}\n"
            "\nExamples:\n"
            + HelpExampleCli("issuetoken", "\"1\" \"100\" 8282263212c609d9ea2a6e3e172de238d8c39cabd5ac1ca10646e23fd5f51508")
            + HelpExampleCli("issuetoken", "\"2\" \"1000\" 485273f6703f038a234400edadb543eb44b4af5372e8b207990beebc386e7954" "0")
            + HelpExampleCli("issuetoken", "\"3\" \"500\" 485273f6703f038a234400edadb543eb44b4af5372e8b207990beebc386e7954" "1")
        );
    RPCTypeCheck(request.params, {UniValue::VNUM, UniValue::VNUM, UniValue::VSTR});

    const ColorIdentifier colorId = getColorIdFromRequest(request);

    // token value
    CAmount tokenValue = request.params[1].get_int64();
    if (tokenValue <= 0)
        throw JSONRPCError(RPC_TYPE_ERROR, "Invalid token amount in issue");

    CCoinControl coin_control;
    coin_control.colorTxType = ColoredTxType::ISSUE;
    if(colorId.type != TokenTypes::REISSUABLE)
    {
        COutPoint out(uint256S(request.params[2].get_str()), request.params[3].get_int());
        coin_control.Select(out);
    }

    //TODO : validate utxo
    if (pwallet->IsWalletFlagSet(WALLET_FLAG_DISABLE_PRIVATE_KEYS)) {
        throw JSONRPCError(RPC_WALLET_ERROR, "Error: Private keys are disabled for this wallet");
    }

    LOCK2(cs_main, pwallet->cs_wallet);

    if (!pwallet->IsLocked()) {
        pwallet->TopUpKeyPool();
    }

    // Generate a new key that is added to wallet
    CPubKey newKey;
    if (!pwallet->GetKeyFromPool(newKey)) {
        throw JSONRPCError(RPC_WALLET_KEYPOOL_RAN_OUT, "Error: Keypool ran out, please call keypoolrefill first");
    }

    CKeyID key_id = newKey.GetID();
    CScript redeemScript = GetScriptForDestination(key_id);
    CColorScriptID colorscriptid(CScriptID(redeemScript), colorId);
    CTxDestination colorDest = CColorScriptID(colorscriptid, colorId);
    CScript scriptpubkey = GetScriptForDestination(colorDest);
    pwallet->SetAddressBook(colorDest, "", "send");

    // Create and send the transaction
    CReserveKey reservekey(pwallet);
    CAmount nFeeRequired;
    std::string strError;
    std::vector<CRecipient> vecSend;
    CWallet::ChangePosInOut mapChangePosRet;
    mapChangePosRet[ColorIdentifier()] = -1;
    CRecipient recipient = {scriptpubkey, tokenValue, false};
    vecSend.push_back(recipient);
    CTransactionRef tx;

    if (!pwallet->CreateTransaction(vecSend, tx, reservekey, nFeeRequired, mapChangePosRet, strError, coin_control)) {
        throw JSONRPCError(RPC_WALLET_ERROR, strError);
    }
    CValidationState state;
    mapValue_t mapValue;
    mapValue["comment"] = colorId.toHexString();
    if (!pwallet->CommitTransaction(tx, std::move(mapValue), {} /* orderForm */, {} /* std::move(fromAccount)*/, reservekey, g_connman.get(), state)) {
        strError = strprintf("Error: The transaction was rejected! Reason given: %s", FormatStateMessage(state));
        throw JSONRPCError(RPC_WALLET_ERROR, strError);
    }

    UniValue result(UniValue::VOBJ);
    result.pushKV("color", colorId.toHexString());
    result.pushKV("txid", tx->GetHashMalFix().GetHex());
    return result;
}

static UniValue reissuetoken(const JSONRPCRequest& request)
{
    std::shared_ptr<CWallet> const wallet = GetWalletForJSONRPCRequest(request);
    CWallet* const pwallet = wallet.get();

    if (!EnsureWalletIsAvailable(pwallet, request.fHelp)) {
        return NullUniValue;
    }

    if (request.fHelp || request.params.size() != 2)
        throw std::runtime_error(
            "reissuetoken \"color\" \"value\" \n"
            "\nReissue colored coins or tokens with the given color. The token must be of type REISSUABLE for this RPC to issue the token.\n"
            + HelpRequiringPassphrase(pwallet) +
            "\nArguments:\n"
            "1. \"color\"              (string, required) The tapyrus color / token to be reissued.\n"
            "2. \"value\"              (numeric, required) The amount to issue. eg 10\n"
            "\nResult:\n"
            "\"txid\"                  (string) The transaction id.\n"
            "\nExamples:\n"
            + HelpExampleCli("reissuetoken", "\"c18282263212c609d9ea2a6e3e172de238d8c39cabd5ac1ca10646e23f\" 10")
        );

    const std::vector<unsigned char> vColorId(ParseHex(request.params[0].get_str()));
    ColorIdentifier colorId(vColorId);

    if(colorId.type != TokenTypes::REISSUABLE)
        throw JSONRPCError(RPC_INVALID_PARAMETER, "Unknown token type given.");

    throw JSONRPCError(RPC_METHOD_NOT_FOUND, "Not implemented.");
}

static UniValue transfertoken(const JSONRPCRequest& request)
{
    std::shared_ptr<CWallet> const wallet = GetWalletForJSONRPCRequest(request);
    CWallet* const pwallet = wallet.get();

    if (!EnsureWalletIsAvailable(pwallet, request.fHelp)) {
        return NullUniValue;
    }

    if (request.fHelp || request.params.size() != 2)
        throw std::runtime_error(
            "transfertoken \"address\" \"amount\" \n"
            "\nSend colored coins or tokens to a given address.\n"
            + HelpRequiringPassphrase(pwallet) +
            "\nArguments:\n"
            "1. \"address\"            (string, required) The colored tapyrus address to send to.\n"
            "2. \"amount\"             (numeric, required) The amount in to send. eg 10\n"
            "\nResult:\n"
            "\"txid\"                  (string) The transaction id.\n"
            "\nExamples:\n"
            + HelpExampleCli("transfertoken", "\"1M72Sfpbz1BPpXFHz9m3CdqATR44Jvaydd\" 10")
        );

    return sendtoaddress(request);
}

/* burn token essentially means that we want to create a transaction that sends the remaining amount of colored coins to another address belonging to us. i.e send  pwallet->GetBalance()[colorId] - nValue to getnewaddress */
static CTransactionRef BurnToken(CWallet * const pwallet, const ColorIdentifier& colorId, CAmount nValue)
{
    CAmount curBalance = pwallet->GetBalance()[colorId];

    // Check amount
    if (nValue <= 0)
        throw JSONRPCError(RPC_INVALID_PARAMETER, "Invalid amount");

    if (nValue > curBalance)
        throw JSONRPCError(RPC_WALLET_INSUFFICIENT_FUNDS, "Insufficient funds");

    if (pwallet->GetBroadcastTransactions() && !g_connman) {
        throw JSONRPCError(RPC_CLIENT_P2P_DISABLED, "Error: Peer-to-peer functionality missing or disabled");
    }

    CScript scriptPubKey = CScript() << colorId.toVector() << OP_COLOR << OP_TRUE;
    mapValue_t mapValue;
    mapValue["comment"] = colorId.toHexString();

    // Create and send the transaction
    CReserveKey reservekey(pwallet);
    CAmount nFeeRequired;
    std::string strError;
    std::vector<CRecipient> vecSend;
    CWallet::ChangePosInOut mapChangePosRet;
    mapChangePosRet[ColorIdentifier()] = -1;
    CRecipient recipient = {scriptPubKey, nValue, false};
    vecSend.push_back(recipient);
    CTransactionRef tx;
    CCoinControl coin_control;
    coin_control.colorTxType = ColoredTxType::BURN;
    //coin_control.destChange = colorDest;
    if (!pwallet->CreateTransaction(vecSend, tx, reservekey, nFeeRequired, mapChangePosRet, strError, coin_control)) {
        throw JSONRPCError(RPC_WALLET_ERROR, strError);
    }

    CValidationState state;
    if (!pwallet->CommitTransaction(tx, std::move(mapValue), {} /* orderForm */, {} /*std::move(fromAccount)*/, reservekey, g_connman.get(), state)) {
        strError = strprintf("Error: The transaction was rejected! Reason given: %s", FormatStateMessage(state));
        throw JSONRPCError(RPC_WALLET_ERROR, strError);
    }
    return tx;
}

static UniValue burntoken(const JSONRPCRequest& request)
{
    std::shared_ptr<CWallet> const wallet = GetWalletForJSONRPCRequest(request);
    CWallet* const pwallet = wallet.get();

    if (!EnsureWalletIsAvailable(pwallet, request.fHelp)) {
        return NullUniValue;
    }

    if (request.fHelp || request.params.size() != 2)
        throw std::runtime_error(
            "burntoken \"color\" \"value\" \n"
            "\nBurn colored coins or tokens in the wallet.\n"
            + HelpRequiringPassphrase(pwallet) +
            "\nArguments:\n"
            "1. \"color\"              (string, required) The tapyrus color / token to burn.\n"
            "2. \"value\"              (numeric, required) The amount to burn. eg 10\n"
            "\nResult:\n"
            "\"txid\"                  (string) The transaction id.\n"
            "\nExamples:\n"
            + HelpExampleCli("burntoken", "\"c38282263212c609d9ea2a6e3e172de238d8c39cabd5ac1ca10646e23f\" 10")
        );

    // Make sure the results are valid at least up to the most recent block
    // the user could have gotten from another RPC command prior to now
    pwallet->BlockUntilSyncedToCurrentChain();

    LOCK2(cs_main, pwallet->cs_wallet);

    const std::vector<unsigned char> vColorId(ParseHex(request.params[0].get_str()));
    ColorIdentifier colorId(vColorId);

    if(colorId.type != TokenTypes::REISSUABLE)
        throw JSONRPCError(RPC_INVALID_PARAMETER, "Unknown token type given.");

    if (colorId.type != TokenTypes::NONE
      && pwallet->GetBalance()[colorId] == 0 ) {
        throw JSONRPCError(RPC_INVALID_ADDRESS_OR_KEY, "No Token found in wallet. But token address was given.");
    }

    CAmount nAmount = request.params[1].get_int64();
    if (nAmount <= 0)
        throw JSONRPCError(RPC_TYPE_ERROR, "Invalid amount for burn");

    EnsureWalletIsUnlocked(pwallet);

    if(pwallet->GetBalance()[colorId] < nAmount)
        throw JSONRPCError(RPC_INVALID_PARAMETER, "Insufficient token balance in wallet");

    CTransactionRef tx = BurnToken(pwallet, colorId, nAmount);

    return tx->GetHashMalFix().GetHex();
}

extern UniValue abortrescan(const JSONRPCRequest& request); // in rpcdump.cpp
extern UniValue dumpprivkey(const JSONRPCRequest& request); // in rpcdump.cpp
extern UniValue importprivkey(const JSONRPCRequest& request);
extern UniValue importaddress(const JSONRPCRequest& request);
extern UniValue importpubkey(const JSONRPCRequest& request);
extern UniValue dumpwallet(const JSONRPCRequest& request);
extern UniValue importwallet(const JSONRPCRequest& request);
extern UniValue importprunedfunds(const JSONRPCRequest& request);
extern UniValue removeprunedfunds(const JSONRPCRequest& request);
extern UniValue importmulti(const JSONRPCRequest& request);
extern UniValue rescanblockchain(const JSONRPCRequest& request);
extern UniValue getcolor(const JSONRPCRequest& request);
extern UniValue issuetoken(const JSONRPCRequest& request);
extern UniValue reissuetoken(const JSONRPCRequest& request);
extern UniValue transfertoken(const JSONRPCRequest& request);
extern UniValue burntoken(const JSONRPCRequest& request);

static const CRPCCommand commands[] =
{ //  category              name                                actor (function)                argNames
    //  --------------------- ------------------------          -----------------------         ----------
    { "rawtransactions",    "fundrawtransaction",               &fundrawtransaction,            {"hexstring","options"} },
    { "wallet",             "walletprocesspsbt",                &walletprocesspsbt,             {"psbt","sign","sighashtype","bip32derivs"} },
    { "wallet",             "walletcreatefundedpsbt",           &walletcreatefundedpsbt,        {"inputs","outputs","locktime","options","bip32derivs"} },
    { "hidden",             "resendwallettransactions",         &resendwallettransactions,      {} },
    { "wallet",             "abandontransaction",               &abandontransaction,            {"txid"} },
    { "wallet",             "abortrescan",                      &abortrescan,                   {} },
    { "wallet",             "addmultisigaddress",               &addmultisigaddress,            {"nrequired","keys","label"} },
    { "wallet",             "backupwallet",                     &backupwallet,                  {"destination"} },
    { "wallet",             "bumpfee",                          &bumpfee,                       {"txid", "options"} },
    { "wallet",             "createwallet",                     &createwallet,                  {"wallet_name", "disable_private_keys"} },
    { "wallet",             "dumpprivkey",                      &dumpprivkey,                   {"address"}  },
    { "wallet",             "dumpwallet",                       &dumpwallet,                    {"filename"} },
    { "wallet",             "encryptwallet",                    &encryptwallet,                 {"passphrase"} },
    { "wallet",             "getaddressinfo",                   &getaddressinfo,                {"address"} },
    { "wallet",             "getbalance",                       &getbalance,                    {"minconf","include_watchonly"} },
    { "wallet",             "getnewaddress",                    &getnewaddress,                 {"label","color"} },
    { "wallet",             "getrawchangeaddress",              &getrawchangeaddress,           {"color"} },
    { "wallet",             "getreceivedbyaddress",             &getreceivedbyaddress,          {"address","minconf"} },
    { "wallet",             "gettransaction",                   &gettransaction,                {"txid","include_watchonly"} },
    { "wallet",             "getunconfirmedbalance",            &getunconfirmedbalance,         {} },
    { "wallet",             "getwalletinfo",                    &getwalletinfo,                 {} },
    { "wallet",             "importmulti",                      &importmulti,                   {"requests","options"} },
    { "wallet",             "importprivkey",                    &importprivkey,                 {"privkey","label","rescan"} },
    { "wallet",             "importwallet",                     &importwallet,                  {"filename"} },
    { "wallet",             "importaddress",                    &importaddress,                 {"address","label","rescan","p2sh"} },
    { "wallet",             "importprunedfunds",                &importprunedfunds,             {"rawtransaction","txoutproof"} },
    { "wallet",             "importpubkey",                     &importpubkey,                  {"pubkey","label","rescan"} },
    { "wallet",             "keypoolrefill",                    &keypoolrefill,                 {"newsize"} },
    { "wallet",             "listaddressgroupings",             &listaddressgroupings,          {} },
    { "wallet",             "listlockunspent",                  &listlockunspent,               {} },
    { "wallet",             "listreceivedbyaddress",            &listreceivedbyaddress,         {"minconf","include_empty","include_watchonly","address_filter"} },
    { "wallet",             "listsinceblock",                   &listsinceblock,                {"blockhash","target_confirmations","include_watchonly","include_removed"} },
    { "wallet",             "listtransactions",                 &listtransactions,              {"count","skip","include_watchonly"} },
    { "wallet",             "listunspent",                      &listunspent,                   {"minconf","maxconf","addresses","include_unsafe","query_options"} },
    { "wallet",             "listwallets",                      &listwallets,                   {} },
    { "wallet",             "loadwallet",                       &loadwallet,                    {"filename"} },
    { "wallet",             "lockunspent",                      &lockunspent,                   {"unlock","transactions"} },
    { "wallet",             "sendmany",                         &sendmany,                      {"amounts","minconf","comment","subtractfeefrom","replaceable","conf_target","estimate_mode"} },
    { "wallet",             "sendtoaddress",                    &sendtoaddress,                 {"address","amount","comment","comment_to","subtractfeefromamount","replaceable","conf_target","estimate_mode"} },
    { "wallet",             "settxfee",                         &settxfee,                      {"amount"} },
    { "wallet",             "signmessage",                      &signmessage,                   {"address","message"} },
    { "wallet",             "signrawtransactionwithwallet",     &signrawtransactionwithwallet,  {"hexstring","prevtxs","sighashtype"} },
    { "wallet",             "unloadwallet",                     &unloadwallet,                  {"wallet_name"} },
    { "wallet",             "walletlock",                       &walletlock,                    {} },
    { "wallet",             "walletpassphrasechange",           &walletpassphrasechange,        {"oldpassphrase","newpassphrase"} },
    { "wallet",             "walletpassphrase",                 &walletpassphrase,              {"passphrase","timeout"} },
    { "wallet",             "removeprunedfunds",                &removeprunedfunds,             {"txid"} },
    { "wallet",             "rescanblockchain",                 &rescanblockchain,              {"start_height", "stop_height"} },
    { "wallet",             "sethdseed",                        &sethdseed,                     {"newkeypool","seed"} },

    /** Label functions */
    { "wallet",             "getaddressesbylabel",              &getaddressesbylabel,           {"label"} },
    { "wallet",             "getreceivedbylabel",               &getreceivedbylabel,            {"label","minconf"} },
    { "wallet",             "listlabels",                       &listlabels,                    {"purpose"} },
    { "wallet",             "listreceivedbylabel",              &listreceivedbylabel,           {"minconf","include_empty","include_watchonly"} },
    { "wallet",             "setlabel",                         &setlabel,                      {"address","label"} },

    /** colored coin RPCs */
    { "wallet",                    "getcolor",               &getcolor,                      {"type","txid","index"} },
    { "wallet",                    "issuetoken",             &issuetoken,                      {"type","value","txid","index"} },
    { "wallet",                    "reissuetoken",           &reissuetoken,                      {"color","value"} },
    { "wallet",                    "transfertoken",          &transfertoken,                      {"address","value"} },
    { "wallet",                    "burntoken",              &burntoken,                      {"color","value"} },

    { "generating",         "generate",                         &generate,                      {"nblocks","privkeys"} },
};

void RegisterWalletRPCCommands(CRPCTable &t)
{
    for (unsigned int vcidx = 0; vcidx < ARRAYLEN(commands); vcidx++)
        t.appendCommand(commands[vcidx].name, &commands[vcidx]);
}<|MERGE_RESOLUTION|>--- conflicted
+++ resolved
@@ -983,12 +983,8 @@
         return NullUniValue;
     }
 
-    if (request.fHelp || request.params.size() < 1 || request.params.size() > 3) 
-<<<<<<< HEAD
+    if (request.fHelp || request.params.size() < 1 || request.params.size() > 3)
         throw std::runtime_error("addmultisigaddress nrequired [\"key\",...] ( \"label\" )\n"
-=======
-        std::string msg = "addmultisigaddress nrequired [\"key\",...] ( \"label\" )\n"
->>>>>>> a037007d
             "\nAdd a nrequired-to-sign multisignature address to the wallet. Requires a new wallet backup.\n"
             "Each key is a Tapyrus address or hex-encoded public key.\n"
             "This functionality is only intended for use with non-watchonly addresses.\n"
