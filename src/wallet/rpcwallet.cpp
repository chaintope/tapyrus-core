// Copyright (c) 2010 Satoshi Nakamoto
// Copyright (c) 2009-2018 The Bitcoin Core developers
// Copyright (c) 2019 Chaintope Inc.
// Distributed under the MIT software license, see the accompanying
// file COPYING or http://www.opensource.org/licenses/mit-license.php.

#include <amount.h>
#include <chain.h>
#include <consensus/validation.h>
#include <core_io.h>
#include <httpserver.h>
#include <validation.h>
#include <key_io.h>
#include <net.h>
#include <outputtype.h>
#include <policy/feerate.h>
#include <policy/fees.h>
#include <policy/policy.h>
#include <policy/rbf.h>
#include <rpc/mining.h>
#include <rpc/rawtransaction.h>
#include <rpc/server.h>
#include <rpc/util.h>
#include <script/sign.h>
#include <shutdown.h>
#include <timedata.h>
#include <util.h>
#include <utilmoneystr.h>
#include <wallet/coincontrol.h>
#include <wallet/feebumper.h>
#include <wallet/rpcwallet.h>
#include <wallet/wallet.h>
#include <wallet/walletdb.h>
#include <wallet/walletutil.h>

#include <stdint.h>

#include <univalue.h>

#include <functional>

static const std::string WALLET_ENDPOINT_BASE = "/wallet/";

bool GetWalletNameFromJSONRPCRequest(const JSONRPCRequest& request, std::string& wallet_name)
{
    if (request.URI.substr(0, WALLET_ENDPOINT_BASE.size()) == WALLET_ENDPOINT_BASE) {
        // wallet endpoint was used
        wallet_name = urlDecode(request.URI.substr(WALLET_ENDPOINT_BASE.size()));
        return true;
    }
    return false;
}

std::shared_ptr<CWallet> GetWalletForJSONRPCRequest(const JSONRPCRequest& request)
{
    std::string wallet_name;
    if (GetWalletNameFromJSONRPCRequest(request, wallet_name)) {
        std::shared_ptr<CWallet> pwallet = GetWallet(wallet_name);
        if (!pwallet) throw JSONRPCError(RPC_WALLET_NOT_FOUND, "Requested wallet does not exist or is not loaded");
        return pwallet;
    }

    std::vector<std::shared_ptr<CWallet>> wallets = GetWallets();
    return wallets.size() == 1 || (request.fHelp && wallets.size() > 0) ? wallets[0] : nullptr;
}

std::string HelpRequiringPassphrase(CWallet * const pwallet)
{
    return pwallet && pwallet->IsCrypted()
        ? "\nRequires wallet passphrase to be set with walletpassphrase call."
        : "";
}

bool EnsureWalletIsAvailable(CWallet * const pwallet, bool avoidException)
{
    if (pwallet) return true;
    if (avoidException) return false;
    if (!HasWallets()) {
        throw JSONRPCError(
            RPC_METHOD_NOT_FOUND, "Method not found (wallet method is disabled because no wallet is loaded)");
    }
    throw JSONRPCError(RPC_WALLET_NOT_SPECIFIED,
        "Wallet file not specified (must request wallet RPC through /wallet/<filename> uri-path).");
}

void EnsureWalletIsUnlocked(CWallet * const pwallet)
{
    if (pwallet->IsLocked()) {
        throw JSONRPCError(RPC_WALLET_UNLOCK_NEEDED, "Error: Please enter the wallet passphrase with walletpassphrase first.");
    }
}

static void WalletTxToJSON(const CWalletTx& wtx, UniValue& entry)
{
    int confirms = wtx.GetDepthInMainChain();
    entry.pushKV("confirmations", confirms);
    if (wtx.IsCoinBase())
        entry.pushKV("generated", true);
    if (confirms > 0)
    {
        entry.pushKV("blockhash", wtx.hashBlock.GetHex());
        entry.pushKV("blockindex", wtx.nIndex);
        entry.pushKV("blocktime", LookupBlockIndex(wtx.hashBlock)->GetBlockTime());
    } else {
        entry.pushKV("trusted", wtx.IsTrusted());
    }
    uint256 hash = wtx.GetHash();
    entry.pushKV("txid", hash.GetHex());
    UniValue conflicts(UniValue::VARR);
    for (const uint256& conflict : wtx.GetConflicts())
        conflicts.push_back(conflict.GetHex());
    entry.pushKV("walletconflicts", conflicts);
    entry.pushKV("time", wtx.GetTxTime());
    entry.pushKV("timereceived", (int64_t)wtx.nTimeReceived);

    // Add opt-in RBF status
    std::string rbfStatus = "no";
    if (confirms <= 0) {
        LOCK(mempool.cs);
        RBFTransactionState rbfState = IsRBFOptIn(*wtx.tx, mempool);
        if (rbfState == RBFTransactionState::UNKNOWN)
            rbfStatus = "unknown";
        else if (rbfState == RBFTransactionState::REPLACEABLE_BIP125)
            rbfStatus = "yes";
    }
    entry.pushKV("bip125-replaceable", rbfStatus);

    for (const std::pair<const std::string, std::string>& item : wtx.mapValue)
        entry.pushKV(item.first, item.second);
}

static std::string LabelFromValue(const UniValue& value)
{
    std::string label = value.get_str();
    if (label == "*")
        throw JSONRPCError(RPC_WALLET_INVALID_LABEL_NAME, "Invalid label name");
    return label;
}

static void addTokenKV(const CTxDestination& address, const CAmount nAmount, UniValue& entry)
{
    ColorIdentifier colorId;
    if(address.which() == 3)
        colorId = boost::get<CColorKeyID>(address).color;
    else if(address.which() == 4)
        colorId = boost::get<CColorScriptID>(address).color;

    entry.pushKV("token", colorId.toHexString());

    entry.pushKV("amount", (colorId.type == TokenTypes::NONE ? ValueFromAmount(nAmount) : nAmount ));
}

static bool checkColorIdParam(const UniValue& param, ColorIdentifier& colorId) {
    try {
        const std::vector<unsigned char> vColorId(ParseHex(param.get_str()));
        if(vColorId.size() != 33) return false;
        colorId = ColorIdentifier(vColorId);
        if(colorId.type == TokenTypes::NONE) return false;
    }
    catch(...) {
        throw JSONRPCError(RPC_INVALID_PARAMETER, "Invalid color parameter.");
    }
    return true;
}

static UniValue getnewaddress(const JSONRPCRequest& request)
{
    std::shared_ptr<CWallet> const wallet = GetWalletForJSONRPCRequest(request);
    CWallet* const pwallet = wallet.get();

    if (!EnsureWalletIsAvailable(pwallet, request.fHelp)) {
        return NullUniValue;
    }

    if (request.fHelp || request.params.size() > 2)
        throw std::runtime_error(
            "getnewaddress ( \"label\" \"color\" )\n"
            "\nReturns a new Tapyrus address for receiving payments.\n"
            "If 'label' is specified, it is added to the address book \n"
            "so payments received with the address will be associated with 'label'.\n"
            "\nArguments:\n"
            "1. \"label\"          (string, optional) The label name for the address to be linked to. If not provided, the default label \"\" is used. It can also be set to the empty string \"\" to represent the default label. The label does not need to exist, it will be created if there is no label by the given name.\n"
            "2. \"color\"          (string, optional) For new token addresses the token or color.\n"
            "\nResult:\n"
            "\"address\"    (string) The new Tapyrus address\n"
            "\nExamples:\n"
            + HelpExampleCli("getnewaddress", "")
            + HelpExampleCli("getnewaddress", "\"\", \"c38282263212c609d9ea2a6e3e172de238d8c39cabd5ac1ca10646e23f\"")
            + HelpExampleRpc("getnewaddress", "\"\", \"c38282263212c609d9ea2a6e3e172de238d8c39cabd5ac1ca10646e23f\"")
        );

    if (pwallet->IsWalletFlagSet(WALLET_FLAG_DISABLE_PRIVATE_KEYS)) {
        throw JSONRPCError(RPC_WALLET_ERROR, "Error: Private keys are disabled for this wallet");
    }

    LOCK2(cs_main, pwallet->cs_wallet);

    // Parse the label first so we don't generate a key if there's an error
    std::string label;
    if (!request.params[0].isNull())
        label = LabelFromValue(request.params[0]);

    ColorIdentifier colorId;
    if (!request.params[1].isNull() && !checkColorIdParam(request.params[1], colorId))
        throw JSONRPCError(RPC_INVALID_PARAMETER, "Invalid color parameter.");

    if (!pwallet->IsLocked()) {
        pwallet->TopUpKeyPool();
    }

    // Generate a new key that is added to wallet
    CPubKey newKey;
    if (!pwallet->GetKeyFromPool(newKey)) {
        throw JSONRPCError(RPC_WALLET_KEYPOOL_RAN_OUT, "Error: Keypool ran out, please call keypoolrefill first");
    }

    CTxDestination dest;
    OutputType output_type = pwallet->m_default_address_type;

    if (colorId.type == TokenTypes::NONE)
        dest = GetDestinationForKey(newKey, output_type);
    else
        dest = CColorKeyID(newKey.GetID(), colorId);

    pwallet->SetAddressBook(dest, label, "receive");

    return EncodeDestination(dest);
}

CTxDestination GetLabelDestination(CWallet* const pwallet, const std::string& label, bool bForceNew=false)
{
    CTxDestination dest;
    if (!pwallet->GetLabelDestination(dest, label, bForceNew)) {
        throw JSONRPCError(RPC_WALLET_KEYPOOL_RAN_OUT, "Error: Keypool ran out, please call keypoolrefill first");
    }

    return dest;
}


static UniValue getrawchangeaddress(const JSONRPCRequest& request)
{
    std::shared_ptr<CWallet> const wallet = GetWalletForJSONRPCRequest(request);
    CWallet* const pwallet = wallet.get();

    if (!EnsureWalletIsAvailable(pwallet, request.fHelp)) {
        return NullUniValue;
    }

    if (request.fHelp || request.params.size() > 1)
        throw std::runtime_error(
            "getrawchangeaddress ( \"color\" )\n"
            "\nReturns a new Tapyrus address, for receiving change.\n"
            "This is for use with raw transactions, NOT normal use.\n"
            "\nArguments:\n"
            "1. \"color\"         (string, optional) For new token addresses the token or color.\n"
            "\nResult:\n"
            "\"address\"    (string) The address\n"
            "\nExamples:\n"
            + HelpExampleCli("getrawchangeaddress", "")
            + HelpExampleRpc("getrawchangeaddress", "")
       );

    if (pwallet->IsWalletFlagSet(WALLET_FLAG_DISABLE_PRIVATE_KEYS)) {
        throw JSONRPCError(RPC_WALLET_ERROR, "Error: Private keys are disabled for this wallet");
    }

    LOCK2(cs_main, pwallet->cs_wallet);

    if (!pwallet->IsLocked()) {
        pwallet->TopUpKeyPool();
    }

    ColorIdentifier colorId;
    if (!request.params[0].isNull() && !checkColorIdParam(request.params[0], colorId))
        throw JSONRPCError(RPC_INVALID_PARAMETER, "Invalid color parameter.");

    CReserveKey reservekey(pwallet);
    CPubKey vchPubKey;
    if (!reservekey.GetReservedKey(vchPubKey, true))
        throw JSONRPCError(RPC_WALLET_KEYPOOL_RAN_OUT, "Error: Keypool ran out, please call keypoolrefill first");

    reservekey.KeepKey();

    CTxDestination dest;
    OutputType output_type = pwallet->m_default_change_type;
    if (colorId.type == TokenTypes::NONE)
        dest = GetDestinationForKey(vchPubKey, output_type);
    else
        dest = CColorKeyID(vchPubKey.GetID(), colorId);

    return EncodeDestination(dest);
}


static UniValue setlabel(const JSONRPCRequest& request)
{
    std::shared_ptr<CWallet> const wallet = GetWalletForJSONRPCRequest(request);
    CWallet* const pwallet = wallet.get();

    if (!EnsureWalletIsAvailable(pwallet, request.fHelp)) {
        return NullUniValue;
    }

    if (request.fHelp || request.params.size() != 2)
        throw std::runtime_error(
            "setlabel \"address\" \"label\"\n"
            "\nSets the label associated with the given address.\n"
            "\nArguments:\n"
            "1. \"address\"         (string, required) The bitcoin address to be associated with a label.\n"
            "2. \"label\"           (string, required) The label to assign to the address.\n"
            "\nExamples:\n"
            + HelpExampleCli("setlabel", "\"1D1ZrZNe3JUo7ZycKEYQQiQAWd9y54F4XX\" \"tabby\"")
            + HelpExampleRpc("setlabel", "\"1D1ZrZNe3JUo7ZycKEYQQiQAWd9y54F4XX\", \"tabby\"")
        );

    LOCK2(cs_main, pwallet->cs_wallet);

    CTxDestination dest = DecodeDestination(request.params[0].get_str());
    if (!IsValidDestination(dest)) {
        throw JSONRPCError(RPC_INVALID_ADDRESS_OR_KEY, "Invalid Tapyrus address");
    }

    std::string old_label = pwallet->mapAddressBook[dest].name;
    std::string label = LabelFromValue(request.params[1]);

    if (IsMine(*pwallet, dest)) {
        pwallet->SetAddressBook(dest, label, "receive");
    } else {
        pwallet->SetAddressBook(dest, label, "send");
    }

    // Detect when there are no addresses using this label.
    // If so, delete the account record for it. Labels, unlike addresses, can be deleted,
    // and if we wouldn't do this, the record would stick around forever.
    bool found_address = false;
    for (const std::pair<const CTxDestination, CAddressBookData>& item : pwallet->mapAddressBook) {
        if (item.second.name == label) {
            found_address = true;
            break;
        }
    }
    if (!found_address) {
        pwallet->DeleteLabel(old_label);
    }

    return NullUniValue;
}


static CTransactionRef SendMoney(CWallet * const pwallet, const CTxDestination &address, CAmount nValue, bool fSubtractFeeFromAmount, const CCoinControl& coin_control, mapValue_t mapValue, const ColorIdentifier& colorId)
{
    CAmount curBalance = pwallet->GetBalance()[colorId];

    // Check amount
    if (nValue <= 0)
        throw JSONRPCError(RPC_INVALID_PARAMETER, "Invalid amount");

    if (nValue > curBalance)
        throw JSONRPCError(RPC_WALLET_INSUFFICIENT_FUNDS, "Insufficient funds");

    if (pwallet->GetBroadcastTransactions() && !g_connman) {
        throw JSONRPCError(RPC_CLIENT_P2P_DISABLED, "Error: Peer-to-peer functionality missing or disabled");
    }

    // Parse Tapyrus address
    CScript scriptPubKey = GetScriptForDestination(address);

    // Create and send the transaction
    CReserveKey reservekey(pwallet);
    CAmount nFeeRequired;
    std::string strError;
    std::vector<CRecipient> vecSend;
    CWallet::ChangePosInOut mapChangePosRet;
    mapChangePosRet[ColorIdentifier()] = -1;
    CRecipient recipient = {scriptPubKey, nValue, fSubtractFeeFromAmount};
    vecSend.push_back(recipient);
    CTransactionRef tx;
    if (!pwallet->CreateTransaction(vecSend, tx, reservekey, nFeeRequired, mapChangePosRet, strError, coin_control)) {
        if (!fSubtractFeeFromAmount && nValue + nFeeRequired > curBalance)
            strError = strprintf("Error: This transaction requires a transaction fee of at least %s", FormatMoney(nFeeRequired));
        throw JSONRPCError(RPC_WALLET_ERROR, strError);
    }
    CValidationState state;
    if (!pwallet->CommitTransaction(tx, std::move(mapValue), {} /* orderForm */, reservekey, g_connman.get(), state)) {
        strError = strprintf("Error: The transaction was rejected! Reason given: %s", FormatStateMessage(state));
        throw JSONRPCError(RPC_WALLET_ERROR, strError);
    }
    return tx;
}

static UniValue sendtoaddress(const JSONRPCRequest& request)
{
    std::shared_ptr<CWallet> const wallet = GetWalletForJSONRPCRequest(request);
    CWallet* const pwallet = wallet.get();

    if (!EnsureWalletIsAvailable(pwallet, request.fHelp)) {
        return NullUniValue;
    }

    if (request.fHelp || request.params.size() < 2 || request.params.size() > 8)
        throw std::runtime_error(
            "sendtoaddress \"address\" amount ( \"comment\" \"comment_to\" subtractfeefromamount replaceable conf_target \"estimate_mode\")\n"
            "\nSend an amount to a given address.\n"
            + HelpRequiringPassphrase(pwallet) +
            "\nArguments:\n"
            "1. \"address\"            (string, required) The tapyrus address to send to.\n"
            "2. \"amount\"             (numeric or string, required) The amount in " + CURRENCY_UNIT + "or tapyrus token to send. eg 0.1\n"
            "3. \"comment\"            (string, optional) A comment used to store what the transaction is for. \n"
            "                             This is not part of the transaction, just kept in your wallet.\n"
            "4. \"comment_to\"         (string, optional) A comment to store the name of the person or organization \n"
            "                             to which you're sending the transaction. This is not part of the \n"
            "                             transaction, just kept in your wallet.\n"
            "5. subtractfeefromamount  (boolean, optional, default=false) The fee will be deducted from the amount being sent.\n"
            "                             The recipient will receive less TPC than you enter in the amount field.\n"
            "6. replaceable            (boolean, optional) Allow this transaction to be replaced by a transaction with higher fees via BIP 125\n"
            "7. conf_target            (numeric, optional) Confirmation target (in blocks)\n"
            "8. \"estimate_mode\"      (string, optional, default=UNSET) The fee estimate mode, must be one of:\n"
            "       \"UNSET\"\n"
            "       \"ECONOMICAL\"\n"
            "       \"CONSERVATIVE\"\n"
            "\nResult:\n"
            "\"txid\"                  (string) The transaction id.\n"
            "\nExamples:\n"
            + HelpExampleCli("sendtoaddress", "\"1M72Sfpbz1BPpXFHz9m3CdqATR44Jvaydd\" 0.1")
            + HelpExampleCli("sendtoaddress", "\"1M72Sfpbz1BPpXFHz9m3CdqATR44Jvaydd\" 0.1  \"donation\" \"seans outpost\"")
            + HelpExampleCli("sendtoaddress", "\"1M72Sfpbz1BPpXFHz9m3CdqATR44Jvaydd\" 0.1 \"\" \"\" true")
            + HelpExampleRpc("sendtoaddress", "\"1M72Sfpbz1BPpXFHz9m3CdqATR44Jvaydd\", 0.1, \"donation\", \"seans outpost\"")
            + HelpExampleRpc("sendtoaddress", "\"1M72Sfpbz1BPpXFHz9m3CdqATR44Jvaydd\", 0.1, \"donation\", \"seans outpost\"")
        );

    // Make sure the results are valid at least up to the most recent block
    // the user could have gotten from another RPC command prior to now
    pwallet->BlockUntilSyncedToCurrentChain();

    LOCK2(cs_main, pwallet->cs_wallet);

    CTxDestination dest = DecodeDestination(request.params[0].get_str());
    if (!IsValidDestination(dest)) {
        throw JSONRPCError(RPC_INVALID_ADDRESS_OR_KEY, "Invalid address");
    }
    ColorIdentifier colorId;
    if(dest.which() == 3)
        colorId = boost::get<CColorKeyID>(dest).color;
    else if(dest.which() == 4)
        colorId = boost::get<CColorScriptID>(dest).color;

    if (colorId.type != TokenTypes::NONE
      && pwallet->GetBalance()[colorId] == 0 ) {
        throw JSONRPCError(RPC_INVALID_ADDRESS_OR_KEY, "No Token found in wallet. But token address was given.");
    }

    // Amount
    CAmount nAmount = (colorId.type == TokenTypes::NONE ? AmountFromValue(request.params[1]) : request.params[1].get_int64());
    if (nAmount <= 0)
        throw JSONRPCError(RPC_TYPE_ERROR, "Invalid amount for send");

    // Wallet comments
    mapValue_t mapValue;
    if (!request.params[2].isNull() && !request.params[2].get_str().empty())
        mapValue["comment"] = request.params[2].get_str();
    if (!request.params[3].isNull() && !request.params[3].get_str().empty())
        mapValue["to"] = request.params[3].get_str();

    bool fSubtractFeeFromAmount = false;
    if (!request.params[4].isNull()) {
        fSubtractFeeFromAmount = request.params[4].get_bool();
    }

    CCoinControl coin_control;
    if (!request.params[5].isNull()) {
        coin_control.m_signal_bip125_rbf = request.params[5].get_bool();
    }

    if (!request.params[6].isNull()) {
        coin_control.m_confirm_target = ParseConfirmTarget(request.params[6]);
    }

    if (!request.params[7].isNull()) {
        if (!FeeModeFromString(request.params[7].get_str(), coin_control.m_fee_mode)) {
            throw JSONRPCError(RPC_INVALID_PARAMETER, "Invalid estimate_mode parameter");
        }
    }

    if (colorId.type != TokenTypes::NONE)
    {
        coin_control.m_colorTxType = ColoredTxType::TRANSFER; 
        coin_control.m_colorId = colorId;
    }

    EnsureWalletIsUnlocked(pwallet);

    if(pwallet->GetBalance()[colorId] < nAmount)
        throw JSONRPCError(RPC_INVALID_PARAMETER, "Insufficient token balance in wallet");

    CTransactionRef tx = SendMoney(pwallet, dest, nAmount, fSubtractFeeFromAmount, coin_control, std::move(mapValue), colorId);
    return tx->GetHashMalFix().GetHex();
}

static UniValue listaddressgroupings(const JSONRPCRequest& request)
{
    std::shared_ptr<CWallet> const wallet = GetWalletForJSONRPCRequest(request);
    CWallet* const pwallet = wallet.get();

    if (!EnsureWalletIsAvailable(pwallet, request.fHelp)) {
        return NullUniValue;
    }

    if (request.fHelp || request.params.size() != 0)
        throw std::runtime_error(
            "listaddressgroupings\n"
            "\nLists groups of addresses which have had their common ownership\n"
            "made public by common use as inputs or as the resulting change\n"
            "in past transactions\n"
            "\nResult:\n"
            "[\n"
            "  [\n"
            "    [\n"
            "      \"address\",            (string) The bitcoin address\n"
            "      amount,                 (numeric) The amount in " + CURRENCY_UNIT + "\n"
            "      \"label\"               (string, optional) The label\n"
            "    ]\n"
            "    ,...\n"
            "  ]\n"
            "  ,...\n"
            "]\n"
            "\nExamples:\n"
            + HelpExampleCli("listaddressgroupings", "")
            + HelpExampleRpc("listaddressgroupings", "")
        );

    // Make sure the results are valid at least up to the most recent block
    // the user could have gotten from another RPC command prior to now
    pwallet->BlockUntilSyncedToCurrentChain();

    LOCK2(cs_main, pwallet->cs_wallet);

    UniValue jsonGroupings(UniValue::VARR);
    std::map<CTxDestination, CAmount> balances = pwallet->GetAddressBalances();
    for (const std::set<CTxDestination>& grouping : pwallet->GetAddressGroupings()) {
        UniValue jsonGrouping(UniValue::VARR);
        for (const CTxDestination& address : grouping)
        {
            ColorIdentifier colorId;
            if(address.which() == 3)
                colorId = boost::get<CColorKeyID>(address).color;
            else if(address.which() == 4)
                colorId = boost::get<CColorScriptID>(address).color;
            UniValue addressInfo(UniValue::VARR);
            addressInfo.push_back(EncodeDestination(address));
            addressInfo.push_back(colorId.type == TokenTypes::NONE ? ValueFromAmount(balances[address]) : balances[address]);
            {
                if (pwallet->mapAddressBook.find(address) != pwallet->mapAddressBook.end()) {
                    addressInfo.push_back(pwallet->mapAddressBook.find(address)->second.name);
                }
            }
            jsonGrouping.push_back(addressInfo);
        }
        jsonGroupings.push_back(jsonGrouping);
    }
    return jsonGroupings;
}

static UniValue signmessage(const JSONRPCRequest& request)
{
    std::shared_ptr<CWallet> const wallet = GetWalletForJSONRPCRequest(request);
    CWallet* const pwallet = wallet.get();

    if (!EnsureWalletIsAvailable(pwallet, request.fHelp)) {
        return NullUniValue;
    }

    if (request.fHelp || request.params.size() != 2)
        throw std::runtime_error(
            "signmessage \"address\" \"message\"\n"
            "\nSign a message with the private key of an address"
            + HelpRequiringPassphrase(pwallet) + "\n"
            "\nArguments:\n"
            "1. \"address\"         (string, required) The bitcoin address to use for the private key.\n"
            "2. \"message\"         (string, required) The message to create a signature of.\n"
            "\nResult:\n"
            "\"signature\"          (string) The signature of the message encoded in base 64\n"
            "\nExamples:\n"
            "\nUnlock the wallet for 30 seconds\n"
            + HelpExampleCli("walletpassphrase", "\"mypassphrase\" 30") +
            "\nCreate the signature\n"
            + HelpExampleCli("signmessage", "\"1D1ZrZNe3JUo7ZycKEYQQiQAWd9y54F4XX\" \"my message\"") +
            "\nVerify the signature\n"
            + HelpExampleCli("verifymessage", "\"1D1ZrZNe3JUo7ZycKEYQQiQAWd9y54F4XX\" \"signature\" \"my message\"") +
            "\nAs json rpc\n"
            + HelpExampleRpc("signmessage", "\"1D1ZrZNe3JUo7ZycKEYQQiQAWd9y54F4XX\", \"my message\"")
        );

    LOCK2(cs_main, pwallet->cs_wallet);

    EnsureWalletIsUnlocked(pwallet);

    std::string strAddress = request.params[0].get_str();
    std::string strMessage = request.params[1].get_str();

    CTxDestination dest = DecodeDestination(strAddress);
    if (!IsValidDestination(dest)) {
        throw JSONRPCError(RPC_TYPE_ERROR, "Invalid address");
    }

    const CKeyID *keyID = boost::get<CKeyID>(&dest);
    if (!keyID) {
        throw JSONRPCError(RPC_TYPE_ERROR, "Address does not refer to key");
    }

    CKey key;
    if (!pwallet->GetKey(*keyID, key)) {
        throw JSONRPCError(RPC_WALLET_ERROR, "Private key not available");
    }

    CHashWriter ss(SER_GETHASH, 0);
    ss << strMessageMagic;
    ss << strMessage;

    std::vector<unsigned char> vchSig;
    if (!key.SignCompact(ss.GetHash(), vchSig))
        throw JSONRPCError(RPC_INVALID_ADDRESS_OR_KEY, "Sign failed");

    return EncodeBase64(vchSig.data(), vchSig.size());
}

static UniValue getreceivedbyaddress(const JSONRPCRequest& request)
{
    std::shared_ptr<CWallet> const wallet = GetWalletForJSONRPCRequest(request);
    CWallet* const pwallet = wallet.get();

    if (!EnsureWalletIsAvailable(pwallet, request.fHelp)) {
        return NullUniValue;
    }

    if (request.fHelp || request.params.size() < 1 || request.params.size() > 2)
        throw std::runtime_error(
            "getreceivedbyaddress \"address\"\n"
            "\nReturns the total amount received by the given address in transactions.\n"
            "\nArguments:\n"
            "1. \"address\"         (string, required) The bitcoin address for transactions.\n"
            "\nResult:\n"
            "amount   (numeric) The total amount in " + CURRENCY_UNIT + " received at this address.\n"
            "\nExamples:\n"
            "\nThe amount from transactions with at least 1 confirmation\n"
            + HelpExampleCli("getreceivedbyaddress", "\"1D1ZrZNe3JUo7ZycKEYQQiQAWd9y54F4XX\"") +
            "\nThe amount including unconfirmed transactions, zero confirmations\n"
            + HelpExampleCli("getreceivedbyaddress", "\"1D1ZrZNe3JUo7ZycKEYQQiQAWd9y54F4XX\" 0") +
            "\nThe amount with at least 6 confirmations\n"
            + HelpExampleCli("getreceivedbyaddress", "\"1D1ZrZNe3JUo7ZycKEYQQiQAWd9y54F4XX\" 6") +
            "\nAs a json rpc call\n"
            + HelpExampleRpc("getreceivedbyaddress", "\"1D1ZrZNe3JUo7ZycKEYQQiQAWd9y54F4XX\", 6")
       );

    // Make sure the results are valid at least up to the most recent block
    // the user could have gotten from another RPC command prior to now
    pwallet->BlockUntilSyncedToCurrentChain();

    LOCK2(cs_main, pwallet->cs_wallet);

    // Tapyrus address
    CTxDestination dest = DecodeDestination(request.params[0].get_str());
    if (!IsValidDestination(dest)) {
        throw JSONRPCError(RPC_INVALID_ADDRESS_OR_KEY, "Invalid Tapyrus address");
    }
    CScript scriptPubKey = GetScriptForDestination(dest);
    if (!IsMine(*pwallet, scriptPubKey)) {
        throw JSONRPCError(RPC_WALLET_ERROR, "Address not found in wallet");
    }

    // Minimum confirmations
    int nMinDepth = 1;

    // Tally
    CAmount nAmount = 0;
    for (const std::pair<const uint256, CWalletTx>& pairWtx : pwallet->mapWallet) {
        const CWalletTx& wtx = pairWtx.second;
        if (wtx.IsCoinBase() || !CheckFinalTx(*wtx.tx))
            continue;

        for (const CTxOut& txout : wtx.tx->vout)
            if (txout.scriptPubKey == scriptPubKey)
                if (wtx.GetDepthInMainChain() >= nMinDepth)
                    nAmount += txout.nValue;
    }

    ColorIdentifier colorId;
    if(dest.which() == 3)
        colorId = boost::get<CColorKeyID>(dest).color;
    else if(dest.which() == 4)
        colorId = boost::get<CColorScriptID>(dest).color;

    return colorId.type == TokenTypes::NONE ? ValueFromAmount(nAmount) : nAmount;
}


static UniValue getreceivedbylabel(const JSONRPCRequest& request)
{
    std::shared_ptr<CWallet> const wallet = GetWalletForJSONRPCRequest(request);
    CWallet* const pwallet = wallet.get();

    if (!EnsureWalletIsAvailable(pwallet, request.fHelp)) {
        return NullUniValue;
    }

    if (request.fHelp || request.params.size() < 1 || request.params.size() > 2)
        throw std::runtime_error(
            "getreceivedbylabel \"label\"\n"
            "\nReturns the total amount received by addresses with <label> \n"
            "\nArguments:\n"
            "1. \"label\"        (string, required) The selected label, may be the default label using \"\".\n"
            "\nResult:\n"
            "amount              (numeric) The total amount in " + CURRENCY_UNIT + " received for this label.\n"
            "\nExamples:\n"
            "\nAmount received by the default label with at least 1 confirmation\n"
            + HelpExampleCli("getreceivedbylabel", "\"\"") +
            "\nAmount received at the tabby label including unconfirmed amounts with zero confirmations\n"
            + HelpExampleCli("getreceivedbylabel", "\"tabby\" 0") +
            "\nThe amount with at least 6 confirmations\n"
            + HelpExampleCli("getreceivedbylabel", "\"tabby\" 6") +
            "\nAs a json rpc call\n"
            + HelpExampleRpc("getreceivedbylabel", "\"tabby\", 6")
        );

    // Make sure the results are valid at least up to the most recent block
    // the user could have gotten from another RPC command prior to now
    pwallet->BlockUntilSyncedToCurrentChain();

    LOCK2(cs_main, pwallet->cs_wallet);

    // Minimum confirmations
    int nMinDepth = 1;

    // Get the set of pub keys assigned to label
    std::string label = LabelFromValue(request.params[0]);
    std::set<CTxDestination> setAddress = pwallet->GetLabelAddresses(label);

    // Tally
    CAmount nAmount = 0;
    for (const std::pair<const uint256, CWalletTx>& pairWtx : pwallet->mapWallet) {
        const CWalletTx& wtx = pairWtx.second;
        if (wtx.IsCoinBase() || !CheckFinalTx(*wtx.tx))
            continue;

        for (const CTxOut& txout : wtx.tx->vout)
        {
            CTxDestination address;
            if (ExtractDestination(txout.scriptPubKey, address) && IsMine(*pwallet, address) && setAddress.count(address)) {
                if (wtx.GetDepthInMainChain() >= nMinDepth)
                    nAmount += txout.nValue;
            }
        }
    }

    return ValueFromAmount(nAmount);
}


static UniValue getbalance(const JSONRPCRequest& request)
{
    std::shared_ptr<CWallet> const wallet = GetWalletForJSONRPCRequest(request);
    CWallet* const pwallet = wallet.get();

    if (!EnsureWalletIsAvailable(pwallet, request.fHelp)) {
        return NullUniValue;
    }

    if (request.fHelp || (request.params.size() > 2 ))
        throw std::runtime_error( std::string(
            "getbalance ( include_watchonly color )\n"
            "\nReturns the total available balance.\n"
            "The available balance is what the wallet considers currently spendable, and is\n"
            "thus affected by options which limit spendability such as -spendzeroconfchange.\n"
            "\nArguments:\n"
            "1. include_watchonly (bool, optional, default=false) Also include balance in watch-only addresses (see 'importaddress')\n"
            "2. \"color\"         (string, optional, default="+ CURRENCY_UNIT +") The tapyrus  token whose balance in the wallet is being queried.\n"
            "\nResult:\n"
            "amount              (numeric) The total amount in " + CURRENCY_UNIT + " received for this wallet. If color parameter is provided then this is the total amount in that token.\n"
            "\nExamples:\n"
            "\nThe total amount in the wallet with 1 or more confirmations\n"
            + HelpExampleCli("getbalance", "\"false\" \"c38282263212c609d9ea2a6e3e172de238d8c39cabd5ac1ca10646e23f\"") +
            "\nThe total amount in the wallet at least 6 blocks confirmed\n"
            + HelpExampleCli("getbalance", "\"false\" \"c38282263212c609d9ea2a6e3e172de238d8c39cabd5ac1ca10646e23f\"") +
            "\nAs a json rpc call\n"
            + HelpExampleRpc("getbalance", "\"false\" \"c38282263212c609d9ea2a6e3e172de238d8c39cabd5ac1ca10646e23f\"")
        ));

    // Make sure the results are valid at least up to the most recent block
    // the user could have gotten from another RPC command prior to now
    pwallet->BlockUntilSyncedToCurrentChain();

    LOCK2(cs_main, pwallet->cs_wallet);

    isminefilter filter = ISMINE_SPENDABLE;
    if (!request.params[0].isNull() && request.params[0].get_bool()) {
        filter = filter | ISMINE_WATCH_ONLY;
    }

    ColorIdentifier colorId;
    if (!request.params[1].isNull())
    {
        const std::vector<unsigned char> vColorId(ParseHex(request.params[1].get_str()));
        colorId = ColorIdentifier(vColorId);
        if(colorId.type == TokenTypes::NONE)
            throw JSONRPCError(RPC_INVALID_PARAMETER, "Invalid color parameter.");
    }
    CAmount amount = pwallet->GetBalance(filter, 0)[colorId];
    return colorId.type == TokenTypes::NONE ? ValueFromAmount(amount) : amount;
}

static UniValue getunconfirmedbalance(const JSONRPCRequest &request)
{
    std::shared_ptr<CWallet> const wallet = GetWalletForJSONRPCRequest(request);
    CWallet* const pwallet = wallet.get();

    if (!EnsureWalletIsAvailable(pwallet, request.fHelp)) {
        return NullUniValue;
    }

    if (request.fHelp || request.params.size() > 0)
        throw std::runtime_error(
                "getunconfirmedbalance\n"
                "Returns the server's total unconfirmed balance\n");

    // Make sure the results are valid at least up to the most recent block
    // the user could have gotten from another RPC command prior to now
    pwallet->BlockUntilSyncedToCurrentChain();

    LOCK2(cs_main, pwallet->cs_wallet);

    return ValueFromAmount(pwallet->GetUnconfirmedBalance()[ColorIdentifier()]);
}


static UniValue sendmany(const JSONRPCRequest& request)
{
    std::shared_ptr<CWallet> const wallet = GetWalletForJSONRPCRequest(request);
    CWallet* const pwallet = wallet.get();

    if (!EnsureWalletIsAvailable(pwallet, request.fHelp)) {
        return NullUniValue;
    }

    std::string help_text = "sendmany {\"address\":amount,...} ( \"comment\" [\"address\",...] replaceable conf_target \"estimate_mode\")\n"
            "\nSend multiple times. Amounts are double-precision floating point numbers."
            + HelpRequiringPassphrase(pwallet) + "\n"
            "\nArguments:\n"
            "1. \"amounts\"             (string, required) A json object with addresses and amounts\n"
            "    {\n"
            "      \"address\":amount   (numeric or string) The bitcoin address is the key, the numeric amount (can be string) in " + CURRENCY_UNIT + " is the value\n"
            "      ,...\n"
            "    }\n"
            "2. \"comment\"             (string, optional) A comment\n"
            "3. subtractfeefrom         (array, optional) A json array with addresses.\n"
            "                           The fee will be equally deducted from the amount of each selected address.\n"
            "                           Those recipients will receive less TPC than you enter in their corresponding amount field.\n"
            "                           If no addresses are specified here, the sender pays the fee.\n"
            "    [\n"
            "      \"address\"          (string) Subtract fee from this address\n"
            "      ,...\n"
            "    ]\n"
            "4. replaceable            (boolean, optional) Allow this transaction to be replaced by a transaction with higher fees via BIP 125\n"
            "5. conf_target            (numeric, optional) Confirmation target (in blocks)\n"
            "6. \"estimate_mode\"      (string, optional, default=UNSET) The fee estimate mode, must be one of:\n"
            "       \"UNSET\"\n"
            "       \"ECONOMICAL\"\n"
            "       \"CONSERVATIVE\"\n"
             "\nResult:\n"
            "\"txid\"                   (string) The transaction id for the send. Only 1 transaction is created regardless of \n"
            "                                    the number of addresses.\n"
            "\nExamples:\n"
            "\nSend two amounts to two different addresses:\n"
            + HelpExampleCli("sendmany", "\"{\\\"1D1ZrZNe3JUo7ZycKEYQQiQAWd9y54F4XX\\\":0.01,\\\"1353tsE8YMTA4EuV7dgUXGjNFf9KpVvKHz\\\":0.02}\"") +
            "\nSend two amounts to two different addresses setting the confirmation and comment:\n"
            + HelpExampleCli("sendmany", "\"{\\\"1D1ZrZNe3JUo7ZycKEYQQiQAWd9y54F4XX\\\":0.01,\\\"1353tsE8YMTA4EuV7dgUXGjNFf9KpVvKHz\\\":0.02}\" \"testing\"") +
            "\nSend two amounts to two different addresses, subtract fee from amount:\n"
            + HelpExampleCli("sendmany", "\"{\\\"1D1ZrZNe3JUo7ZycKEYQQiQAWd9y54F4XX\\\":0.01,\\\"1353tsE8YMTA4EuV7dgUXGjNFf9KpVvKHz\\\":0.02}\" \"\" \"[\\\"1D1ZrZNe3JUo7ZycKEYQQiQAWd9y54F4XX\\\",\\\"1353tsE8YMTA4EuV7dgUXGjNFf9KpVvKHz\\\"]\"") +
            "\nAs a json rpc call\n"
            + HelpExampleRpc("sendmany", "{\"1D1ZrZNe3JUo7ZycKEYQQiQAWd9y54F4XX\":0.01,\"1353tsE8YMTA4EuV7dgUXGjNFf9KpVvKHz\":0.02}, \"testing\"");

    if (request.fHelp || request.params.size() < 1 || request.params.size() > 6) throw std::runtime_error(help_text);

    // Make sure the results are valid at least up to the most recent block
    // the user could have gotten from another RPC command prior to now
    pwallet->BlockUntilSyncedToCurrentChain();

    LOCK2(cs_main, pwallet->cs_wallet);

    if (pwallet->GetBroadcastTransactions() && !g_connman) {
        throw JSONRPCError(RPC_CLIENT_P2P_DISABLED, "Error: Peer-to-peer functionality missing or disabled");
    }

    UniValue sendTo = request.params[0].get_obj();

    mapValue_t mapValue;
    if (!request.params[1].isNull() && !request.params[1].get_str().empty())
        mapValue["comment"] = request.params[1].get_str();

    UniValue subtractFeeFromAmount(UniValue::VARR);
    if (!request.params[2].isNull())
        subtractFeeFromAmount = request.params[2].get_array();

    CCoinControl coin_control;
    if (!request.params[3].isNull()) {
        coin_control.m_signal_bip125_rbf = request.params[3].get_bool();
    }

    if (!request.params[4].isNull()) {
        coin_control.m_confirm_target = ParseConfirmTarget(request.params[4]);
    }

    if (!request.params[5].isNull()) {
        if (!FeeModeFromString(request.params[5].get_str(), coin_control.m_fee_mode)) {
            throw JSONRPCError(RPC_INVALID_PARAMETER, "Invalid estimate_mode parameter");
        }
    }

    std::set<CTxDestination> destinations;
    std::vector<CRecipient> vecSend;

    CAmount totalAmount = 0;
    std::vector<std::string> keys = sendTo.getKeys();
    for (const std::string& name_ : keys) {
        CTxDestination dest = DecodeDestination(name_);
        if (!IsValidDestination(dest)) {
            throw JSONRPCError(RPC_INVALID_ADDRESS_OR_KEY, std::string("Invalid Tapyrus address: ") + name_);
        }

        if (destinations.count(dest)) {
            throw JSONRPCError(RPC_INVALID_PARAMETER, std::string("Invalid parameter, duplicated address: ") + name_);
        }
        destinations.insert(dest);

        CScript scriptPubKey = GetScriptForDestination(dest);
        CAmount nAmount = AmountFromValue(sendTo[name_]);
        if (nAmount <= 0)
            throw JSONRPCError(RPC_TYPE_ERROR, "Invalid amount for send");
        totalAmount += nAmount;

        bool fSubtractFeeFromAmount = false;
        for (unsigned int idx = 0; idx < subtractFeeFromAmount.size(); idx++) {
            const UniValue& addr = subtractFeeFromAmount[idx];
            if (addr.get_str() == name_)
                fSubtractFeeFromAmount = true;
        }

        CRecipient recipient = {scriptPubKey, nAmount, fSubtractFeeFromAmount};
        vecSend.push_back(recipient);
    }

    EnsureWalletIsUnlocked(pwallet);

    // Check funds
    ColorIdentifier colorId;
    if (totalAmount > pwallet->GetLegacyBalance(ISMINE_SPENDABLE, 1, nullptr, colorId)) {
        throw JSONRPCError(RPC_WALLET_INSUFFICIENT_FUNDS, "Wallet has insufficient funds");
    }

    // Shuffle recipient list
    std::shuffle(vecSend.begin(), vecSend.end(), FastRandomContext());

    // Send
    CReserveKey keyChange(pwallet);
    CAmount nFeeRequired = 0;
    CWallet::ChangePosInOut mapChangePosRet;
    mapChangePosRet[ColorIdentifier()] = -1;
    std::string strFailReason;
    CTransactionRef tx;
    bool fCreated = pwallet->CreateTransaction(vecSend, tx, keyChange, nFeeRequired, mapChangePosRet, strFailReason, coin_control);
    if (!fCreated)
        throw JSONRPCError(RPC_WALLET_INSUFFICIENT_FUNDS, strFailReason);
    CValidationState state;
    if (!pwallet->CommitTransaction(tx, std::move(mapValue), {} /* orderForm */, keyChange, g_connman.get(), state)) {
        strFailReason = strprintf("Transaction commit failed:: %s", FormatStateMessage(state));
        throw JSONRPCError(RPC_WALLET_ERROR, strFailReason);
    }

    return tx->GetHashMalFix().GetHex();
}

static UniValue addmultisigaddress(const JSONRPCRequest& request)
{
    std::shared_ptr<CWallet> const wallet = GetWalletForJSONRPCRequest(request);
    CWallet* const pwallet = wallet.get();

    if (!EnsureWalletIsAvailable(pwallet, request.fHelp)) {
        return NullUniValue;
    }

    if (request.fHelp || request.params.size() < 1 || request.params.size() > 3)
        throw std::runtime_error("addmultisigaddress nrequired [\"key\",...] ( \"label\" )\n"
            "\nAdd a nrequired-to-sign multisignature address to the wallet. Requires a new wallet backup.\n"
            "Each key is a Tapyrus address or hex-encoded public key.\n"
            "This functionality is only intended for use with non-watchonly addresses.\n"
            "See `importaddress` for watchonly p2sh address support.\n"
            "If 'label' is specified, assign address to that label.\n"

            "\nArguments:\n"
            "1. nrequired                        (numeric, required) The number of required signatures out of the n keys or addresses.\n"
            "2. \"keys\"                         (string, required) A json array of bitcoin addresses or hex-encoded public keys\n"
            "     [\n"
            "       \"address\"                  (string) bitcoin address or hex-encoded public key\n"
            "       ...,\n"
            "     ]\n"
            "3. \"label\"                        (string, optional) A label to assign the addresses to.\n"

            "\nResult:\n"
            "{\n"
            "  \"address\":\"multisigaddress\",    (string) The value of the new multisig address.\n"
            "  \"redeemScript\":\"script\"         (string) The string value of the hex-encoded redemption script.\n"
            "}\n"
            "\nExamples:\n"
            "\nAdd a multisig address from 2 addresses\n"
            + HelpExampleCli("addmultisigaddress", "2 \"[\\\"16sSauSf5pF2UkUwvKGq4qjNRzBZYqgEL5\\\",\\\"171sgjn4YtPu27adkKGrdDwzRTxnRkBfKV\\\"]\"") +
            "\nAs json rpc call\n"
            + HelpExampleRpc("addmultisigaddress", "2, \"[\\\"16sSauSf5pF2UkUwvKGq4qjNRzBZYqgEL5\\\",\\\"171sgjn4YtPu27adkKGrdDwzRTxnRkBfKV\\\"]\""));

    LOCK2(cs_main, pwallet->cs_wallet);

    std::string label;
    if (!request.params[2].isNull())
        label = LabelFromValue(request.params[2]);

    int required = request.params[0].get_int();

    // Get the public keys
    const UniValue& keys_or_addrs = request.params[1].get_array();
    std::vector<CPubKey> pubkeys;
    for (unsigned int i = 0; i < keys_or_addrs.size(); ++i) {
        if (IsHex(keys_or_addrs[i].get_str()) && (keys_or_addrs[i].get_str().length() == 66 || keys_or_addrs[i].get_str().length() == 130)) {
            pubkeys.push_back(HexToPubKey(keys_or_addrs[i].get_str()));
        } else {
            pubkeys.push_back(AddrToPubKey(pwallet, keys_or_addrs[i].get_str()));
        }
    }

    OutputType output_type = pwallet->m_default_address_type;

    // Construct using pay-to-script-hash:
    CScript inner = CreateMultisigRedeemscript(required, pubkeys);
    CTxDestination dest = AddAndGetDestinationForScript(*pwallet, inner, output_type);
    pwallet->SetAddressBook(dest, label, "send");

    UniValue result(UniValue::VOBJ);
    result.pushKV("address", EncodeDestination(dest));
    result.pushKV("redeemScript", HexStr(inner.begin(), inner.end()));
    return result;
}

struct tallyitem
{
    CAmount nAmount;
    int nConf;
    std::vector<uint256> txids;
    bool fIsWatchonly;
    tallyitem()
    {
        nAmount = 0;
        nConf = std::numeric_limits<int>::max();
        fIsWatchonly = false;
    }
};

static UniValue ListReceived(CWallet * const pwallet, const UniValue& params, bool by_label)
{
    // Whether to include empty labels
    bool fIncludeEmpty = false;
    if (!params[0].isNull())
        fIncludeEmpty = params[0].get_bool();

    isminefilter filter = ISMINE_SPENDABLE;
    if(!params[1].isNull())
        if(params[1].get_bool())
            filter = filter | ISMINE_WATCH_ONLY;

    bool has_filtered_address = false;
    CTxDestination filtered_address = CNoDestination();
    if (!by_label && params.size() > 2) {
        if (!IsValidDestinationString(params[2].get_str())) {
            throw JSONRPCError(RPC_WALLET_ERROR, "address_filter parameter was invalid");
        }
        filtered_address = DecodeDestination(params[2].get_str());
        has_filtered_address = true;
    }

    // Tally
    std::map<CTxDestination, tallyitem> mapTally;
    for (const std::pair<const uint256, CWalletTx>& pairWtx : pwallet->mapWallet) {
        const CWalletTx& wtx = pairWtx.second;

        if (wtx.IsCoinBase() || !CheckFinalTx(*wtx.tx))
            continue;

        int nDepth = wtx.GetDepthInMainChain();
        if (nDepth < 1)
            continue;

        for (const CTxOut& txout : wtx.tx->vout)
        {
            CTxDestination address;
            if (!ExtractDestination(txout.scriptPubKey, address))
                continue;

            if (has_filtered_address && !(filtered_address == address)) {
                continue;
            }

            isminefilter mine = IsMine(*pwallet, address);
            if(!(mine & filter))
                continue;

            tallyitem& item = mapTally[address];
            item.nAmount += txout.nValue;
            item.nConf = std::min(item.nConf, nDepth);
            item.txids.push_back(wtx.GetHash());
            if (mine & ISMINE_WATCH_ONLY)
                item.fIsWatchonly = true;
        }
    }

    // Reply
    UniValue ret(UniValue::VARR);
    std::map<std::string, tallyitem> label_tally;

    // Create mapAddressBook iterator
    // If we aren't filtering, go from begin() to end()
    auto start = pwallet->mapAddressBook.begin();
    auto end = pwallet->mapAddressBook.end();
    // If we are filtering, find() the applicable entry
    if (has_filtered_address) {
        start = pwallet->mapAddressBook.find(filtered_address);
        if (start != end) {
            end = std::next(start);
        }
    }

    for (auto item_it = start; item_it != end; ++item_it)
    {
        const CTxDestination& address = item_it->first;
        const std::string& label = item_it->second.name;
        auto it = mapTally.find(address);
        if (it == mapTally.end() && !fIncludeEmpty)
            continue;

        CAmount nAmount = 0;
        int nConf = std::numeric_limits<int>::max();
        bool fIsWatchonly = false;
        if (it != mapTally.end())
        {
            nAmount = (*it).second.nAmount;
            nConf = (*it).second.nConf;
            fIsWatchonly = (*it).second.fIsWatchonly;
        }

        if (by_label)
        {
            tallyitem& _item = label_tally[label];
            _item.nAmount += nAmount;
            _item.nConf = std::min(_item.nConf, nConf);
            _item.fIsWatchonly = fIsWatchonly;
        }
        else
        {
            UniValue obj(UniValue::VOBJ);
            if(fIsWatchonly)
                obj.pushKV("involvesWatchonly", true);
            obj.pushKV("address",       EncodeDestination(address));

            addTokenKV(address,nAmount, obj);

            obj.pushKV("confirmations", (nConf == std::numeric_limits<int>::max() ? 0 : nConf));
            obj.pushKV("label", label);
            UniValue transactions(UniValue::VARR);
            if (it != mapTally.end())
            {
                for (const uint256& _item : (*it).second.txids)
                {
                    transactions.push_back(_item.GetHex());
                }
            }
            obj.pushKV("txids", transactions);
            ret.push_back(obj);
        }
    }

    if (by_label)
    {
        for (const auto& entry : label_tally)
        {
            CAmount nAmount = entry.second.nAmount;
            int nConf = entry.second.nConf;
            UniValue obj(UniValue::VOBJ);
            if (entry.second.fIsWatchonly)
                obj.pushKV("involvesWatchonly", true);
            obj.pushKV("token", CURRENCY_UNIT);
            obj.pushKV("amount",        ValueFromAmount(nAmount));
            obj.pushKV("confirmations", (nConf == std::numeric_limits<int>::max() ? 0 : nConf));
            obj.pushKV("label",         entry.first);
            ret.push_back(obj);
        }
    }

    return ret;
}

static UniValue listreceivedbyaddress(const JSONRPCRequest& request)
{
    std::shared_ptr<CWallet> const wallet = GetWalletForJSONRPCRequest(request);
    CWallet* const pwallet = wallet.get();

    if (!EnsureWalletIsAvailable(pwallet, request.fHelp)) {
        return NullUniValue;
    }

    if (request.fHelp || request.params.size() > 3)
        throw std::runtime_error(
            "listreceivedbyaddress ( include_empty include_watchonly address_filter )\n"
            "\nList balances by receiving address.\n"
            "\nArguments:\n"
            "1. include_empty     (bool, optional, default=false) Whether to include addresses that haven't received any payments.\n"
            "2. include_watchonly (bool, optional, default=false) Whether to include watch-only addresses (see 'importaddress').\n"
            "3. address_filter    (string, optional) If present, only return information on this address.\n"
            "\nResult:\n"
            "[\n"
            "  {\n"
            "    \"involvesWatchonly\" : true,        (bool) Only returned if imported addresses were involved in transaction\n"
            "    \"address\" : \"receivingaddress\",  (string) The receiving address\n"
            "    \"account\" : \"accountname\",       (string) DEPRECATED. Backwards compatible alias for label.\n"
            "    \"amount\" : x.xxx,                  (numeric) The total amount in " + CURRENCY_UNIT + " received by the address\n"
            "    \"confirmations\" : n,               (numeric) The number of confirmations of the most recent transaction included\n"
            "    \"label\" : \"label\",               (string) The label of the receiving address. The default label is \"\".\n"
            "    \"txids\": [\n"
            "       \"txid\",                         (string) The ids of transactions received with the address \n"
            "       ...\n"
            "    ]\n"
            "  }\n"
            "  ,...\n"
            "]\n"

            "\nExamples:\n"
            + HelpExampleCli("listreceivedbyaddress", "")
            + HelpExampleCli("listreceivedbyaddress", "true")
            + HelpExampleRpc("listreceivedbyaddress", "true, true")
            + HelpExampleRpc("listreceivedbyaddress", "true, true, \"1M72Sfpbz1BPpXFHz9m3CdqATR44Jvaydd\"")
        );

    // Make sure the results are valid at least up to the most recent block
    // the user could have gotten from another RPC command prior to now
    pwallet->BlockUntilSyncedToCurrentChain();

    LOCK2(cs_main, pwallet->cs_wallet);

    return ListReceived(pwallet, request.params, false);
}

static UniValue listreceivedbylabel(const JSONRPCRequest& request)
{
    std::shared_ptr<CWallet> const wallet = GetWalletForJSONRPCRequest(request);
    CWallet* const pwallet = wallet.get();

    if (!EnsureWalletIsAvailable(pwallet, request.fHelp)) {
        return NullUniValue;
    }

    if (request.fHelp || request.params.size() > 2)
        throw std::runtime_error(
            "listreceivedbylabel ( include_empty include_watchonly)\n"
            "\nList received transactions by label.\n"
            "\nArguments:\n"
            "1. include_empty     (bool, optional, default=false) Whether to include labels that haven't received any payments.\n"
            "2. include_watchonly (bool, optional, default=false) Whether to include watch-only addresses (see 'importaddress').\n"

            "\nResult:\n"
            "[\n"
            "  {\n"
            "    \"involvesWatchonly\" : true,   (bool) Only returned if imported addresses were involved in transaction\n"
            "    \"account\" : \"accountname\",  (string) DEPRECATED. Backwards compatible alias for label.\n"
            "    \"amount\" : x.xxx,             (numeric) The total amount received by addresses with this label\n"
            "    \"confirmations\" : n,          (numeric) The number of confirmations of the most recent transaction included\n"
            "    \"label\" : \"label\"           (string) The label of the receiving address. The default label is \"\".\n"
            "  }\n"
            "  ,...\n"
            "]\n"

            "\nExamples:\n"
            + HelpExampleCli("listreceivedbylabel", "")
            + HelpExampleCli("listreceivedbylabel", "true")
            + HelpExampleRpc("listreceivedbylabel", "true, true")
        );

    // Make sure the results are valid at least up to the most recent block
    // the user could have gotten from another RPC command prior to now
    pwallet->BlockUntilSyncedToCurrentChain();

    LOCK2(cs_main, pwallet->cs_wallet);

    return ListReceived(pwallet, request.params, true);
}

static void MaybePushAddress(UniValue & entry, const CTxDestination &dest)
{
    if (IsValidDestination(dest)) {
        entry.pushKV("address", EncodeDestination(dest));
    }
}

/**
 * List transactions based on the given criteria.
 *
 * @param  pwallet    The wallet.
 * @param  wtx        The wallet transaction.
 * @param  strAccount The account, if any, or "*" for all.
 * @param  nMinDepth  The minimum confirmation depth.
 * @param  fLong      Whether to include the JSON version of the transaction.
 * @param  ret        The UniValue into which the result is stored.
 * @param  filter     The "is mine" filter bool.
 */
static void ListTransactions(CWallet* const pwallet, const CWalletTx& wtx, int nMinDepth, bool fLong, UniValue& ret, const isminefilter& filter)
{
    CAmount nFee;
    std::string strSentAccount;
    std::list<COutputEntry> listReceived;
    std::list<COutputEntry> listSent;

    wtx.GetAmounts(listReceived, listSent, nFee, strSentAccount, filter);

    bool involvesWatchonly = wtx.IsFromMe(ISMINE_WATCH_ONLY);

    // Sent
    if ((!listSent.empty() || nFee != 0))
    {
        for (const COutputEntry& s : listSent)
        {
            UniValue entry(UniValue::VOBJ);
            if (involvesWatchonly || (::IsMine(*pwallet, s.destination) & ISMINE_WATCH_ONLY)) {
                entry.pushKV("involvesWatchonly", true);
            }
            MaybePushAddress(entry, s.destination);
            entry.pushKV("category", "send");

            addTokenKV(s.destination, -s.amount, entry);

            if (pwallet->mapAddressBook.count(s.destination)) {
                entry.pushKV("label", pwallet->mapAddressBook[s.destination].name);
            }
            entry.pushKV("vout", s.vout);
            entry.pushKV("fee", ValueFromAmount(-nFee));
            if (fLong)
                WalletTxToJSON(wtx, entry);
            entry.pushKV("abandoned", wtx.isAbandoned());
            ret.push_back(entry);
        }
    }

    // Received
    if (listReceived.size() > 0 && wtx.GetDepthInMainChain() >= nMinDepth)
    {
        for (const COutputEntry& r : listReceived)
        {
            std::string account;
            if (pwallet->mapAddressBook.count(r.destination)) {
                account = pwallet->mapAddressBook[r.destination].name;
            }

            UniValue entry(UniValue::VOBJ);
            if (involvesWatchonly || (::IsMine(*pwallet, r.destination) & ISMINE_WATCH_ONLY)) {
                entry.pushKV("involvesWatchonly", true);
            }
            MaybePushAddress(entry, r.destination);
            if (wtx.IsCoinBase())
            {
                if (wtx.GetDepthInMainChain() < 1)
                    entry.pushKV("category", "orphan");
                else
                    entry.pushKV("category", "generate");
            }
            else
            {
                entry.pushKV("category", "receive");
            }
            addTokenKV(r.destination, r.amount, entry);

            if (pwallet->mapAddressBook.count(r.destination)) {
                entry.pushKV("label", account);
            }
            entry.pushKV("vout", r.vout);
            if (fLong)
                WalletTxToJSON(wtx, entry);
            ret.push_back(entry);

        }
    }
}

static void AcentryToJSON(const CAccountingEntry& acentry, UniValue& ret)
{
    UniValue entry(UniValue::VOBJ);
    entry.pushKV("category", "move");
    entry.pushKV("time", acentry.nTime);
    entry.pushKV("token", CURRENCY_UNIT);
    entry.pushKV("amount", ValueFromAmount(acentry.nCreditDebit));
    entry.pushKV("comment", acentry.strComment);
    ret.push_back(entry);
}

UniValue listtransactions(const JSONRPCRequest& request)
{
    std::shared_ptr<CWallet> const wallet = GetWalletForJSONRPCRequest(request);
    CWallet* const pwallet = wallet.get();

    if (!EnsureWalletIsAvailable(pwallet, request.fHelp)) {
        return NullUniValue;
    }

    std::string help_text = "listtransactions (count skip include_watchonly)\n"
            "\nReturns up to 'count' most recent transactions skipping the first 'from' transactions for account 'account'.\n"
            "\nArguments:\n"
            "1. count          (numeric, optional, default=10) The number of transactions to return\n"
            "2. skip           (numeric, optional, default=0) The number of transactions to skip\n"
            "3. include_watchonly (bool, optional, default=false) Include transactions to watch-only addresses (see 'importaddress')\n"
            "\nResult:\n"
            "[\n"
            "  {\n"
            "    \"address\":\"address\",    (string) The bitcoin address of the transaction. Not present for \n"
            "                                                move transactions (category = move).\n"
            "    \"category\":\"send|receive|move\", (string) The transaction category. 'move' is a local (off blockchain)\n"
            "                                                transaction between accounts, and not associated with an address,\n"
            "                                                transaction id or block. 'send' and 'receive' transactions are \n"
            "                                                associated with an address, transaction id and block details\n"
            "    \"amount\": x.xxx,          (numeric) The amount in " + CURRENCY_UNIT + ". This is negative for the 'send' category, and for the\n"
            "                                         'move' category for moves outbound. It is positive for the 'receive' category,\n"
            "                                         and for the 'move' category for inbound funds.\n"
            "    \"label\": \"label\",       (string) A comment for the address/transaction, if any\n"
            "    \"vout\": n,                (numeric) the vout value\n"
            "    \"fee\": x.xxx,             (numeric) The amount of the fee in " + CURRENCY_UNIT + ". This is negative and only available for the \n"
            "                                         'send' category of transactions.\n"
            "    \"confirmations\": n,       (numeric) The number of confirmations for the transaction. Available for 'send' and \n"
            "                                         'receive' category of transactions. Negative confirmations indicate the\n"
            "                                         transaction conflicts with the block chain\n"
            "    \"trusted\": xxx,           (bool) Whether we consider the outputs of this unconfirmed transaction safe to spend.\n"
            "    \"blockhash\": \"hashvalue\", (string) The block hash containing the transaction. Available for 'send' and 'receive'\n"
            "                                          category of transactions.\n"
            "    \"blockindex\": n,          (numeric) The index of the transaction in the block that includes it. Available for 'send' and 'receive'\n"
            "                                          category of transactions.\n"
            "    \"blocktime\": xxx,         (numeric) The block time in seconds since epoch (1 Jan 1970 GMT).\n"
            "    \"txid\": \"transactionid\", (string) The transaction id. Available for 'send' and 'receive' category of transactions.\n"
            "    \"time\": xxx,              (numeric) The transaction time in seconds since epoch (midnight Jan 1 1970 GMT).\n"
            "    \"timereceived\": xxx,      (numeric) The time received in seconds since epoch (midnight Jan 1 1970 GMT). Available \n"
            "                                          for 'send' and 'receive' category of transactions.\n"
            "    \"comment\": \"...\",       (string) If a comment is associated with the transaction.\n"
            "    \"otheraccount\": \"accountname\",  (string) DEPRECATED. This field will be removed in V0.18. For the 'move' category of transactions, the account the funds came \n"
            "                                          from (for receiving funds, positive amounts), or went to (for sending funds,\n"
            "                                          negative amounts).\n"
            "    \"bip125-replaceable\": \"yes|no|unknown\",  (string) Whether this transaction could be replaced due to BIP125 (replace-by-fee);\n"
            "                                                     may be unknown for unconfirmed transactions not in the mempool\n"
            "    \"abandoned\": xxx          (bool) 'true' if the transaction has been abandoned (inputs are respendable). Only available for the \n"
            "                                         'send' category of transactions.\n"
            "  }\n"
            "]\n"

            "\nExamples:\n"
            "\nList the most recent 10 transactions in the systems\n"
            + HelpExampleCli("listtransactions", "") +
            "\nList transactions 100 to 120\n"
            + HelpExampleCli("listtransactions", "20 100") +
            "\nAs a json rpc call\n"
            + HelpExampleRpc("listtransactions", "20, 100");

    if (request.fHelp || request.params.size() > 3) throw std::runtime_error(help_text);

    // Make sure the results are valid at least up to the most recent block
    // the user could have gotten from another RPC command prior to now
    pwallet->BlockUntilSyncedToCurrentChain();

    int nCount = 10;
    if (!request.params[0].isNull())
        nCount = request.params[0].get_int();
    int nFrom = 0;
    if (!request.params[1].isNull())
        nFrom = request.params[1].get_int();
    isminefilter filter = ISMINE_SPENDABLE;
    if(!request.params[2].isNull())
        if(request.params[2].get_bool())
            filter = filter | ISMINE_WATCH_ONLY;

    if (nCount < 0)
        throw JSONRPCError(RPC_INVALID_PARAMETER, "Negative count");
    if (nFrom < 0)
        throw JSONRPCError(RPC_INVALID_PARAMETER, "Negative from");

    UniValue ret(UniValue::VARR);

    {
        LOCK2(cs_main, pwallet->cs_wallet);

        const CWallet::TxItems & txOrdered = pwallet->wtxOrdered;

        // iterate backwards until we have nCount items to return:
        for (CWallet::TxItems::const_reverse_iterator it = txOrdered.rbegin(); it != txOrdered.rend(); ++it)
        {
            CWalletTx *const pwtx = (*it).second.first;
            if (pwtx != nullptr)
                ListTransactions(pwallet, *pwtx, 0, true, ret, filter);

            if ((int)ret.size() >= (nCount+nFrom)) break;
        }
    }

    // ret is newest to oldest

    if (nFrom > (int)ret.size())
        nFrom = ret.size();
    if ((nFrom + nCount) > (int)ret.size())
        nCount = ret.size() - nFrom;

    std::vector<UniValue> arrTmp = ret.getValues();

    std::vector<UniValue>::iterator first = arrTmp.begin();
    std::advance(first, nFrom);
    std::vector<UniValue>::iterator last = arrTmp.begin();
    std::advance(last, nFrom+nCount);

    if (last != arrTmp.end()) arrTmp.erase(last, arrTmp.end());
    if (first != arrTmp.begin()) arrTmp.erase(arrTmp.begin(), first);

    std::reverse(arrTmp.begin(), arrTmp.end()); // Return oldest to newest

    ret.clear();
    ret.setArray();
    ret.push_backV(arrTmp);

    return ret;
}


static UniValue listsinceblock(const JSONRPCRequest& request)
{
    std::shared_ptr<CWallet> const wallet = GetWalletForJSONRPCRequest(request);
    CWallet* const pwallet = wallet.get();

    if (!EnsureWalletIsAvailable(pwallet, request.fHelp)) {
        return NullUniValue;
    }

    if (request.fHelp || request.params.size() > 4)
        throw std::runtime_error(
            "listsinceblock ( \"blockhash\" target_confirmations include_watchonly include_removed )\n"
            "\nGet all transactions in blocks since block [blockhash], or all transactions if omitted.\n"
            "If \"blockhash\" is no longer a part of the main chain, transactions from the fork point onward are included.\n"
            "Additionally, if include_removed is set, transactions affecting the wallet which were removed are returned in the \"removed\" array.\n"
            "\nArguments:\n"
            "1. \"blockhash\"            (string, optional) The block hash to list transactions since\n"
            "2. target_confirmations:    (numeric, optional, default=1) Return the nth block hash from the main chain. e.g. 1 would mean the best block hash. Note: this is not used as a filter, but only affects [lastblock] in the return value\n"
            "3. include_watchonly:       (bool, optional, default=false) Include transactions to watch-only addresses (see 'importaddress')\n"
            "4. include_removed:         (bool, optional, default=true) Show transactions that were removed due to a reorg in the \"removed\" array\n"
            "                                                           (not guaranteed to work on pruned nodes)\n"
            "\nResult:\n"
            "{\n"
            "  \"transactions\": [\n"
            "    \"address\":\"address\",    (string) The bitcoin address of the transaction. Not present for move transactions (category = move).\n"
            "    \"category\":\"send|receive\",     (string) The transaction category. 'send' has negative amounts, 'receive' has positive amounts.\n"
            "    \"amount\": x.xxx,          (numeric) The amount in " + CURRENCY_UNIT + ". This is negative for the 'send' category, and for the 'move' category for moves \n"
            "                                          outbound. It is positive for the 'receive' category, and for the 'move' category for inbound funds.\n"
            "    \"vout\" : n,               (numeric) the vout value\n"
            "    \"fee\": x.xxx,             (numeric) The amount of the fee in " + CURRENCY_UNIT + ". This is negative and only available for the 'send' category of transactions.\n"
            "    \"confirmations\": n,       (numeric) The number of confirmations for the transaction. Available for 'send' and 'receive' category of transactions.\n"
            "                                          When it's < 0, it means the transaction conflicted that many blocks ago.\n"
            "    \"blockhash\": \"hashvalue\",     (string) The block hash containing the transaction. Available for 'send' and 'receive' category of transactions.\n"
            "    \"blockindex\": n,          (numeric) The index of the transaction in the block that includes it. Available for 'send' and 'receive' category of transactions.\n"
            "    \"blocktime\": xxx,         (numeric) The block time in seconds since epoch (1 Jan 1970 GMT).\n"
            "    \"txid\": \"transactionid\",  (string) The transaction id. Available for 'send' and 'receive' category of transactions.\n"
            "    \"time\": xxx,              (numeric) The transaction time in seconds since epoch (Jan 1 1970 GMT).\n"
            "    \"timereceived\": xxx,      (numeric) The time received in seconds since epoch (Jan 1 1970 GMT). Available for 'send' and 'receive' category of transactions.\n"
            "    \"bip125-replaceable\": \"yes|no|unknown\",  (string) Whether this transaction could be replaced due to BIP125 (replace-by-fee);\n"
            "                                                   may be unknown for unconfirmed transactions not in the mempool\n"
            "    \"abandoned\": xxx,         (bool) 'true' if the transaction has been abandoned (inputs are respendable). Only available for the 'send' category of transactions.\n"
            "    \"comment\": \"...\",       (string) If a comment is associated with the transaction.\n"
            "    \"label\" : \"label\"       (string) A comment for the address/transaction, if any\n"
            "    \"to\": \"...\",            (string) If a comment to is associated with the transaction.\n"
            "  ],\n"
            "  \"removed\": [\n"
            "    <structure is the same as \"transactions\" above, only present if include_removed=true>\n"
            "    Note: transactions that were re-added in the active chain will appear as-is in this array, and may thus have a positive confirmation count.\n"
            "  ],\n"
            "  \"lastblock\": \"lastblockhash\"     (string) The hash of the block (target_confirmations-1) from the best block on the main chain. This is typically used to feed back into listsinceblock the next time you call it. So you would generally use a target_confirmations of say 6, so you will be continually re-notified of transactions until they've reached 6 confirmations plus any new ones\n"
            "}\n"
            "\nExamples:\n"
            + HelpExampleCli("listsinceblock", "")
            + HelpExampleCli("listsinceblock", "\"000000000000000bacf66f7497b7dc45ef753ee9a7d38571037cdb1a57f663ad\" 6")
            + HelpExampleRpc("listsinceblock", "\"000000000000000bacf66f7497b7dc45ef753ee9a7d38571037cdb1a57f663ad\", 6")
        );

    // Make sure the results are valid at least up to the most recent block
    // the user could have gotten from another RPC command prior to now
    pwallet->BlockUntilSyncedToCurrentChain();

    LOCK2(cs_main, pwallet->cs_wallet);

    const CBlockIndex* pindex = nullptr;    // Block index of the specified block or the common ancestor, if the block provided was in a deactivated chain.
    const CBlockIndex* paltindex = nullptr; // Block index of the specified block, even if it's in a deactivated chain.
    int target_confirms = 1;
    isminefilter filter = ISMINE_SPENDABLE;

    if (!request.params[0].isNull() && !request.params[0].get_str().empty()) {
        uint256 blockId;

        blockId.SetHex(request.params[0].get_str());
        paltindex = pindex = LookupBlockIndex(blockId);
        if (!pindex) {
            throw JSONRPCError(RPC_INVALID_ADDRESS_OR_KEY, "Block not found");
        }
        if (chainActive[pindex->nHeight] != pindex) {
            // the block being asked for is a part of a deactivated chain;
            // we don't want to depend on its perceived height in the block
            // chain, we want to instead use the last common ancestor
            pindex = chainActive.FindFork(pindex);
        }
    }

    if (!request.params[1].isNull()) {
        target_confirms = request.params[1].get_int();

        if (target_confirms < 1) {
            throw JSONRPCError(RPC_INVALID_PARAMETER, "Invalid parameter");
        }
    }

    if (!request.params[2].isNull() && request.params[2].get_bool()) {
        filter = filter | ISMINE_WATCH_ONLY;
    }

    bool include_removed = (request.params[3].isNull() || request.params[3].get_bool());

    int depth = pindex ? (1 + chainActive.Height() - pindex->nHeight) : -1;

    UniValue transactions(UniValue::VARR);

    for (const std::pair<const uint256, CWalletTx>& pairWtx : pwallet->mapWallet) {
        CWalletTx tx = pairWtx.second;

        if (depth == -1 || tx.GetDepthInMainChain() < depth) {
            ListTransactions(pwallet, tx, 0, true, transactions, filter);
        }
    }

    // when a reorg'd block is requested, we also list any relevant transactions
    // in the blocks of the chain that was detached
    UniValue removed(UniValue::VARR);
    while (include_removed && paltindex && paltindex != pindex) {
        CBlock block;
        if (!ReadBlockFromDisk(block, paltindex)) {
            throw JSONRPCError(RPC_INTERNAL_ERROR, "Can't read block from disk");
        }
        for (const CTransactionRef& tx : block.vtx) {
            auto it = pwallet->mapWallet.find(tx->GetHashMalFix());
            if (it != pwallet->mapWallet.end()) {
                // We want all transactions regardless of confirmation count to appear here,
                // even negative confirmation ones, hence the big negative.
                ListTransactions(pwallet, it->second, -100000000, true, removed, filter);
            }
        }
        paltindex = paltindex->pprev;
    }

    CBlockIndex *pblockLast = chainActive[chainActive.Height() + 1 - target_confirms];
    uint256 lastblock = pblockLast ? pblockLast->GetBlockHash() : uint256();

    UniValue ret(UniValue::VOBJ);
    ret.pushKV("transactions", transactions);
    if (include_removed) ret.pushKV("removed", removed);
    ret.pushKV("lastblock", lastblock.GetHex());

    return ret;
}

static UniValue gettransaction(const JSONRPCRequest& request)
{
    std::shared_ptr<CWallet> const wallet = GetWalletForJSONRPCRequest(request);
    CWallet* const pwallet = wallet.get();

    if (!EnsureWalletIsAvailable(pwallet, request.fHelp)) {
        return NullUniValue;
    }

    if (request.fHelp || request.params.size() < 1 || request.params.size() > 2)
        throw std::runtime_error(
            "gettransaction \"txid\" ( include_watchonly )\n"
            "\nGet detailed information about in-wallet transaction <txid>\n"
            "\nArguments:\n"
            "1. \"txid\"                  (string, required) The transaction id\n"
            "2. \"include_watchonly\"     (bool, optional, default=false) Whether to include watch-only addresses in balance calculation and details[]\n"
            "\nResult:\n"
            "{\n"
            "  \"amount\" : x.xxx,        (numeric) The transaction amount in " + CURRENCY_UNIT + "\n"
            "  \"fee\": x.xxx,            (numeric) The amount of the fee in " + CURRENCY_UNIT + ". This is negative and only available for the \n"
            "                              'send' category of transactions.\n"
            "  \"confirmations\" : n,     (numeric) The number of confirmations\n"
            "  \"blockhash\" : \"hash\",  (string) The block hash\n"
            "  \"blockindex\" : xx,       (numeric) The index of the transaction in the block that includes it\n"
            "  \"blocktime\" : ttt,       (numeric) The time in seconds since epoch (1 Jan 1970 GMT)\n"
            "  \"txid\" : \"transactionid\",   (string) The transaction id.\n"
            "  \"time\" : ttt,            (numeric) The transaction time in seconds since epoch (1 Jan 1970 GMT)\n"
            "  \"timereceived\" : ttt,    (numeric) The time received in seconds since epoch (1 Jan 1970 GMT)\n"
            "  \"bip125-replaceable\": \"yes|no|unknown\",  (string) Whether this transaction could be replaced due to BIP125 (replace-by-fee);\n"
            "                                                   may be unknown for unconfirmed transactions not in the mempool\n"
            "  \"details\" : [\n"
            "    {\n"
            "      \"address\" : \"address\",          (string) The bitcoin address involved in the transaction\n"
            "      \"category\" : \"send|receive\",    (string) The category, either 'send' or 'receive'\n"
            "      \"amount\" : x.xxx,                 (numeric) The amount in " + CURRENCY_UNIT + "\n"
            "      \"label\" : \"label\",              (string) A comment for the address/transaction, if any\n"
            "      \"vout\" : n,                       (numeric) the vout value\n"
            "      \"fee\": x.xxx,                     (numeric) The amount of the fee in " + CURRENCY_UNIT + ". This is negative and only available for the \n"
            "                                           'send' category of transactions.\n"
            "      \"abandoned\": xxx                  (bool) 'true' if the transaction has been abandoned (inputs are respendable). Only available for the \n"
            "                                           'send' category of transactions.\n"
            "    }\n"
            "    ,...\n"
            "  ],\n"
            "  \"hex\" : \"data\"         (string) Raw data for transaction\n"
            "}\n"

            "\nExamples:\n"
            + HelpExampleCli("gettransaction", "\"1075db55d416d3ca199f55b6084e2115b9345e16c5cf302fc80e9d5fbf5d48d\"")
            + HelpExampleCli("gettransaction", "\"1075db55d416d3ca199f55b6084e2115b9345e16c5cf302fc80e9d5fbf5d48d\" true")
            + HelpExampleRpc("gettransaction", "\"1075db55d416d3ca199f55b6084e2115b9345e16c5cf302fc80e9d5fbf5d48d\"")
        );

    // Make sure the results are valid at least up to the most recent block
    // the user could have gotten from another RPC command prior to now
    pwallet->BlockUntilSyncedToCurrentChain();

    LOCK2(cs_main, pwallet->cs_wallet);

    uint256 hash;
    hash.SetHex(request.params[0].get_str());

    isminefilter filter = ISMINE_SPENDABLE;
    if(!request.params[1].isNull())
        if(request.params[1].get_bool())
            filter = filter | ISMINE_WATCH_ONLY;

    UniValue entry(UniValue::VOBJ);
    auto it = pwallet->mapWallet.find(hash);
    if (it == pwallet->mapWallet.end()) {
        throw JSONRPCError(RPC_INVALID_ADDRESS_OR_KEY, "Invalid or non-wallet transaction id");
    }
    const CWalletTx& wtx = it->second;

    std::set<ColorIdentifier> txColorIdSet{ColorIdentifier()};
    for(auto iter = wtx.nCreditCached.begin(); iter != wtx.nCreditCached.end(); iter++)
        txColorIdSet.insert(iter->first);
    for(auto iter = wtx.nDebitCached.begin(); iter != wtx.nDebitCached.end(); iter++)
        txColorIdSet.insert(iter->first);

    for(auto &colorId:txColorIdSet)
    {
        CAmount nCredit = wtx.GetCredit(filter, colorId);
        CAmount nDebit = wtx.GetDebit(filter, colorId);
        CAmount nNet = nCredit - nDebit;
        CAmount nFee = (wtx.IsFromMe(filter) ? wtx.tx->GetValueOut(colorId) - nDebit : 0);

        entry.pushKV("token", colorId.toHexString());
        entry.pushKV("amount", (colorId.type == TokenTypes::NONE) ? ValueFromAmount(nNet - nFee) : nNet - nFee);
        entry.pushKV("fee", ValueFromAmount(nFee));
        
    }
    WalletTxToJSON(wtx, entry);

    UniValue details(UniValue::VARR);
    ListTransactions(pwallet, wtx, 0, false, details, filter);
    entry.pushKV("details", details);

    std::string strHex = EncodeHexTx(*wtx.tx, RPCSerializationFlags());
    entry.pushKV("hex", strHex);

    return entry;
}

static UniValue abandontransaction(const JSONRPCRequest& request)
{
    std::shared_ptr<CWallet> const wallet = GetWalletForJSONRPCRequest(request);
    CWallet* const pwallet = wallet.get();

    if (!EnsureWalletIsAvailable(pwallet, request.fHelp)) {
        return NullUniValue;
    }

    if (request.fHelp || request.params.size() != 1) {
        throw std::runtime_error(
            "abandontransaction \"txid\"\n"
            "\nMark in-wallet transaction <txid> as abandoned\n"
            "This will mark this transaction and all its in-wallet descendants as abandoned which will allow\n"
            "for their inputs to be respent.  It can be used to replace \"stuck\" or evicted transactions.\n"
            "It only works on transactions which are not included in a block and are not currently in the mempool.\n"
            "It has no effect on transactions which are already abandoned.\n"
            "\nArguments:\n"
            "1. \"txid\"    (string, required) The transaction id\n"
            "\nResult:\n"
            "\nExamples:\n"
            + HelpExampleCli("abandontransaction", "\"1075db55d416d3ca199f55b6084e2115b9345e16c5cf302fc80e9d5fbf5d48d\"")
            + HelpExampleRpc("abandontransaction", "\"1075db55d416d3ca199f55b6084e2115b9345e16c5cf302fc80e9d5fbf5d48d\"")
        );
    }

    // Make sure the results are valid at least up to the most recent block
    // the user could have gotten from another RPC command prior to now
    pwallet->BlockUntilSyncedToCurrentChain();

    LOCK2(cs_main, pwallet->cs_wallet);

    uint256 hash;
    hash.SetHex(request.params[0].get_str());

    if (!pwallet->mapWallet.count(hash)) {
        throw JSONRPCError(RPC_INVALID_ADDRESS_OR_KEY, "Invalid or non-wallet transaction id");
    }
    if (!pwallet->AbandonTransaction(hash)) {
        throw JSONRPCError(RPC_INVALID_ADDRESS_OR_KEY, "Transaction not eligible for abandonment");
    }

    return NullUniValue;
}


static UniValue backupwallet(const JSONRPCRequest& request)
{
    std::shared_ptr<CWallet> const wallet = GetWalletForJSONRPCRequest(request);
    CWallet* const pwallet = wallet.get();

    if (!EnsureWalletIsAvailable(pwallet, request.fHelp)) {
        return NullUniValue;
    }

    if (request.fHelp || request.params.size() != 1)
        throw std::runtime_error(
            "backupwallet \"destination\"\n"
            "\nSafely copies current wallet file to destination, which can be a directory or a path with filename.\n"
            "\nArguments:\n"
            "1. \"destination\"   (string) The destination directory or file\n"
            "\nExamples:\n"
            + HelpExampleCli("backupwallet", "\"backup.dat\"")
            + HelpExampleRpc("backupwallet", "\"backup.dat\"")
        );

    // Make sure the results are valid at least up to the most recent block
    // the user could have gotten from another RPC command prior to now
    pwallet->BlockUntilSyncedToCurrentChain();

    LOCK2(cs_main, pwallet->cs_wallet);

    std::string strDest = request.params[0].get_str();
    if (!pwallet->BackupWallet(strDest)) {
        throw JSONRPCError(RPC_WALLET_ERROR, "Error: Wallet backup failed!");
    }

    return NullUniValue;
}


static UniValue keypoolrefill(const JSONRPCRequest& request)
{
    std::shared_ptr<CWallet> const wallet = GetWalletForJSONRPCRequest(request);
    CWallet* const pwallet = wallet.get();

    if (!EnsureWalletIsAvailable(pwallet, request.fHelp)) {
        return NullUniValue;
    }

    if (request.fHelp || request.params.size() > 1)
        throw std::runtime_error(
            "keypoolrefill ( newsize )\n"
            "\nFills the keypool."
            + HelpRequiringPassphrase(pwallet) + "\n"
            "\nArguments\n"
            "1. newsize     (numeric, optional, default=100) The new keypool size\n"
            "\nExamples:\n"
            + HelpExampleCli("keypoolrefill", "")
            + HelpExampleRpc("keypoolrefill", "")
        );

    if (pwallet->IsWalletFlagSet(WALLET_FLAG_DISABLE_PRIVATE_KEYS)) {
        throw JSONRPCError(RPC_WALLET_ERROR, "Error: Private keys are disabled for this wallet");
    }

    LOCK2(cs_main, pwallet->cs_wallet);

    // 0 is interpreted by TopUpKeyPool() as the default keypool size given by -keypool
    unsigned int kpSize = 0;
    if (!request.params[0].isNull()) {
        if (request.params[0].get_int() < 0)
            throw JSONRPCError(RPC_INVALID_PARAMETER, "Invalid parameter, expected valid size.");
        kpSize = (unsigned int)request.params[0].get_int();
    }

    EnsureWalletIsUnlocked(pwallet);
    pwallet->TopUpKeyPool(kpSize);

    if (pwallet->GetKeyPoolSize() < kpSize) {
        throw JSONRPCError(RPC_WALLET_ERROR, "Error refreshing keypool.");
    }

    return NullUniValue;
}


static UniValue walletpassphrase(const JSONRPCRequest& request)
{
    std::shared_ptr<CWallet> const wallet = GetWalletForJSONRPCRequest(request);
    CWallet* const pwallet = wallet.get();

    if (!EnsureWalletIsAvailable(pwallet, request.fHelp)) {
        return NullUniValue;
    }

    if (request.fHelp || request.params.size() != 2) {
        throw std::runtime_error(
            "walletpassphrase \"passphrase\" timeout\n"
            "\nStores the wallet decryption key in memory for 'timeout' seconds.\n"
            "This is needed prior to performing transactions related to private keys such as sending TPC\n"
            "\nArguments:\n"
            "1. \"passphrase\"     (string, required) The wallet passphrase\n"
            "2. timeout            (numeric, required) The time to keep the decryption key in seconds; capped at 100000000 (~3 years).\n"
            "\nNote:\n"
            "Issuing the walletpassphrase command while the wallet is already unlocked will set a new unlock\n"
            "time that overrides the old one.\n"
            "\nExamples:\n"
            "\nUnlock the wallet for 60 seconds\n"
            + HelpExampleCli("walletpassphrase", "\"my pass phrase\" 60") +
            "\nLock the wallet again (before 60 seconds)\n"
            + HelpExampleCli("walletlock", "") +
            "\nAs json rpc call\n"
            + HelpExampleRpc("walletpassphrase", "\"my pass phrase\", 60")
        );
    }

    LOCK2(cs_main, pwallet->cs_wallet);

    if (!pwallet->IsCrypted()) {
        throw JSONRPCError(RPC_WALLET_WRONG_ENC_STATE, "Error: running with an unencrypted wallet, but walletpassphrase was called.");
    }

    // Note that the walletpassphrase is stored in request.params[0] which is not mlock()ed
    SecureString strWalletPass;
    strWalletPass.reserve(100);
    // TODO: get rid of this .c_str() by implementing SecureString::operator=(std::string)
    // Alternately, find a way to make request.params[0] mlock()'d to begin with.
    strWalletPass = request.params[0].get_str().c_str();

    // Get the timeout
    int64_t nSleepTime = request.params[1].get_int64();
    // Timeout cannot be negative, otherwise it will relock immediately
    if (nSleepTime < 0) {
        throw JSONRPCError(RPC_INVALID_PARAMETER, "Timeout cannot be negative.");
    }
    // Clamp timeout
    constexpr int64_t MAX_SLEEP_TIME = 100000000; // larger values trigger a macos/libevent bug?
    if (nSleepTime > MAX_SLEEP_TIME) {
        nSleepTime = MAX_SLEEP_TIME;
    }

    if (strWalletPass.length() > 0)
    {
        if (!pwallet->Unlock(strWalletPass)) {
            throw JSONRPCError(RPC_WALLET_PASSPHRASE_INCORRECT, "Error: The wallet passphrase entered was incorrect.");
        }
    }
    else
        throw std::runtime_error(
            "walletpassphrase <passphrase> <timeout>\n"
            "Stores the wallet decryption key in memory for <timeout> seconds.");

    pwallet->TopUpKeyPool();

    pwallet->nRelockTime = GetTime() + nSleepTime;

    // Keep a weak pointer to the wallet so that it is possible to unload the
    // wallet before the following callback is called. If a valid shared pointer
    // is acquired in the callback then the wallet is still loaded.
    std::weak_ptr<CWallet> weak_wallet = wallet;
    RPCRunLater(strprintf("lockwallet(%s)", pwallet->GetName()), [weak_wallet] {
        if (auto shared_wallet = weak_wallet.lock()) {
            LOCK(shared_wallet->cs_wallet);
            shared_wallet->Lock();
            shared_wallet->nRelockTime = 0;
        }
    }, nSleepTime);

    return NullUniValue;
}


static UniValue walletpassphrasechange(const JSONRPCRequest& request)
{
    std::shared_ptr<CWallet> const wallet = GetWalletForJSONRPCRequest(request);
    CWallet* const pwallet = wallet.get();

    if (!EnsureWalletIsAvailable(pwallet, request.fHelp)) {
        return NullUniValue;
    }

    if (request.fHelp || request.params.size() != 2) {
        throw std::runtime_error(
            "walletpassphrasechange \"oldpassphrase\" \"newpassphrase\"\n"
            "\nChanges the wallet passphrase from 'oldpassphrase' to 'newpassphrase'.\n"
            "\nArguments:\n"
            "1. \"oldpassphrase\"      (string) The current passphrase\n"
            "2. \"newpassphrase\"      (string) The new passphrase\n"
            "\nExamples:\n"
            + HelpExampleCli("walletpassphrasechange", "\"old one\" \"new one\"")
            + HelpExampleRpc("walletpassphrasechange", "\"old one\", \"new one\"")
        );
    }

    LOCK2(cs_main, pwallet->cs_wallet);

    if (!pwallet->IsCrypted()) {
        throw JSONRPCError(RPC_WALLET_WRONG_ENC_STATE, "Error: running with an unencrypted wallet, but walletpassphrasechange was called.");
    }

    // TODO: get rid of these .c_str() calls by implementing SecureString::operator=(std::string)
    // Alternately, find a way to make request.params[0] mlock()'d to begin with.
    SecureString strOldWalletPass;
    strOldWalletPass.reserve(100);
    strOldWalletPass = request.params[0].get_str().c_str();

    SecureString strNewWalletPass;
    strNewWalletPass.reserve(100);
    strNewWalletPass = request.params[1].get_str().c_str();

    if (strOldWalletPass.length() < 1 || strNewWalletPass.length() < 1)
        throw std::runtime_error(
            "walletpassphrasechange <oldpassphrase> <newpassphrase>\n"
            "Changes the wallet passphrase from <oldpassphrase> to <newpassphrase>.");

    if (!pwallet->ChangeWalletPassphrase(strOldWalletPass, strNewWalletPass)) {
        throw JSONRPCError(RPC_WALLET_PASSPHRASE_INCORRECT, "Error: The wallet passphrase entered was incorrect.");
    }

    return NullUniValue;
}


static UniValue walletlock(const JSONRPCRequest& request)
{
    std::shared_ptr<CWallet> const wallet = GetWalletForJSONRPCRequest(request);
    CWallet* const pwallet = wallet.get();

    if (!EnsureWalletIsAvailable(pwallet, request.fHelp)) {
        return NullUniValue;
    }

    if (request.fHelp || request.params.size() != 0) {
        throw std::runtime_error(
            "walletlock\n"
            "\nRemoves the wallet encryption key from memory, locking the wallet.\n"
            "After calling this method, you will need to call walletpassphrase again\n"
            "before being able to call any methods which require the wallet to be unlocked.\n"
            "\nExamples:\n"
            "\nSet the passphrase for 2 minutes to perform a transaction\n"
            + HelpExampleCli("walletpassphrase", "\"my pass phrase\" 120") +
            "\nPerform a send (requires passphrase set)\n"
            + HelpExampleCli("sendtoaddress", "\"1M72Sfpbz1BPpXFHz9m3CdqATR44Jvaydd\" 1.0") +
            "\nClear the passphrase since we are done before 2 minutes is up\n"
            + HelpExampleCli("walletlock", "") +
            "\nAs json rpc call\n"
            + HelpExampleRpc("walletlock", "")
        );
    }

    LOCK2(cs_main, pwallet->cs_wallet);

    if (!pwallet->IsCrypted()) {
        throw JSONRPCError(RPC_WALLET_WRONG_ENC_STATE, "Error: running with an unencrypted wallet, but walletlock was called.");
    }

    pwallet->Lock();
    pwallet->nRelockTime = 0;

    return NullUniValue;
}


static UniValue encryptwallet(const JSONRPCRequest& request)
{
    std::shared_ptr<CWallet> const wallet = GetWalletForJSONRPCRequest(request);
    CWallet* const pwallet = wallet.get();

    if (!EnsureWalletIsAvailable(pwallet, request.fHelp)) {
        return NullUniValue;
    }

    if (request.fHelp || request.params.size() != 1) {
        throw std::runtime_error(
            "encryptwallet \"passphrase\"\n"
            "\nEncrypts the wallet with 'passphrase'. This is for first time encryption.\n"
            "After this, any calls that interact with private keys such as sending or signing \n"
            "will require the passphrase to be set prior the making these calls.\n"
            "Use the walletpassphrase call for this, and then walletlock call.\n"
            "If the wallet is already encrypted, use the walletpassphrasechange call.\n"
            "Note that this will shutdown the server.\n"
            "\nArguments:\n"
            "1. \"passphrase\"    (string) The pass phrase to encrypt the wallet with. It must be at least 1 character, but should be long.\n"
            "\nExamples:\n"
            "\nEncrypt your wallet\n"
            + HelpExampleCli("encryptwallet", "\"my pass phrase\"") +
            "\nNow set the passphrase to use the wallet, such as for signing or sending bitcoin\n"
            + HelpExampleCli("walletpassphrase", "\"my pass phrase\"") +
            "\nNow we can do something like sign\n"
            + HelpExampleCli("signmessage", "\"address\" \"test message\"") +
            "\nNow lock the wallet again by removing the passphrase\n"
            + HelpExampleCli("walletlock", "") +
            "\nAs a json rpc call\n"
            + HelpExampleRpc("encryptwallet", "\"my pass phrase\"")
        );
    }

    LOCK2(cs_main, pwallet->cs_wallet);

    if (pwallet->IsCrypted()) {
        throw JSONRPCError(RPC_WALLET_WRONG_ENC_STATE, "Error: running with an encrypted wallet, but encryptwallet was called.");
    }

    // TODO: get rid of this .c_str() by implementing SecureString::operator=(std::string)
    // Alternately, find a way to make request.params[0] mlock()'d to begin with.
    SecureString strWalletPass;
    strWalletPass.reserve(100);
    strWalletPass = request.params[0].get_str().c_str();

    if (strWalletPass.length() < 1)
        throw std::runtime_error(
            "encryptwallet <passphrase>\n"
            "Encrypts the wallet with <passphrase>.");

    if (!pwallet->EncryptWallet(strWalletPass)) {
        throw JSONRPCError(RPC_WALLET_ENCRYPTION_FAILED, "Error: Failed to encrypt the wallet.");
    }

    // BDB seems to have a bad habit of writing old data into
    // slack space in .dat files; that is bad if the old data is
    // unencrypted private keys. So:
    StartShutdown();
    return "wallet encrypted; Tapyrus server stopping, restart to run with encrypted wallet. The keypool has been flushed and a new HD seed was generated (if you are using HD). You need to make a new backup.";
}

static UniValue lockunspent(const JSONRPCRequest& request)
{
    std::shared_ptr<CWallet> const wallet = GetWalletForJSONRPCRequest(request);
    CWallet* const pwallet = wallet.get();

    if (!EnsureWalletIsAvailable(pwallet, request.fHelp)) {
        return NullUniValue;
    }

    if (request.fHelp || request.params.size() < 1 || request.params.size() > 2)
        throw std::runtime_error(
            "lockunspent unlock ([{\"txid\":\"txid\",\"vout\":n},...])\n"
            "\nUpdates list of temporarily unspendable outputs.\n"
            "Temporarily lock (unlock=false) or unlock (unlock=true) specified transaction outputs.\n"
            "If no transaction outputs are specified when unlocking then all current locked transaction outputs are unlocked.\n"
            "A locked transaction output will not be chosen by automatic coin selection, when spending TPC.\n"
            "Locks are stored in memory only. Nodes start with zero locked outputs, and the locked output list\n"
            "is always cleared (by virtue of process exit) when a node stops or fails.\n"
            "Also see the listunspent call\n"
            "\nArguments:\n"
            "1. unlock            (boolean, required) Whether to unlock (true) or lock (false) the specified transactions\n"
            "2. \"transactions\"  (string, optional) A json array of objects. Each object the txid (string) vout (numeric)\n"
            "     [           (json array of json objects)\n"
            "       {\n"
            "         \"txid\":\"id\",    (string) The transaction id\n"
            "         \"vout\": n         (numeric) The output number\n"
            "       }\n"
            "       ,...\n"
            "     ]\n"

            "\nResult:\n"
            "true|false    (boolean) Whether the command was successful or not\n"

            "\nExamples:\n"
            "\nList the unspent transactions\n"
            + HelpExampleCli("listunspent", "") +
            "\nLock an unspent transaction\n"
            + HelpExampleCli("lockunspent", "false \"[{\\\"txid\\\":\\\"a08e6907dbbd3d809776dbfc5d82e371b764ed838b5655e72f463568df1aadf0\\\",\\\"vout\\\":1}]\"") +
            "\nList the locked transactions\n"
            + HelpExampleCli("listlockunspent", "") +
            "\nUnlock the transaction again\n"
            + HelpExampleCli("lockunspent", "true \"[{\\\"txid\\\":\\\"a08e6907dbbd3d809776dbfc5d82e371b764ed838b5655e72f463568df1aadf0\\\",\\\"vout\\\":1}]\"") +
            "\nAs a json rpc call\n"
            + HelpExampleRpc("lockunspent", "false, \"[{\\\"txid\\\":\\\"a08e6907dbbd3d809776dbfc5d82e371b764ed838b5655e72f463568df1aadf0\\\",\\\"vout\\\":1}]\"")
        );

    // Make sure the results are valid at least up to the most recent block
    // the user could have gotten from another RPC command prior to now
    pwallet->BlockUntilSyncedToCurrentChain();

    LOCK2(cs_main, pwallet->cs_wallet);

    RPCTypeCheckArgument(request.params[0], UniValue::VBOOL);

    bool fUnlock = request.params[0].get_bool();

    if (request.params[1].isNull()) {
        if (fUnlock)
            pwallet->UnlockAllCoins();
        return true;
    }

    RPCTypeCheckArgument(request.params[1], UniValue::VARR);

    const UniValue& output_params = request.params[1];

    // Create and validate the COutPoints first.

    std::vector<COutPoint> outputs;
    outputs.reserve(output_params.size());

    for (unsigned int idx = 0; idx < output_params.size(); idx++) {
        const UniValue& o = output_params[idx].get_obj();

        RPCTypeCheckObj(o,
            {
                {"txid", UniValueType(UniValue::VSTR)},
                {"vout", UniValueType(UniValue::VNUM)},
            });

        const std::string& txid = find_value(o, "txid").get_str();
        if (!IsHex(txid)) {
            throw JSONRPCError(RPC_INVALID_PARAMETER, "Invalid parameter, expected hex txid");
        }

        const int nOutput = find_value(o, "vout").get_int();
        if (nOutput < 0) {
            throw JSONRPCError(RPC_INVALID_PARAMETER, "Invalid parameter, vout must be positive");
        }

        const COutPoint outpt(uint256S(txid), nOutput);

        const auto it = pwallet->mapWallet.find(outpt.hashMalFix);
        if (it == pwallet->mapWallet.end()) {
            throw JSONRPCError(RPC_INVALID_PARAMETER, "Invalid parameter, unknown transaction");
        }

        const CWalletTx& trans = it->second;

        if (outpt.n >= trans.tx->vout.size()) {
            throw JSONRPCError(RPC_INVALID_PARAMETER, "Invalid parameter, vout index out of bounds");
        }

        if (pwallet->IsSpent(outpt.hashMalFix, outpt.n)) {
            throw JSONRPCError(RPC_INVALID_PARAMETER, "Invalid parameter, expected unspent output");
        }

        const bool is_locked = pwallet->IsLockedCoin(outpt.hashMalFix, outpt.n);

        if (fUnlock && !is_locked) {
            throw JSONRPCError(RPC_INVALID_PARAMETER, "Invalid parameter, expected locked output");
        }

        if (!fUnlock && is_locked) {
            throw JSONRPCError(RPC_INVALID_PARAMETER, "Invalid parameter, output already locked");
        }

        outputs.push_back(outpt);
    }

    // Atomically set (un)locked status for the outputs.
    for (const COutPoint& outpt : outputs) {
        if (fUnlock) pwallet->UnlockCoin(outpt);
        else pwallet->LockCoin(outpt);
    }

    return true;
}

static UniValue listlockunspent(const JSONRPCRequest& request)
{
    std::shared_ptr<CWallet> const wallet = GetWalletForJSONRPCRequest(request);
    CWallet* const pwallet = wallet.get();

    if (!EnsureWalletIsAvailable(pwallet, request.fHelp)) {
        return NullUniValue;
    }

    if (request.fHelp || request.params.size() > 0)
        throw std::runtime_error(
            "listlockunspent\n"
            "\nReturns list of temporarily unspendable outputs.\n"
            "See the lockunspent call to lock and unlock transactions for spending.\n"
            "\nResult:\n"
            "[\n"
            "  {\n"
            "    \"txid\" : \"transactionid\",     (string) The transaction id locked\n"
            "    \"vout\" : n                      (numeric) The vout value\n"
            "  }\n"
            "  ,...\n"
            "]\n"
            "\nExamples:\n"
            "\nList the unspent transactions\n"
            + HelpExampleCli("listunspent", "") +
            "\nLock an unspent transaction\n"
            + HelpExampleCli("lockunspent", "false \"[{\\\"txid\\\":\\\"a08e6907dbbd3d809776dbfc5d82e371b764ed838b5655e72f463568df1aadf0\\\",\\\"vout\\\":1}]\"") +
            "\nList the locked transactions\n"
            + HelpExampleCli("listlockunspent", "") +
            "\nUnlock the transaction again\n"
            + HelpExampleCli("lockunspent", "true \"[{\\\"txid\\\":\\\"a08e6907dbbd3d809776dbfc5d82e371b764ed838b5655e72f463568df1aadf0\\\",\\\"vout\\\":1}]\"") +
            "\nAs a json rpc call\n"
            + HelpExampleRpc("listlockunspent", "")
        );

    LOCK2(cs_main, pwallet->cs_wallet);

    std::vector<COutPoint> vOutpts;
    pwallet->ListLockedCoins(vOutpts);

    UniValue ret(UniValue::VARR);

    for (COutPoint &outpt : vOutpts) {
        UniValue o(UniValue::VOBJ);

        o.pushKV("txid", outpt.hashMalFix.GetHex());
        o.pushKV("vout", (int)outpt.n);
        ret.push_back(o);
    }

    return ret;
}

static UniValue settxfee(const JSONRPCRequest& request)
{
    std::shared_ptr<CWallet> const wallet = GetWalletForJSONRPCRequest(request);
    CWallet* const pwallet = wallet.get();

    if (!EnsureWalletIsAvailable(pwallet, request.fHelp)) {
        return NullUniValue;
    }

    if (request.fHelp || request.params.size() < 1 || request.params.size() > 1) {
        throw std::runtime_error(
            "settxfee amount\n"
            "\nSet the transaction fee per kB for this wallet. Overrides the global -paytxfee command line parameter.\n"
            "\nArguments:\n"
            "1. amount         (numeric or string, required) The transaction fee in " + CURRENCY_UNIT + "/kB\n"
            "\nResult\n"
            "true|false        (boolean) Returns true if successful\n"
            "\nExamples:\n"
            + HelpExampleCli("settxfee", "0.00001")
            + HelpExampleRpc("settxfee", "0.00001")
        );
    }

    LOCK2(cs_main, pwallet->cs_wallet);

    CAmount nAmount = AmountFromValue(request.params[0]);

    pwallet->m_pay_tx_fee = CFeeRate(nAmount, 1000);
    return true;
}

static UniValue getwalletinfo(const JSONRPCRequest& request)
{
    std::shared_ptr<CWallet> const wallet = GetWalletForJSONRPCRequest(request);
    CWallet* const pwallet = wallet.get();

    if (!EnsureWalletIsAvailable(pwallet, request.fHelp)) {
        return NullUniValue;
    }

    if (request.fHelp || request.params.size() != 0)
        throw std::runtime_error(
            "getwalletinfo\n"
            "Returns an object containing various wallet state info.\n"
            "\nResult:\n"
            "{\n"
            "  \"walletname\": xxxxx,               (string) the wallet name\n"
            "  \"walletversion\": xxxxx,            (numeric) the wallet version\n"
            "  \"balance\":                         (object) the balances of each " + CURRENCY_UNIT  + " and colored coins of the wallet\n"
            "       {\n"
            "         \"xxxx\":\"xxxx\"             (string) \"" + CURRENCY_UNIT  + "\" or color id in hex string : (numeric) The total confirmed balance of the wallet. The unit is " + CURRENCY_UNIT + " for the native coin. If it is a colored coin, the unit is the same digits as " + CURRENCY_UNIT + "\n"
            "       }\n"
            "  \"unconfirmed_balance\":             (object) the unconfirmed balances of each " + CURRENCY_UNIT  + " and colored coins of the wallet\n"
            "       {\n"
            "         \"xxxx\":\"xxxx\"             (string) \"" + CURRENCY_UNIT  + "\" or color id in hex string : (numeric) The total unconfirmed balance of the wallet. The unit is " + CURRENCY_UNIT + " for the native coin. If it is a colored coin, the unit is the same digits as " + CURRENCY_UNIT + "\n"
            "       }\n"
            "  \"txcount\": xxxxxxx,                (numeric) the total number of transactions in the wallet\n"
            "  \"keypoololdest\": xxxxxx,           (numeric) the timestamp (seconds since Unix epoch) of the oldest pre-generated key in the key pool\n"
            "  \"keypoolsize\": xxxx,               (numeric) how many new keys are pre-generated (only counts external keys)\n"
            "  \"keypoolsize_hd_internal\": xxxx,   (numeric) how many new keys are pre-generated for internal use (used for change outputs, only appears if the wallet is using this feature, otherwise external keys are used)\n"
            "  \"unlocked_until\": ttt,             (numeric) the timestamp in seconds since epoch (midnight Jan 1 1970 GMT) that the wallet is unlocked for transfers, or 0 if the wallet is locked\n"
            "  \"paytxfee\": x.xxxx,                (numeric) the transaction fee configuration, set in " + CURRENCY_UNIT + "/kB\n"
            "  \"hdseedid\": \"<hash160>\"            (string, optional) the Hash160 of the HD seed (only present when HD is enabled)\n"
            "  \"hdmasterkeyid\": \"<hash160>\"       (string, optional) alias for hdseedid retained for backwards-compatibility. Will be removed in V0.18.\n"
            "  \"private_keys_enabled\": true|false (boolean) false if privatekeys are disabled for this wallet (enforced watch-only wallet)\n"
            "}\n"
            "\nExamples:\n"
            + HelpExampleCli("getwalletinfo", "")
            + HelpExampleRpc("getwalletinfo", "")
        );

    // Make sure the results are valid at least up to the most recent block
    // the user could have gotten from another RPC command prior to now
    pwallet->BlockUntilSyncedToCurrentChain();

    LOCK2(cs_main, pwallet->cs_wallet);

    UniValue obj(UniValue::VOBJ);
    UniValue balances(UniValue::VOBJ);
    UniValue unconfirmBalancesObj(UniValue::VOBJ);

    TxColoredCoinBalancesMap walletbalances = pwallet->GetBalance();
    for (auto const& wb : walletbalances) {
        if (wb.first.type == TokenTypes::NONE) {
            balances.pushKV(CURRENCY_UNIT.c_str(), ValueFromAmount(wb.second));
        } else {
            balances.pushKV(HexStr(wb.first.toVector()).c_str(), wb.second);
        }
    };

    TxColoredCoinBalancesMap walletunconfirmedbalances = pwallet->GetUnconfirmedBalance();
    for (auto const& uwb : walletunconfirmedbalances) {
        unconfirmBalancesObj.pushKV(uwb.first.toHexString(), ValueFromAmount(uwb.second));
    };

    size_t kpExternalSize = pwallet->KeypoolCountExternalKeys();
    obj.pushKV("walletname", pwallet->GetName());
    obj.pushKV("walletversion", pwallet->GetVersion());
    obj.pushKV("balance", balances);
    obj.pushKV("unconfirmed_balance", unconfirmBalancesObj);
    obj.pushKV("txcount",       (int)pwallet->mapWallet.size());
    obj.pushKV("keypoololdest", pwallet->GetOldestKeyPoolTime());
    obj.pushKV("keypoolsize", (int64_t)kpExternalSize);
    CKeyID seed_id = pwallet->GetHDChain().seed_id;
    if (!seed_id.IsNull() && pwallet->CanSupportFeature(FEATURE_HD_SPLIT)) {
        obj.pushKV("keypoolsize_hd_internal",   (int64_t)(pwallet->GetKeyPoolSize() - kpExternalSize));
    }
    if (pwallet->IsCrypted()) {
        obj.pushKV("unlocked_until", pwallet->nRelockTime);
    }
    obj.pushKV("paytxfee", ValueFromAmount(pwallet->m_pay_tx_fee.GetFeePerK()));
    if (!seed_id.IsNull()) {
        obj.pushKV("hdseedid", seed_id.GetHex());
        obj.pushKV("hdmasterkeyid", seed_id.GetHex());
    }
    obj.pushKV("private_keys_enabled", !pwallet->IsWalletFlagSet(WALLET_FLAG_DISABLE_PRIVATE_KEYS));
    return obj;
}

static UniValue listwallets(const JSONRPCRequest& request)
{
    if (request.fHelp || request.params.size() != 0)
        throw std::runtime_error(
            "listwallets\n"
            "Returns a list of currently loaded wallets.\n"
            "For full information on the wallet, use \"getwalletinfo\"\n"
            "\nResult:\n"
            "[                         (json array of strings)\n"
            "  \"walletname\"            (string) the wallet name\n"
            "   ...\n"
            "]\n"
            "\nExamples:\n"
            + HelpExampleCli("listwallets", "")
            + HelpExampleRpc("listwallets", "")
        );

    UniValue obj(UniValue::VARR);

    for (const std::shared_ptr<CWallet>& wallet : GetWallets()) {
        if (!EnsureWalletIsAvailable(wallet.get(), request.fHelp)) {
            return NullUniValue;
        }

        LOCK(wallet->cs_wallet);

        obj.push_back(wallet->GetName());
    }

    return obj;
}

static UniValue loadwallet(const JSONRPCRequest& request)
{
    if (request.fHelp || request.params.size() != 1)
        throw std::runtime_error(
            "loadwallet \"filename\"\n"
            "\nLoads a wallet from a wallet file or directory."
            "\nNote that all wallet command-line options used when starting bitcoind will be"
            "\napplied to the new wallet (eg -zapwallettxes, upgradewallet, rescan, etc).\n"
            "\nArguments:\n"
            "1. \"filename\"    (string, required) The wallet directory or .dat file.\n"
            "\nResult:\n"
            "{\n"
            "  \"name\" :    <wallet_name>,        (string) The wallet name if loaded successfully.\n"
            "  \"warning\" : <warning>,            (string) Warning message if wallet was not loaded cleanly.\n"
            "}\n"
            "\nExamples:\n"
            + HelpExampleCli("loadwallet", "\"test.dat\"")
            + HelpExampleRpc("loadwallet", "\"test.dat\"")
        );
    std::string wallet_file = request.params[0].get_str();
    std::string error;

    fs::path wallet_path = fs::absolute(wallet_file, GetWalletDir());
    if (fs::symlink_status(wallet_path).type() == fs::file_not_found) {
        throw JSONRPCError(RPC_WALLET_NOT_FOUND, "Wallet " + wallet_file + " not found.");
    } else if (fs::is_directory(wallet_path)) {
        // The given filename is a directory. Check that there's a wallet.dat file.
        fs::path wallet_dat_file = wallet_path / "wallet.dat";
        if (fs::symlink_status(wallet_dat_file).type() == fs::file_not_found) {
            throw JSONRPCError(RPC_WALLET_NOT_FOUND, "Directory " + wallet_file + " does not contain a wallet.dat file.");
        }
    }

    std::string warning;
    if (!CWallet::Verify(wallet_file, false, error, warning)) {
        throw JSONRPCError(RPC_WALLET_ERROR, "Wallet file verification failed: " + error);
    }

    std::shared_ptr<CWallet> const wallet = CWallet::CreateWalletFromFile(wallet_file, fs::absolute(wallet_file, GetWalletDir()));
    if (!wallet) {
        throw JSONRPCError(RPC_WALLET_ERROR, "Wallet loading failed.");
    }
    AddWallet(wallet);

    wallet->postInitProcess();

    UniValue obj(UniValue::VOBJ);
    obj.pushKV("name", wallet->GetName());
    obj.pushKV("warning", warning);

    return obj;
}

static UniValue createwallet(const JSONRPCRequest& request)
{
    if (request.fHelp || request.params.size() < 1 || request.params.size() > 2) {
        throw std::runtime_error(
            "createwallet \"wallet_name\" ( disable_private_keys )\n"
            "\nCreates and loads a new wallet.\n"
            "\nArguments:\n"
            "1. \"wallet_name\"          (string, required) The name for the new wallet. If this is a path, the wallet will be created at the path location.\n"
            "2. disable_private_keys   (boolean, optional, default: false) Disable the possibility of private keys (only watchonlys are possible in this mode).\n"
            "\nResult:\n"
            "{\n"
            "  \"name\" :    <wallet_name>,        (string) The wallet name if created successfully. If the wallet was created using a full path, the wallet_name will be the full path.\n"
            "  \"warning\" : <warning>,            (string) Warning message if wallet was not loaded cleanly.\n"
            "}\n"
            "\nExamples:\n"
            + HelpExampleCli("createwallet", "\"testwallet\"")
            + HelpExampleRpc("createwallet", "\"testwallet\"")
        );
    }
    std::string wallet_name = request.params[0].get_str();
    std::string error;
    std::string warning;

    bool disable_privatekeys = false;
    if (!request.params[1].isNull()) {
        disable_privatekeys = request.params[1].get_bool();
    }

    fs::path wallet_path = fs::absolute(wallet_name, GetWalletDir());
    if (fs::symlink_status(wallet_path).type() != fs::file_not_found) {
        throw JSONRPCError(RPC_WALLET_ERROR, "Wallet " + wallet_name + " already exists.");
    }

    // Wallet::Verify will check if we're trying to create a wallet with a duplication name.
    if (!CWallet::Verify(wallet_name, false, error, warning)) {
        throw JSONRPCError(RPC_WALLET_ERROR, "Wallet file verification failed: " + error);
    }

    std::shared_ptr<CWallet> const wallet = CWallet::CreateWalletFromFile(wallet_name, fs::absolute(wallet_name, GetWalletDir()), (disable_privatekeys ? (uint64_t)WALLET_FLAG_DISABLE_PRIVATE_KEYS : 0));
    if (!wallet) {
        throw JSONRPCError(RPC_WALLET_ERROR, "Wallet creation failed.");
    }
    AddWallet(wallet);

    wallet->postInitProcess();

    UniValue obj(UniValue::VOBJ);
    obj.pushKV("name", wallet->GetName());
    obj.pushKV("warning", warning);

    return obj;
}

static UniValue unloadwallet(const JSONRPCRequest& request)
{
    if (request.fHelp || request.params.size() > 1) {
        throw std::runtime_error(
            "unloadwallet ( \"wallet_name\" )\n"
            "Unloads the wallet referenced by the request endpoint otherwise unloads the wallet specified in the argument.\n"
            "Specifying the wallet name on a wallet endpoint is invalid."
            "\nArguments:\n"
            "1. \"wallet_name\"    (string, optional) The name of the wallet to unload.\n"
            "\nExamples:\n"
            + HelpExampleCli("unloadwallet", "wallet_name")
            + HelpExampleRpc("unloadwallet", "wallet_name")
        );
    }

    std::string wallet_name;
    if (GetWalletNameFromJSONRPCRequest(request, wallet_name)) {
        if (!request.params[0].isNull()) {
            throw JSONRPCError(RPC_INVALID_PARAMETER, "Cannot unload the requested wallet");
        }
    } else {
        wallet_name = request.params[0].get_str();
    }

    std::shared_ptr<CWallet> wallet = GetWallet(wallet_name);
    if (!wallet) {
        throw JSONRPCError(RPC_WALLET_NOT_FOUND, "Requested wallet does not exist or is not loaded");
    }

    // Release the "main" shared pointer and prevent further notifications.
    // Note that any attempt to load the same wallet would fail until the wallet
    // is destroyed (see CheckUniqueFileid).
    if (!RemoveWallet(wallet)) {
        throw JSONRPCError(RPC_MISC_ERROR, "Requested wallet already unloaded");
    }
    UnregisterValidationInterface(wallet.get());

    // The wallet can be in use so it's not possible to explicitly unload here.
    // Just notify the unload intent so that all shared pointers are released.
    // The wallet will be destroyed once the last shared pointer is released.
    wallet->NotifyUnload();

    // There's no point in waiting for the wallet to unload.
    // At this point this method should never fail. The unloading could only
    // fail due to an unexpected error which would cause a process termination.

    return NullUniValue;
}

static UniValue resendwallettransactions(const JSONRPCRequest& request)
{
    std::shared_ptr<CWallet> const wallet = GetWalletForJSONRPCRequest(request);
    CWallet* const pwallet = wallet.get();

    if (!EnsureWalletIsAvailable(pwallet, request.fHelp)) {
        return NullUniValue;
    }

    if (request.fHelp || request.params.size() != 0)
        throw std::runtime_error(
            "resendwallettransactions\n"
            "Immediately re-broadcast unconfirmed wallet transactions to all peers.\n"
            "Intended only for testing; the wallet code periodically re-broadcasts\n"
            "automatically.\n"
            "Returns an RPC error if -walletbroadcast is set to false.\n"
            "Returns array of transaction ids that were re-broadcast.\n"
            );

    if (!g_connman)
        throw JSONRPCError(RPC_CLIENT_P2P_DISABLED, "Error: Peer-to-peer functionality missing or disabled");

    LOCK2(cs_main, pwallet->cs_wallet);

    if (!pwallet->GetBroadcastTransactions()) {
        throw JSONRPCError(RPC_WALLET_ERROR, "Error: Wallet transaction broadcasting is disabled with -walletbroadcast");
    }

    std::vector<uint256> txids = pwallet->ResendWalletTransactionsBefore(GetTime(), g_connman.get());
    UniValue result(UniValue::VARR);
    for (const uint256& txid : txids)
    {
        result.push_back(txid.ToString());
    }
    return result;
}

static UniValue listunspent(const JSONRPCRequest& request)
{
    std::shared_ptr<CWallet> const wallet = GetWalletForJSONRPCRequest(request);
    CWallet* const pwallet = wallet.get();

    if (!EnsureWalletIsAvailable(pwallet, request.fHelp)) {
        return NullUniValue;
    }

    if (request.fHelp || request.params.size() > 5)
        throw std::runtime_error(
            "listunspent ( minconf maxconf  [\"addresses\",...] [include_unsafe] [query_options])\n"
            "\nReturns array of unspent transaction outputs\n"
            "with between minconf and maxconf (inclusive) confirmations.\n"
            "Optionally filter to only include txouts paid to specified addresses.\n"
            "\nArguments:\n"
            "1. minconf          (numeric, optional, default=1) The minimum confirmations to filter\n"
            "2. maxconf          (numeric, optional, default=9999999) The maximum confirmations to filter\n"
            "3. \"addresses\"      (string) A json array of bitcoin addresses to filter\n"
            "    [\n"
            "      \"address\"     (string) bitcoin address\n"
            "      ,...\n"
            "    ]\n"
            "4. include_unsafe (bool, optional, default=true) Include outputs that are not safe to spend\n"
            "                  See description of \"safe\" attribute below.\n"
            "5. query_options    (json, optional) JSON with query options\n"
            "    {\n"
            "      \"minimumAmount\"    (numeric or string, default=0) Minimum value of each UTXO in " + CURRENCY_UNIT + "\n"
            "      \"maximumAmount\"    (numeric or string, default=unlimited) Maximum value of each UTXO in " + CURRENCY_UNIT + "\n"
            "      \"maximumCount\"     (numeric or string, default=unlimited) Maximum number of UTXOs\n"
            "      \"minimumSumAmount\" (numeric or string, default=unlimited) Minimum sum value of all UTXOs in " + CURRENCY_UNIT + "\n"
            "    }\n"
            "\nResult\n"
            "[                   (array of json object)\n"
            "  {\n"
            "    \"txid\" : \"txid\",          (string) the transaction id \n"
            "    \"vout\" : n,               (numeric) the vout value\n"
            "    \"address\" : \"address\",    (string) the bitcoin address\n"
            "    \"label\" : \"label\",        (string) The associated label, or \"\" for the default label\n"
            "    \"scriptPubKey\" : \"key\",   (string) the script key\n"
            "    \"amount\" : x.xxx,         (numeric) the transaction output amount in " + CURRENCY_UNIT + "\n"
            "    \"confirmations\" : n,      (numeric) The number of confirmations\n"
            "    \"redeemScript\" : n        (string) The redeemScript if scriptPubKey is P2SH\n"
            "    \"spendable\" : xxx,        (bool) Whether we have the private keys to spend this output\n"
            "    \"solvable\" : xxx,         (bool) Whether we know how to spend this output, ignoring the lack of keys\n"
            "    \"safe\" : xxx              (bool) Whether this output is considered safe to spend. Unconfirmed transactions\n"
            "                              from outside keys and unconfirmed replacement transactions are considered unsafe\n"
            "                              and are not eligible for spending by fundrawtransaction and sendtoaddress.\n"
            "  }\n"
            "  ,...\n"
            "]\n"

            "\nExamples\n"
            + HelpExampleCli("listunspent", "")
            + HelpExampleCli("listunspent", "6 9999999 \"[\\\"1PGFqEzfmQch1gKD3ra4k18PNj3tTUUSqg\\\",\\\"1LtvqCaApEdUGFkpKMM4MstjcaL4dKg8SP\\\"]\"")
            + HelpExampleRpc("listunspent", "6, 9999999 \"[\\\"1PGFqEzfmQch1gKD3ra4k18PNj3tTUUSqg\\\",\\\"1LtvqCaApEdUGFkpKMM4MstjcaL4dKg8SP\\\"]\"")
            + HelpExampleCli("listunspent", "6 9999999 '[]' true '{ \"minimumAmount\": 0.005 }'")
            + HelpExampleRpc("listunspent", "6, 9999999, [] , true, { \"minimumAmount\": 0.005 } ")
        );

    int nMinDepth = 1;
    if (!request.params[0].isNull()) {
        RPCTypeCheckArgument(request.params[0], UniValue::VNUM);
        nMinDepth = request.params[0].get_int();
    }

    int nMaxDepth = 9999999;
    if (!request.params[1].isNull()) {
        RPCTypeCheckArgument(request.params[1], UniValue::VNUM);
        nMaxDepth = request.params[1].get_int();
    }

    std::set<CTxDestination> destinations;
    if (!request.params[2].isNull()) {
        RPCTypeCheckArgument(request.params[2], UniValue::VARR);
        UniValue inputs = request.params[2].get_array();
        for (unsigned int idx = 0; idx < inputs.size(); idx++) {
            const UniValue& input = inputs[idx];
            CTxDestination dest = DecodeDestination(input.get_str());
            if (!IsValidDestination(dest)) {
                throw JSONRPCError(RPC_INVALID_ADDRESS_OR_KEY, std::string("Invalid Tapyrus address: ") + input.get_str());
            }
            if (!destinations.insert(dest).second) {
                throw JSONRPCError(RPC_INVALID_PARAMETER, std::string("Invalid parameter, duplicated address: ") + input.get_str());
            }
        }
    }

    bool include_unsafe = true;
    if (!request.params[3].isNull()) {
        RPCTypeCheckArgument(request.params[3], UniValue::VBOOL);
        include_unsafe = request.params[3].get_bool();
    }

    CAmount nMinimumAmount = 0;
    CAmount nMaximumAmount = MAX_MONEY;
    CAmount nMinimumSumAmount = MAX_MONEY;
    uint64_t nMaximumCount = 0;

    if (!request.params[4].isNull()) {
        const UniValue& options = request.params[4].get_obj();

        if (options.exists("minimumAmount"))
            nMinimumAmount = AmountFromValue(options["minimumAmount"]);

        if (options.exists("maximumAmount"))
            nMaximumAmount = AmountFromValue(options["maximumAmount"]);

        if (options.exists("minimumSumAmount"))
            nMinimumSumAmount = AmountFromValue(options["minimumSumAmount"]);

        if (options.exists("maximumCount"))
            nMaximumCount = options["maximumCount"].get_int64();
    }

    // Make sure the results are valid at least up to the most recent block
    // the user could have gotten from another RPC command prior to now
    pwallet->BlockUntilSyncedToCurrentChain();

    UniValue results(UniValue::VARR);
    std::vector<COutput> vecOutputs;
    {
        LOCK2(cs_main, pwallet->cs_wallet);
        pwallet->AvailableCoins(vecOutputs, !include_unsafe, nullptr, nMinimumAmount, nMaximumAmount, nMinimumSumAmount, nMaximumCount, nMinDepth, nMaxDepth);
    }

    LOCK(pwallet->cs_wallet);

    for (const COutput& out : vecOutputs) {
        CTxDestination address;
        const CScript& scriptPubKey = out.tx->tx->vout[out.i].scriptPubKey;
        bool fValidAddress = ExtractDestination(scriptPubKey, address);

        if (destinations.size() && (!fValidAddress || !destinations.count(address)))
            continue;

        UniValue entry(UniValue::VOBJ);
        entry.pushKV("txid", out.tx->GetHash().GetHex());
        entry.pushKV("vout", out.i);

        if (fValidAddress) {
            entry.pushKV("address", EncodeDestination(address));

            addTokenKV(address, out.tx->tx->vout[out.i].nValue, entry);

            auto i = pwallet->mapAddressBook.find(address);
            if (i != pwallet->mapAddressBook.end()) {
                entry.pushKV("label", i->second.name);
            }

            if (scriptPubKey.IsPayToScriptHash()) {
                const CScriptID& hash = boost::get<CScriptID>(address);
                CScript redeemScript;
                if (pwallet->GetCScript(hash, redeemScript)) {
                    entry.pushKV("redeemScript", HexStr(redeemScript.begin(), redeemScript.end()));
                }
            }
        }

        entry.pushKV("scriptPubKey", HexStr(scriptPubKey.begin(), scriptPubKey.end()));
        entry.pushKV("confirmations", out.nDepth);
        entry.pushKV("spendable", out.fSpendable);
        entry.pushKV("solvable", out.fSolvable);
        entry.pushKV("safe", out.fSafe);
        results.push_back(entry);
    }

    return results;
}

void FundTransaction(CWallet* const pwallet, CMutableTransaction& tx, CAmount& fee_out, int& change_position, UniValue options)
{
    // Make sure the results are valid at least up to the most recent block
    // the user could have gotten from another RPC command prior to now
    pwallet->BlockUntilSyncedToCurrentChain();

    CCoinControl coinControl;
    change_position = -1;
    bool lockUnspents = false;
    UniValue subtractFeeFromOutputs;
    std::set<int> setSubtractFeeFromOutputs;

    if (!options.isNull()) {
      if (options.type() == UniValue::VBOOL) {
        // backward compatibility bool only fallback
        coinControl.fAllowWatchOnly = options.get_bool();
      }
      else {
        RPCTypeCheckArgument(options, UniValue::VOBJ);
        RPCTypeCheckObj(options,
            {
                {"changeAddress", UniValueType(UniValue::VSTR)},
                {"changePosition", UniValueType(UniValue::VNUM)},
                {"change_type", UniValueType(UniValue::VSTR)},
                {"includeWatching", UniValueType(UniValue::VBOOL)},
                {"lockUnspents", UniValueType(UniValue::VBOOL)},
                {"feeRate", UniValueType()}, // will be checked below
                {"subtractFeeFromOutputs", UniValueType(UniValue::VARR)},
                {"replaceable", UniValueType(UniValue::VBOOL)},
                {"conf_target", UniValueType(UniValue::VNUM)},
                {"estimate_mode", UniValueType(UniValue::VSTR)},
            },
            true, true);

        if (options.exists("changeAddress")) {
            CTxDestination dest = DecodeDestination(options["changeAddress"].get_str());

            if (!IsValidDestination(dest)) {
                throw JSONRPCError(RPC_INVALID_ADDRESS_OR_KEY, "changeAddress must be a valid tapyrus address");
            }

            coinControl.destChange = dest;
        }

        if (options.exists("changePosition"))
            change_position = options["changePosition"].get_int();

        if (options.exists("change_type")) {
            if (options.exists("changeAddress")) {
                throw JSONRPCError(RPC_INVALID_PARAMETER, "Cannot specify both changeAddress and address_type options");
            }
            coinControl.m_change_type = pwallet->m_default_change_type;
            if (!ParseOutputType(options["change_type"].get_str(), *coinControl.m_change_type)) {
                throw JSONRPCError(RPC_INVALID_ADDRESS_OR_KEY, strprintf("Unknown change type '%s'", options["change_type"].get_str()));
            }
        }

        if (options.exists("includeWatching"))
            coinControl.fAllowWatchOnly = options["includeWatching"].get_bool();

        if (options.exists("lockUnspents"))
            lockUnspents = options["lockUnspents"].get_bool();

        if (options.exists("feeRate"))
        {
            coinControl.m_feerate = CFeeRate(AmountFromValue(options["feeRate"]));
            coinControl.fOverrideFeeRate = true;
        }

        if (options.exists("subtractFeeFromOutputs"))
            subtractFeeFromOutputs = options["subtractFeeFromOutputs"].get_array();

        if (options.exists("replaceable")) {
            coinControl.m_signal_bip125_rbf = options["replaceable"].get_bool();
        }
        if (options.exists("conf_target")) {
            if (options.exists("feeRate")) {
                throw JSONRPCError(RPC_INVALID_PARAMETER, "Cannot specify both conf_target and feeRate");
            }
            coinControl.m_confirm_target = ParseConfirmTarget(options["conf_target"]);
        }
        if (options.exists("estimate_mode")) {
            if (options.exists("feeRate")) {
                throw JSONRPCError(RPC_INVALID_PARAMETER, "Cannot specify both estimate_mode and feeRate");
            }
            if (!FeeModeFromString(options["estimate_mode"].get_str(), coinControl.m_fee_mode)) {
                throw JSONRPCError(RPC_INVALID_PARAMETER, "Invalid estimate_mode parameter");
            }
        }
      }
    }

    if (tx.vout.size() == 0)
        throw JSONRPCError(RPC_INVALID_PARAMETER, "TX must have at least one output");

    if (change_position != -1 && (change_position < 0 || (unsigned int)change_position > tx.vout.size()))
        throw JSONRPCError(RPC_INVALID_PARAMETER, "changePosition out of bounds");

    for (unsigned int idx = 0; idx < subtractFeeFromOutputs.size(); idx++) {
        int pos = subtractFeeFromOutputs[idx].get_int();
        if (setSubtractFeeFromOutputs.count(pos))
            throw JSONRPCError(RPC_INVALID_PARAMETER, strprintf("Invalid parameter, duplicated position: %d", pos));
        if (pos < 0)
            throw JSONRPCError(RPC_INVALID_PARAMETER, strprintf("Invalid parameter, negative position: %d", pos));
        if (pos >= int(tx.vout.size()))
            throw JSONRPCError(RPC_INVALID_PARAMETER, strprintf("Invalid parameter, position too large: %d", pos));
        setSubtractFeeFromOutputs.insert(pos);
    }

    std::string strFailReason;

    if (!pwallet->FundTransaction(tx, fee_out, change_position, strFailReason, lockUnspents, setSubtractFeeFromOutputs, coinControl)) {
        throw JSONRPCError(RPC_WALLET_ERROR, strFailReason);
    }
}

static UniValue fundrawtransaction(const JSONRPCRequest& request)
{
    std::shared_ptr<CWallet> const wallet = GetWalletForJSONRPCRequest(request);
    CWallet* const pwallet = wallet.get();

    if (!EnsureWalletIsAvailable(pwallet, request.fHelp)) {
        return NullUniValue;
    }

    if (request.fHelp || request.params.size() < 1 || request.params.size() > 3)
        throw std::runtime_error(
                            "fundrawtransaction \"hexstring\" ( options )\n"
                            "\nAdd inputs to a transaction until it has enough in value to meet its out value.\n"
                            "This will not modify existing inputs, and will add at most one change output to the outputs.\n"
                            "No existing outputs will be modified unless \"subtractFeeFromOutputs\" is specified.\n"
                            "Note that inputs which were signed may need to be resigned after completion since in/outputs have been added.\n"
                            "The inputs added will not be signed, use signrawtransaction for that.\n"
                            "Note that all existing inputs must have their previous output transaction be in the wallet.\n"
                            "Note that all inputs selected must be of standard form and P2SH scripts must be\n"
                            "in the wallet using importaddress or addmultisigaddress (to calculate fees).\n"
                            "You can see whether this is the case by checking the \"solvable\" field in the listunspent output.\n"
                            "Only pay-to-pubkey, multisig, and P2SH versions thereof are currently supported for watch-only\n"
                            "\nArguments:\n"
                            "1. \"hexstring\"           (string, required) The hex string of the raw transaction\n"
                            "2. options                 (object, optional)\n"
                            "   {\n"
                            "     \"changeAddress\"          (string, optional, default pool address) The bitcoin address to receive the change\n"
                            "     \"changePosition\"         (numeric, optional, default random) The index of the change output\n"
                            "     \"change_type\"            (string, optional) The output type to use. Only valid if changeAddress is not specified. Options are \"legacy\", \"p2sh-segwit\", and \"bech32\". Default is set by -changetype.\n"
                            "     \"includeWatching\"        (boolean, optional, default false) Also select inputs which are watch only\n"
                            "     \"lockUnspents\"           (boolean, optional, default false) Lock selected unspent outputs\n"
                            "     \"feeRate\"                (numeric, optional, default not set: makes wallet determine the fee) Set a specific fee rate in " + CURRENCY_UNIT + "/kB\n"
                            "     \"subtractFeeFromOutputs\" (array, optional) A json array of integers.\n"
                            "                              The fee will be equally deducted from the amount of each specified output.\n"
                            "                              The outputs are specified by their zero-based index, before any change output is added.\n"
                            "                              Those recipients will receive less TPC than you enter in their corresponding amount field.\n"
                            "                              If no outputs are specified here, the sender pays the fee.\n"
                            "                                  [vout_index,...]\n"
                            "     \"replaceable\"            (boolean, optional) Marks this transaction as BIP125 replaceable.\n"
                            "                              Allows this transaction to be replaced by a transaction with higher fees\n"
                            "     \"conf_target\"            (numeric, optional) Confirmation target (in blocks)\n"
                            "     \"estimate_mode\"          (string, optional, default=UNSET) The fee estimate mode, must be one of:\n"
                            "         \"UNSET\"\n"
                            "         \"ECONOMICAL\"\n"
                            "         \"CONSERVATIVE\"\n"
                            "   }\n"
                            "                         for backward compatibility: passing in a true instead of an object will result in {\"includeWatching\":true}\n"
                            "\nResult:\n"
                            "{\n"
                            "  \"hex\":       \"value\", (string)  The resulting raw transaction (hex-encoded string)\n"
                            "  \"fee\":       n,         (numeric) Fee in " + CURRENCY_UNIT + " the resulting transaction pays\n"
                            "  \"changepos\": n          (numeric) The position of the added change output, or -1\n"
                            "}\n"
                            "\nExamples:\n"
                            "\nCreate a transaction with no inputs\n"
                            + HelpExampleCli("createrawtransaction", "\"[]\" \"{\\\"myaddress\\\":0.01}\"") +
                            "\nAdd sufficient unsigned inputs to meet the output value\n"
                            + HelpExampleCli("fundrawtransaction", "\"rawtransactionhex\"") +
                            "\nSign the transaction\n"
                            + HelpExampleCli("signrawtransaction", "\"fundedtransactionhex\"") +
                            "\nSend the transaction\n"
                            + HelpExampleCli("sendrawtransaction", "\"signedtransactionhex\"")
                            );

    RPCTypeCheck(request.params, {UniValue::VSTR, UniValueType(), UniValue::VBOOL});

    // parse hex string from parameter
    CMutableTransaction tx;
    if (!DecodeHexTx(tx, request.params[0].get_str())) {
        throw JSONRPCError(RPC_DESERIALIZATION_ERROR, "TX decode failed");
    }

    CAmount fee;
    int change_position;
    FundTransaction(pwallet, tx, fee, change_position, request.params[1]);

    UniValue result(UniValue::VOBJ);
    result.pushKV("hex", EncodeHexTx(tx));
    result.pushKV("fee", ValueFromAmount(fee));
    result.pushKV("changepos", change_position);

    return result;
}

UniValue signrawtransactionwithwallet(const JSONRPCRequest& request)
{
    std::shared_ptr<CWallet> const wallet = GetWalletForJSONRPCRequest(request);
    CWallet* const pwallet = wallet.get();

    if (!EnsureWalletIsAvailable(pwallet, request.fHelp)) {
        return NullUniValue;
    }

    if (request.fHelp || request.params.size() < 1 || request.params.size() > 4)
        throw std::runtime_error(
            "signrawtransactionwithwallet \"hexstring\" ( [{\"txid\":\"id\",\"vout\":n,\"scriptPubKey\":\"hex\",\"redeemScript\":\"hex\"},...] sighashtype )\n"
            "\nSign inputs for raw transaction (serialized, hex-encoded).\n"
            "The second optional argument (may be null) is an array of previous transaction outputs that\n"
            "this transaction depends on but may not yet be in the block chain.\n"
            + HelpRequiringPassphrase(pwallet) + "\n"

            "\nArguments:\n"
            "1. \"hexstring\"                      (string, required) The transaction hex string\n"
            "2. \"prevtxs\"                        (string, optional) An json array of previous dependent transaction outputs\n"
            "     [                              (json array of json objects, or 'null' if none provided)\n"
            "       {\n"
            "         \"txid\":\"id\",               (string, required) The transaction id\n"
            "         \"vout\":n,                  (numeric, required) The output number\n"
            "         \"scriptPubKey\": \"hex\",     (string, required) script key\n"
            "         \"redeemScript\": \"hex\",     (string, required for P2SH or P2WSH) redeem script\n"
            "         \"amount\": value            (numeric, required) The amount spent\n"
            "       }\n"
            "       ,...\n"
            "    ]\n"
            "3. \"sighashtype\"                    (string, optional, default=ALL) The signature hash type. Must be one of\n"
            "       \"ALL\"\n"
            "       \"NONE\"\n"
            "       \"SINGLE\"\n"
            "       \"ALL|ANYONECANPAY\"\n"
            "       \"NONE|ANYONECANPAY\"\n"
            "       \"SINGLE|ANYONECANPAY\"\n"
            "4. \"sigscheme\"                    (string, optional, default=ECDSA) The signature scheme to use for this transaction\n"
            "       \"ECDSA\"\n"
            "       \"SCHNORR\"\n"

            "\nResult:\n"
            "{\n"
            "  \"hex\" : \"value\",                  (string) The hex-encoded raw transaction with signature(s)\n"
            "  \"complete\" : true|false,          (boolean) If the transaction has a complete set of signatures\n"
            "  \"errors\" : [                      (json array of objects) Script verification errors (if there are any)\n"
            "    {\n"
            "      \"txid\" : \"id\",              (string) The transaction id of the referenced, previous transaction\n"
            "      \"vout\" : n,                   (numeric) The index of the output to spent and used as input\n"
            "      \"scriptSig\" : \"hex\",          (string) The hex-encoded signature script\n"
            "      \"sequence\" : n,               (numeric) Script sequence number\n"
            "      \"error\" : \"text\"              (string) Verification or signing error related to the input\n"
            "    }\n"
            "    ,...\n"
            "  ]\n"
            "}\n"

            "\nExamples:\n"
            + HelpExampleCli("signrawtransactionwithwallet", "\"myhex\"")
            + HelpExampleRpc("signrawtransactionwithwallet", "\"myhex\"")
        );

    RPCTypeCheck(request.params, {UniValue::VSTR, UniValue::VARR, UniValue::VSTR}, true);

    CMutableTransaction mtx;
    if (!DecodeHexTx(mtx, request.params[0].get_str())) {
        throw JSONRPCError(RPC_DESERIALIZATION_ERROR, "TX decode failed");
    }

    SignatureScheme sigScheme(SignatureScheme::ECDSA);
    if(!request.params[4].isNull() && request.params[3].get_str() == "SCHNORR")
        sigScheme = SignatureScheme::SCHNORR;

    // Sign the transaction
    LOCK2(cs_main, pwallet->cs_wallet);
    return SignTransaction(mtx, request.params[1], pwallet, false, request.params[2], sigScheme);
}

static UniValue bumpfee(const JSONRPCRequest& request)
{
    std::shared_ptr<CWallet> const wallet = GetWalletForJSONRPCRequest(request);
    CWallet* const pwallet = wallet.get();


    if (!EnsureWalletIsAvailable(pwallet, request.fHelp))
        return NullUniValue;

    if (request.fHelp || request.params.size() < 1 || request.params.size() > 2) {
        throw std::runtime_error(
            "bumpfee \"txid\" ( options ) \n"
            "\nBumps the fee of an opt-in-RBF transaction T, replacing it with a new transaction B.\n"
            "An opt-in RBF transaction with the given txid must be in the wallet.\n"
            "The command will pay the additional fee by decreasing (or perhaps removing) its change output.\n"
            "If the change output is not big enough to cover the increased fee, the command will currently fail\n"
            "instead of adding new inputs to compensate. (A future implementation could improve this.)\n"
            "The command will fail if the wallet or mempool contains a transaction that spends one of T's outputs.\n"
            "By default, the new fee will be calculated automatically using estimatesmartfee.\n"
            "The user can specify a confirmation target for estimatesmartfee.\n"
            "Alternatively, the user can specify totalFee, or use RPC settxfee to set a higher fee rate.\n"
            "At a minimum, the new fee rate must be high enough to pay an additional new relay fee (incrementalfee\n"
            "returned by getnetworkinfo) to enter the node's mempool.\n"
            "\nArguments:\n"
            "1. txid                  (string, required) The txid to be bumped\n"
            "2. options               (object, optional)\n"
            "   {\n"
            "     \"confTarget\"        (numeric, optional) Confirmation target (in blocks)\n"
            "     \"totalFee\"          (numeric, optional) Total fee (NOT feerate) to pay, in tapyrus.\n"
            "                         In rare cases, the actual fee paid might be slightly higher than the specified\n"
            "                         totalFee if the tx change output has to be removed because it is too close to\n"
            "                         the dust threshold.\n"
            "     \"replaceable\"       (boolean, optional, default true) Whether the new transaction should still be\n"
            "                         marked bip-125 replaceable. If true, the sequence numbers in the transaction will\n"
            "                         be left unchanged from the original. If false, any input sequence numbers in the\n"
            "                         original transaction that were less than 0xfffffffe will be increased to 0xfffffffe\n"
            "                         so the new transaction will not be explicitly bip-125 replaceable (though it may\n"
            "                         still be replaceable in practice, for example if it has unconfirmed ancestors which\n"
            "                         are replaceable).\n"
            "     \"estimate_mode\"     (string, optional, default=UNSET) The fee estimate mode, must be one of:\n"
            "         \"UNSET\"\n"
            "         \"ECONOMICAL\"\n"
            "         \"CONSERVATIVE\"\n"
            "   }\n"
            "\nResult:\n"
            "{\n"
            "  \"txid\":    \"value\",   (string)  The id of the new transaction\n"
            "  \"origfee\":  n,         (numeric) Fee of the replaced transaction\n"
            "  \"fee\":      n,         (numeric) Fee of the new transaction\n"
            "  \"errors\":  [ str... ] (json array of strings) Errors encountered during processing (may be empty)\n"
            "}\n"
            "\nExamples:\n"
            "\nBump the fee, get the new transaction\'s txid\n" +
            HelpExampleCli("bumpfee", "<txid>"));
    }

    RPCTypeCheck(request.params, {UniValue::VSTR, UniValue::VOBJ});
    uint256 hash;
    hash.SetHex(request.params[0].get_str());

    // optional parameters
    CAmount totalFee = 0;
    CCoinControl coin_control;
    coin_control.m_signal_bip125_rbf = true;
    if (!request.params[1].isNull()) {
        UniValue options = request.params[1];
        RPCTypeCheckObj(options,
            {
                {"confTarget", UniValueType(UniValue::VNUM)},
                {"totalFee", UniValueType(UniValue::VNUM)},
                {"replaceable", UniValueType(UniValue::VBOOL)},
                {"estimate_mode", UniValueType(UniValue::VSTR)},
            },
            true, true);

        if (options.exists("confTarget") && options.exists("totalFee")) {
            throw JSONRPCError(RPC_INVALID_PARAMETER, "confTarget and totalFee options should not both be set. Please provide either a confirmation target for fee estimation or an explicit total fee for the transaction.");
        } else if (options.exists("confTarget")) { // TODO: alias this to conf_target
            coin_control.m_confirm_target = ParseConfirmTarget(options["confTarget"]);
        } else if (options.exists("totalFee")) {
            totalFee = options["totalFee"].get_int64();
            if (totalFee <= 0) {
                throw JSONRPCError(RPC_INVALID_PARAMETER, strprintf("Invalid totalFee %s (must be greater than 0)", FormatMoney(totalFee)));
            }
        }

        if (options.exists("replaceable")) {
            coin_control.m_signal_bip125_rbf = options["replaceable"].get_bool();
        }
        if (options.exists("estimate_mode")) {
            if (!FeeModeFromString(options["estimate_mode"].get_str(), coin_control.m_fee_mode)) {
                throw JSONRPCError(RPC_INVALID_PARAMETER, "Invalid estimate_mode parameter");
            }
        }
    }

    // Make sure the results are valid at least up to the most recent block
    // the user could have gotten from another RPC command prior to now
    pwallet->BlockUntilSyncedToCurrentChain();

    LOCK2(cs_main, pwallet->cs_wallet);
    EnsureWalletIsUnlocked(pwallet);


    std::vector<std::string> errors;
    CAmount old_fee;
    CAmount new_fee;
    CMutableTransaction mtx;
    feebumper::Result res = feebumper::CreateTransaction(pwallet, hash, coin_control, totalFee, errors, old_fee, new_fee, mtx);
    if (res != feebumper::Result::OK) {
        switch(res) {
            case feebumper::Result::INVALID_ADDRESS_OR_KEY:
                throw JSONRPCError(RPC_INVALID_ADDRESS_OR_KEY, errors[0]);
                break;
            case feebumper::Result::INVALID_REQUEST:
                throw JSONRPCError(RPC_INVALID_REQUEST, errors[0]);
                break;
            case feebumper::Result::INVALID_PARAMETER:
                throw JSONRPCError(RPC_INVALID_PARAMETER, errors[0]);
                break;
            case feebumper::Result::WALLET_ERROR:
                throw JSONRPCError(RPC_WALLET_ERROR, errors[0]);
                break;
            default:
                throw JSONRPCError(RPC_MISC_ERROR, errors[0]);
                break;
        }
    }

    // sign bumped transaction
    if (!feebumper::SignTransaction(pwallet, mtx)) {
        throw JSONRPCError(RPC_WALLET_ERROR, "Can't sign transaction.");
    }
    // commit the bumped transaction
    uint256 txid;
    if (feebumper::CommitTransaction(pwallet, hash, std::move(mtx), errors, txid) != feebumper::Result::OK) {
        throw JSONRPCError(RPC_WALLET_ERROR, errors[0]);
    }
    UniValue result(UniValue::VOBJ);
    result.pushKV("txid", txid.GetHex());
    result.pushKV("origfee", ValueFromAmount(old_fee));
    result.pushKV("fee", ValueFromAmount(new_fee));
    UniValue result_errors(UniValue::VARR);
    for (const std::string& error : errors) {
        result_errors.push_back(error);
    }
    result.pushKV("errors", result_errors);

    return result;
}

UniValue generate(const JSONRPCRequest& request)
{
    std::shared_ptr<CWallet> const wallet = GetWalletForJSONRPCRequest(request);
    CWallet* const pwallet = wallet.get();


    if (!EnsureWalletIsAvailable(pwallet, request.fHelp)) {
        return NullUniValue;
    }

    if (request.fHelp || request.params.size() != 2) {
        throw std::runtime_error(
            "generate nblocks ( )\n"
            "\nMine up to nblocks blocks immediately (before the RPC call returns) to an address in the wallet.\n"
            "\nArguments:\n"
            "1. nblocks      (numeric, required) How many blocks are generated immediately.\n"
            "2. private key  (string, required) The aggregate private key to sign the generated blocks. The format is WIF.\n"
            "\nResult:\n"
            "[ blockhashes ]     (array) hashes of blocks generated\n"
            "\nExamples:\n"
            "\nGenerate 11 blocks signed with 1 privatekey\n"
            + HelpExampleCli("generate", "11  \"L3wNcWW97SZYV6fb6b5VgoEvtybc9d1Uu6LeiQkVN4Z38VTivKT6\"")
        );
    }

    int num_generate = request.params[0].get_int();

    CKey cPrivKey = DecodeSecret(request.params[1].get_str());
    if(!cPrivKey.IsValid())
        throw JSONRPCError(RPC_WALLET_INVALID_PRIVATE_KEY, "No private key given or invalid private key.");

    if(cPrivKey.GetPubKey() != FederationParams().GetLatestAggregatePubkey())
        throw JSONRPCError(RPC_WALLET_INVALID_AGGREGATE_KEY, "Given private key doesn't correspond to the Aggregate Key.");

    std::shared_ptr<CReserveScript> coinbase_script;
    pwallet->GetScriptForMining(coinbase_script);

    // If the keypool is exhausted, no script is returned at all.  Catch this.
    if (!coinbase_script) {
        throw JSONRPCError(RPC_WALLET_KEYPOOL_RAN_OUT, "Error: Keypool ran out, please call keypoolrefill first");
    }

    //throw an error if no script was provided
    if (coinbase_script->reserveScript.empty()) {
        throw JSONRPCError(RPC_INTERNAL_ERROR, "No coinbase script available");
    }

    return generateBlocks(coinbase_script, num_generate, true, cPrivKey);
}

UniValue rescanblockchain(const JSONRPCRequest& request)
{
    std::shared_ptr<CWallet> const wallet = GetWalletForJSONRPCRequest(request);
    CWallet* const pwallet = wallet.get();

    if (!EnsureWalletIsAvailable(pwallet, request.fHelp)) {
        return NullUniValue;
    }

    if (request.fHelp || request.params.size() > 2) {
        throw std::runtime_error(
            "rescanblockchain (\"start_height\") (\"stop_height\")\n"
            "\nRescan the local blockchain for wallet related transactions.\n"
            "\nArguments:\n"
            "1. \"start_height\"    (numeric, optional) block height where the rescan should start\n"
            "2. \"stop_height\"     (numeric, optional) the last block height that should be scanned\n"
            "\nResult:\n"
            "{\n"
            "  \"start_height\"     (numeric) The block height where the rescan has started. If omitted, rescan started from the genesis block.\n"
            "  \"stop_height\"      (numeric) The height of the last rescanned block. If omitted, rescan stopped at the chain tip.\n"
            "}\n"
            "\nExamples:\n"
            + HelpExampleCli("rescanblockchain", "100000 120000")
            + HelpExampleRpc("rescanblockchain", "100000, 120000")
            );
    }

    WalletRescanReserver reserver(pwallet);
    if (!reserver.reserve()) {
        throw JSONRPCError(RPC_WALLET_ERROR, "Wallet is currently rescanning. Abort existing rescan or wait.");
    }

    CBlockIndex *pindexStart = nullptr;
    CBlockIndex *pindexStop = nullptr;
    CBlockIndex *pChainTip = nullptr;
    {
        LOCK(cs_main);
        pindexStart = chainActive.Genesis();
        pChainTip = chainActive.Tip();

        if (!request.params[0].isNull()) {
            pindexStart = chainActive[request.params[0].get_int()];
            if (!pindexStart) {
                throw JSONRPCError(RPC_INVALID_PARAMETER, "Invalid start_height");
            }
        }

        if (!request.params[1].isNull()) {
            pindexStop = chainActive[request.params[1].get_int()];
            if (!pindexStop) {
                throw JSONRPCError(RPC_INVALID_PARAMETER, "Invalid stop_height");
            }
            else if (pindexStop->nHeight < pindexStart->nHeight) {
                throw JSONRPCError(RPC_INVALID_PARAMETER, "stop_height must be greater than start_height");
            }
        }
    }

    // We can't rescan beyond non-pruned blocks, stop and throw an error
    if (fPruneMode) {
        LOCK(cs_main);
        CBlockIndex *block = pindexStop ? pindexStop : pChainTip;
        while (block && block->nHeight >= pindexStart->nHeight) {
            if (!(block->nStatus & BLOCK_HAVE_DATA)) {
                throw JSONRPCError(RPC_MISC_ERROR, "Can't rescan beyond pruned data. Use RPC call getblockchaininfo to determine your pruned height.");
            }
            block = block->pprev;
        }
    }

    CBlockIndex *stopBlock = pwallet->ScanForWalletTransactions(pindexStart, pindexStop, reserver, true);
    if (!stopBlock) {
        if (pwallet->IsAbortingRescan()) {
            throw JSONRPCError(RPC_MISC_ERROR, "Rescan aborted.");
        }
        // if we got a nullptr returned, ScanForWalletTransactions did rescan up to the requested stopindex
        stopBlock = pindexStop ? pindexStop : pChainTip;
    }
    else {
        throw JSONRPCError(RPC_MISC_ERROR, "Rescan failed. Potentially corrupted data files.");
    }
    UniValue response(UniValue::VOBJ);
    response.pushKV("start_height", pindexStart->nHeight);
    response.pushKV("stop_height", stopBlock->nHeight);
    return response;
}

class DescribeWalletAddressVisitor : public boost::static_visitor<UniValue>
{
public:
    CWallet * const pwallet;

    void ProcessSubScript(const CScript& subscript, UniValue& obj, bool include_addresses = false) const
    {
        // Always present: script type and redeemscript
        txnouttype which_type;
        std::vector<std::vector<unsigned char>> solutions_data;
        Solver(subscript, which_type, solutions_data);
        obj.pushKV("script", GetTxnOutputType(which_type));
        obj.pushKV("hex", HexStr(subscript.begin(), subscript.end()));

        CTxDestination embedded;
        UniValue a(UniValue::VARR);
        if (ExtractDestination(subscript, embedded)) {
            // Only when the script corresponds to an address.
            UniValue subobj(UniValue::VOBJ);
            UniValue detail = DescribeAddress(embedded);
            subobj.pushKVs(detail);
            UniValue wallet_detail = boost::apply_visitor(*this, embedded);
            subobj.pushKVs(wallet_detail);
            subobj.pushKV("address", EncodeDestination(embedded));
            subobj.pushKV("scriptPubKey", HexStr(subscript.begin(), subscript.end()));
            // Always report the pubkey at the top level, so that `getnewaddress()['pubkey']` always works.
            if (subobj.exists("pubkey")) obj.pushKV("pubkey", subobj["pubkey"]);
            obj.pushKV("embedded", std::move(subobj));
            if (include_addresses) a.push_back(EncodeDestination(embedded));
        } else if (which_type == TX_MULTISIG) {
            // Also report some information on multisig scripts (which do not have a corresponding address).
            // TODO: abstract out the common functionality between this logic and ExtractDestinations.
            obj.pushKV("sigsrequired", solutions_data[0][0]);
            UniValue pubkeys(UniValue::VARR);
            for (size_t i = 1; i < solutions_data.size() - 1; ++i) {
                CPubKey key(solutions_data[i].begin(), solutions_data[i].end());
                if (include_addresses) a.push_back(EncodeDestination(key.GetID()));
                pubkeys.push_back(HexStr(key.begin(), key.end()));
            }
            obj.pushKV("pubkeys", std::move(pubkeys));
        }

        // The "addresses" field is confusing because it refers to public keys using their P2PKH address.
        // For that reason, only add the 'addresses' field when needed for backward compatibility. New applications
        // can use the 'embedded'->'address' field for P2SH or P2WSH wrapped addresses, and 'pubkeys' for
        // inspecting multisig participants.
        if (include_addresses) obj.pushKV("addresses", std::move(a));
    }

    explicit DescribeWalletAddressVisitor(CWallet* _pwallet) : pwallet(_pwallet) {}

    UniValue operator()(const CNoDestination& dest) const { return UniValue(UniValue::VOBJ); }

    UniValue operator()(const CKeyID& keyID) const
    {
        UniValue obj(UniValue::VOBJ);
        CPubKey vchPubKey;
        if (pwallet && pwallet->GetPubKey(keyID, vchPubKey)) {
            obj.pushKV("pubkey", HexStr(vchPubKey));
            obj.pushKV("iscompressed", vchPubKey.IsCompressed());
        }
        return obj;
    }

    UniValue operator()(const CScriptID& scriptID) const
    {
        UniValue obj(UniValue::VOBJ);
        CScript subscript;
        if (pwallet && pwallet->GetCScript(scriptID, subscript)) {
            ProcessSubScript(subscript, obj, IsDeprecatedRPCEnabled("validateaddress"));
        }
        return obj;
    }
};

static UniValue DescribeWalletAddress(CWallet* pwallet, const CTxDestination& dest)
{
    UniValue ret(UniValue::VOBJ);
    UniValue detail = DescribeAddress(dest);
    ret.pushKVs(detail);
    ret.pushKVs(boost::apply_visitor(DescribeWalletAddressVisitor(pwallet), dest));
    return ret;
}

/** Convert CAddressBookData to JSON record.  */
static UniValue AddressBookDataToJSON(const CAddressBookData& data, const bool verbose)
{
    UniValue ret(UniValue::VOBJ);
    if (verbose) {
        ret.pushKV("name", data.name);
    }
    ret.pushKV("purpose", data.purpose);
    return ret;
}

UniValue getaddressinfo(const JSONRPCRequest& request)
{
    std::shared_ptr<CWallet> const wallet = GetWalletForJSONRPCRequest(request);
    CWallet* const pwallet = wallet.get();

    if (!EnsureWalletIsAvailable(pwallet, request.fHelp)) {
        return NullUniValue;
    }

    if (request.fHelp || request.params.size() != 1) {
        throw std::runtime_error(
            "getaddressinfo \"address\"\n"
            "\nReturn information about the given bitcoin address. Some information requires the address\n"
            "to be in the wallet.\n"
            "\nArguments:\n"
            "1. \"address\"                    (string, required) The bitcoin address to get the information of.\n"
            "\nResult:\n"
            "{\n"
            "  \"address\" : \"address\",        (string) The bitcoin address validated\n"
            "  \"scriptPubKey\" : \"hex\",       (string) The hex encoded scriptPubKey generated by the address\n"
            "  \"ismine\" : true|false,        (boolean) If the address is yours or not\n"
            "  \"iswatchonly\" : true|false,   (boolean) If the address is watchonly\n"
            "  \"isscript\" : true|false,      (boolean) If the key is a script\n"
            "  \"hex\" : \"hex\",                (string, optional) The redeemscript for the p2sh address\n"
            "  \"pubkeys\"                     (string, optional) Array of pubkeys associated with the known redeemscript (only if \"script\" is \"multisig\")\n"
            "    [\n"
            "      \"pubkey\"\n"
            "      ,...\n"
            "    ]\n"
            "  \"sigsrequired\" : xxxxx        (numeric, optional) Number of signatures required to spend multisig output (only if \"script\" is \"multisig\")\n"
            "  \"pubkey\" : \"publickeyhex\",    (string, optional) The hex value of the raw public key, for single-key addresses (possibly embedded in P2SH)\n"
            "  \"embedded\" : {...},           (object, optional) Information about the address embedded in P2SH, if relevant and known. It includes all getaddressinfo output fields for the embedded address, excluding metadata (\"timestamp\", \"hdkeypath\", \"hdseedid\") and relation to the wallet (\"ismine\", \"iswatchonly\", \"account\").\n"
            "  \"iscompressed\" : true|false,  (boolean) If the address is compressed\n"
            "  \"label\" :  \"label\"         (string) The label associated with the address\n"
            "  \"timestamp\" : timestamp,      (number, optional) The creation time of the key if available in seconds since epoch (Jan 1 1970 GMT)\n"
            "  \"hdkeypath\" : \"keypath\"       (string, optional) The HD keypath if the key is HD and available\n"
            "  \"hdseedid\" : \"<hash160>\"      (string, optional) The Hash160 of the HD seed\n"
            "  \"hdmasterkeyid\" : \"<hash160>\" (string, optional) alias for hdseedid maintained for backwards compatibility. Will be removed in V0.18.\n"
            "  \"labels\"                      (object) Array of labels associated with the address.\n"
            "    [\n"
            "      { (json object of label data)\n"
            "        \"name\": \"labelname\" (string) The label\n"
            "        \"purpose\": \"string\" (string) Purpose of address (\"send\" for sending address, \"receive\" for receiving address)\n"
            "      },...\n"
            "    ]\n"
            "}\n"
            "\nExamples:\n"
            + HelpExampleCli("getaddressinfo", "\"1PSSGeFHDnKNxiEyFrD1wcEaHr9hrQDDWc\"")
            + HelpExampleRpc("getaddressinfo", "\"1PSSGeFHDnKNxiEyFrD1wcEaHr9hrQDDWc\"")
        );
    }

    LOCK(pwallet->cs_wallet);

    UniValue ret(UniValue::VOBJ);
    CTxDestination dest = DecodeDestination(request.params[0].get_str());

    // Make sure the destination is valid
    if (!IsValidDestination(dest)) {
        throw JSONRPCError(RPC_INVALID_ADDRESS_OR_KEY, "Invalid address");
    }

    std::string currentAddress = EncodeDestination(dest);
    ret.pushKV("address", currentAddress);

    addTokenKV(dest, 0, ret);

    CScript scriptPubKey = GetScriptForDestination(dest);
    ret.pushKV("scriptPubKey", HexStr(scriptPubKey.begin(), scriptPubKey.end()));

    isminetype mine = IsMine(*pwallet, dest);
    ret.pushKV("ismine", bool(mine & ISMINE_SPENDABLE));
    ret.pushKV("iswatchonly", bool(mine & ISMINE_WATCH_ONLY));
    UniValue detail = DescribeWalletAddress(pwallet, dest);
    ret.pushKVs(detail);
    if (pwallet->mapAddressBook.count(dest)) {
        ret.pushKV("label", pwallet->mapAddressBook[dest].name);
    }
    const CKeyMetadata* meta = nullptr;
    CKeyID key_id = GetKeyForDestination(*pwallet, dest);
    if (!key_id.IsNull()) {
        auto it = pwallet->mapKeyMetadata.find(key_id);
        if (it != pwallet->mapKeyMetadata.end()) {
            meta = &it->second;
        }
    }
    if (!meta) {
        auto it = pwallet->m_script_metadata.find(CScriptID(scriptPubKey));
        if (it != pwallet->m_script_metadata.end()) {
            meta = &it->second;
        }
    }
    if (meta) {
        ret.pushKV("timestamp", meta->nCreateTime);
        if (!meta->hdKeypath.empty()) {
            ret.pushKV("hdkeypath", meta->hdKeypath);
            ret.pushKV("hdseedid", meta->hd_seed_id.GetHex());
            ret.pushKV("hdmasterkeyid", meta->hd_seed_id.GetHex());
        }
    }

    // Currently only one label can be associated with an address, return an array
    // so the API remains stable if we allow multiple labels to be associated with
    // an address.
    UniValue labels(UniValue::VARR);
    std::map<CTxDestination, CAddressBookData>::iterator mi = pwallet->mapAddressBook.find(dest);
    if (mi != pwallet->mapAddressBook.end()) {
        labels.push_back(AddressBookDataToJSON(mi->second, true));
    }
    ret.pushKV("labels", std::move(labels));

    return ret;
}

static UniValue getaddressesbylabel(const JSONRPCRequest& request)
{
    std::shared_ptr<CWallet> const wallet = GetWalletForJSONRPCRequest(request);
    CWallet* const pwallet = wallet.get();

    if (!EnsureWalletIsAvailable(pwallet, request.fHelp)) {
        return NullUniValue;
    }

    if (request.fHelp || request.params.size() != 1)
        throw std::runtime_error(
            "getaddressesbylabel \"label\"\n"
            "\nReturns the list of addresses assigned the specified label.\n"
            "\nArguments:\n"
            "1. \"label\"  (string, required) The label.\n"
            "\nResult:\n"
            "{ (json object with addresses as keys)\n"
            "  \"address\": { (json object with information about address)\n"
            "    \"purpose\": \"string\" (string)  Purpose of address (\"send\" for sending address, \"receive\" for receiving address)\n"
            "  },...\n"
            "}\n"
            "\nExamples:\n"
            + HelpExampleCli("getaddressesbylabel", "\"tabby\"")
            + HelpExampleRpc("getaddressesbylabel", "\"tabby\"")
        );

    LOCK(pwallet->cs_wallet);

    std::string label = LabelFromValue(request.params[0]);

    // Find all addresses that have the given label
    UniValue ret(UniValue::VOBJ);
    for (const std::pair<const CTxDestination, CAddressBookData>& item : pwallet->mapAddressBook) {
        if (item.second.name == label) {
            ret.pushKV(EncodeDestination(item.first), AddressBookDataToJSON(item.second, false));
        }
    }

    if (ret.empty()) {
        throw JSONRPCError(RPC_WALLET_INVALID_LABEL_NAME, std::string("No addresses with label " + label));
    }

    return ret;
}

static UniValue listlabels(const JSONRPCRequest& request)
{
    std::shared_ptr<CWallet> const wallet = GetWalletForJSONRPCRequest(request);
    CWallet* const pwallet = wallet.get();

    if (!EnsureWalletIsAvailable(pwallet, request.fHelp)) {
        return NullUniValue;
    }

    if (request.fHelp || request.params.size() > 1)
        throw std::runtime_error(
            "listlabels ( \"purpose\" )\n"
            "\nReturns the list of all labels, or labels that are assigned to addresses with a specific purpose.\n"
            "\nArguments:\n"
            "1. \"purpose\"    (string, optional) Address purpose to list labels for ('send','receive'). An empty string is the same as not providing this argument.\n"
            "\nResult:\n"
            "[               (json array of string)\n"
            "  \"label\",      (string) Label name\n"
            "  ...\n"
            "]\n"
            "\nExamples:\n"
            "\nList all labels\n"
            + HelpExampleCli("listlabels", "") +
            "\nList labels that have receiving addresses\n"
            + HelpExampleCli("listlabels", "receive") +
            "\nList labels that have sending addresses\n"
            + HelpExampleCli("listlabels", "send") +
            "\nAs json rpc call\n"
            + HelpExampleRpc("listlabels", "receive")
        );

    LOCK(pwallet->cs_wallet);

    std::string purpose;
    if (!request.params[0].isNull()) {
        purpose = request.params[0].get_str();
    }

    // Add to a set to sort by label name, then insert into Univalue array
    std::set<std::string> label_set;
    for (const std::pair<const CTxDestination, CAddressBookData>& entry : pwallet->mapAddressBook) {
        if (purpose.empty() || entry.second.purpose == purpose) {
            label_set.insert(entry.second.name);
        }
    }

    UniValue ret(UniValue::VARR);
    for (const std::string& name : label_set) {
        ret.push_back(name);
    }

    return ret;
}

UniValue sethdseed(const JSONRPCRequest& request)
{
    std::shared_ptr<CWallet> const wallet = GetWalletForJSONRPCRequest(request);
    CWallet* const pwallet = wallet.get();

    if (!EnsureWalletIsAvailable(pwallet, request.fHelp)) {
        return NullUniValue;
    }

    if (request.fHelp || request.params.size() > 2) {
        throw std::runtime_error(
            "sethdseed ( \"newkeypool\" \"seed\" )\n"
            "\nSet or generate a new HD wallet seed. Non-HD wallets will not be upgraded to being a HD wallet. Wallets that are already\n"
            "HD will have a new HD seed set so that new keys added to the keypool will be derived from this new seed.\n"
            "\nNote that you will need to MAKE A NEW BACKUP of your wallet after setting the HD wallet seed.\n"
            + HelpRequiringPassphrase(pwallet) +
            "\nArguments:\n"
            "1. \"newkeypool\"         (boolean, optional, default=true) Whether to flush old unused addresses, including change addresses, from the keypool and regenerate it.\n"
            "                             If true, the next address from getnewaddress and change address from getrawchangeaddress will be from this new seed.\n"
            "                             If false, addresses (including change addresses if the wallet already had HD Chain Split enabled) from the existing\n"
            "                             keypool will be used until it has been depleted.\n"
            "2. \"seed\"               (string, optional) The WIF private key to use as the new HD seed; if not provided a random seed will be used.\n"
            "                             The seed value can be retrieved using the dumpwallet command. It is the private key marked hdseed=1\n"
            "\nExamples:\n"
            + HelpExampleCli("sethdseed", "")
            + HelpExampleCli("sethdseed", "false")
            + HelpExampleCli("sethdseed", "true \"wifkey\"")
            + HelpExampleRpc("sethdseed", "true, \"wifkey\"")
            );
    }

    if (IsInitialBlockDownload()) {
        throw JSONRPCError(RPC_CLIENT_IN_INITIAL_DOWNLOAD, "Cannot set a new HD seed while still in Initial Block Download");
    }

    LOCK2(cs_main, pwallet->cs_wallet);

    // Do not do anything to non-HD wallets
    if (!pwallet->IsHDEnabled()) {
        throw JSONRPCError(RPC_WALLET_ERROR, "Cannot set a HD seed on a non-HD wallet. Start with -upgradewallet in order to upgrade a non-HD wallet to HD");
    }

    EnsureWalletIsUnlocked(pwallet);

    bool flush_key_pool = true;
    if (!request.params[0].isNull()) {
        flush_key_pool = request.params[0].get_bool();
    }

    CPubKey master_pub_key;
    if (request.params[1].isNull()) {
        master_pub_key = pwallet->GenerateNewSeed();
    } else {
        CKey key = DecodeSecret(request.params[1].get_str());
        if (!key.IsValid()) {
            throw JSONRPCError(RPC_INVALID_ADDRESS_OR_KEY, "Invalid private key");
        }

        if (HaveKey(*pwallet, key)) {
            throw JSONRPCError(RPC_INVALID_ADDRESS_OR_KEY, "Already have this key (either as an HD seed or as a loose private key)");
        }

        master_pub_key = pwallet->DeriveNewSeed(key);
    }

    pwallet->SetHDSeed(master_pub_key);
    if (flush_key_pool) pwallet->NewKeyPool();

    return NullUniValue;
}

bool ParseHDKeypath(std::string keypath_str, std::vector<uint32_t>& keypath)
{
    std::stringstream ss(keypath_str);
    std::string item;
    bool first = true;
    while (std::getline(ss, item, '/')) {
        if (item.compare("m") == 0) {
            if (first) {
                first = false;
                continue;
            }
            return false;
        }
        // Finds whether it is hardened
        uint32_t path = 0;
        size_t pos = item.find("'");
        if (pos != std::string::npos) {
            // The hardened tick can only be in the last index of the string
            if (pos != item.size() - 1) {
                return false;
            }
            path |= 0x80000000;
            item = item.substr(0, item.size() - 1); // Drop the last character which is the hardened tick
        }

        // Ensure this is only numbers
        if (item.find_first_not_of( "0123456789" ) != std::string::npos) {
            return false;
        }
        uint32_t number;
        if (!ParseUInt32(item, &number)) {
            return false;
        }
        path |= number;

        keypath.push_back(path);
        first = false;
    }
    return true;
}

void AddKeypathToMap(const CWallet* pwallet, const CKeyID& keyID, std::map<CPubKey, std::vector<uint32_t>>& hd_keypaths)
{
    CPubKey vchPubKey;
    if (!pwallet->GetPubKey(keyID, vchPubKey)) {
        return;
    }
    CKeyMetadata meta;
    auto it = pwallet->mapKeyMetadata.find(keyID);
    if (it != pwallet->mapKeyMetadata.end()) {
        meta = it->second;
    }
    std::vector<uint32_t> keypath;
    if (!meta.hdKeypath.empty()) {
        if (!ParseHDKeypath(meta.hdKeypath, keypath)) {
            throw JSONRPCError(RPC_INTERNAL_ERROR, "Internal keypath is broken");
        }
        // Get the proper master key id
        CKey key;
        pwallet->GetKey(meta.hd_seed_id, key);
        CExtKey masterKey;
        masterKey.SetSeed(key.begin(), key.size());
        // Add to map
        keypath.insert(keypath.begin(), ReadLE32(masterKey.key.GetPubKey().GetID().begin()));
    } else { // Single pubkeys get the master fingerprint of themselves
        keypath.insert(keypath.begin(), ReadLE32(vchPubKey.GetID().begin()));
    }
    hd_keypaths.emplace(vchPubKey, keypath);
}

bool FillPSBT(const CWallet* pwallet, PartiallySignedTransaction& psbtx, const CTransaction* txConst, int sighash_type, bool sign, bool bip32derivs)
{
    LOCK(pwallet->cs_wallet);
    // Get all of the previous transactions
    bool complete = true;
    for (unsigned int i = 0; i < txConst->vin.size(); ++i) {
        const CTxIn& txin = txConst->vin[i];
        PSBTInput& input = psbtx.inputs.at(i);

        // If we don't know about this input, skip it and let someone else deal with it
        const uint256& txhash = txin.prevout.hashMalFix;
        const auto it = pwallet->mapWallet.find(txhash);
        if (it != pwallet->mapWallet.end()) {
            const CWalletTx& wtx = it->second;
            CTxOut utxo = wtx.tx->vout[txin.prevout.n];
            // Update both UTXOs from the wallet.
            input.non_witness_utxo = wtx.tx;
            input.witness_utxo = utxo;
        }

        // Get the Sighash type
        if (sign && input.sighash_type > 0 && input.sighash_type != sighash_type) {
            throw JSONRPCError(RPC_DESERIALIZATION_ERROR, "Specified Sighash and sighash in PSBT do not match.");
        }

        SignatureData sigdata;
        if (sign) {
            complete &= SignPSBTInput(*pwallet, *psbtx.tx, input, sigdata, i, sighash_type);
        } else {
            complete &= SignPSBTInput(PublicOnlySigningProvider(pwallet), *psbtx.tx, input, sigdata, i, sighash_type);
        }

        if (it != pwallet->mapWallet.end()) {
            // Drop the unnecessary UTXO if we added both from the wallet.
            if (sigdata.witness) {
                input.non_witness_utxo = nullptr;
            } else {
                input.witness_utxo.SetNull();
            }
        }

        // Get public key paths
        if (bip32derivs) {
            for (const auto& pubkey_it : sigdata.misc_pubkeys) {
                AddKeypathToMap(pwallet, pubkey_it.first, input.hd_keypaths);
            }
        }
    }

    // Fill in the bip32 keypaths and redeemscripts for the outputs so that hardware wallets can identify change
    for (unsigned int i = 0; i < txConst->vout.size(); ++i) {
        const CTxOut& out = txConst->vout.at(i);
        PSBTOutput& psbt_out = psbtx.outputs.at(i);

        // Dummy tx so we can use ProduceSignature to get stuff out
        /*CMutableTransaction dummy_tx;
        dummy_tx.vin.push_back(CTxIn());
        dummy_tx.vout.push_back(CTxOut());*/

        // Fill a SignatureData with output info
        SignatureData sigdata;
        psbt_out.FillSignatureData(sigdata);

        MutableTransactionSignatureCreator creator(psbtx.tx.get_ptr(), 0, out.nValue, 1);
        ProduceSignature(*pwallet, creator, out.scriptPubKey, sigdata);
        psbt_out.FromSignatureData(sigdata);

        // Get public key paths
        if (bip32derivs) {
            for (const auto& pubkey_it : sigdata.misc_pubkeys) {
                AddKeypathToMap(pwallet, pubkey_it.first, psbt_out.hd_keypaths);
            }
        }
    }
    return complete;
}

UniValue walletprocesspsbt(const JSONRPCRequest& request)
{
    std::shared_ptr<CWallet> const wallet = GetWalletForJSONRPCRequest(request);
    CWallet* const pwallet = wallet.get();

    if (!EnsureWalletIsAvailable(pwallet, request.fHelp)) {
        return NullUniValue;
    }

    if (request.fHelp || request.params.size() < 1 || request.params.size() > 4)
        throw std::runtime_error(
            "walletprocesspsbt \"psbt\" ( sign \"sighashtype\" bip32derivs )\n"
            "\nUpdate a PSBT with input information from our wallet and then sign inputs\n"
            "that we can sign for.\n"
            + HelpRequiringPassphrase(pwallet) + "\n"

            "\nArguments:\n"
            "1. \"psbt\"                      (string, required) The transaction base64 string\n"
            "2. sign                          (boolean, optional, default=true) Also sign the transaction when updating\n"
            "3. \"sighashtype\"            (string, optional, default=ALL) The signature hash type to sign with if not specified by the PSBT. Must be one of\n"
            "       \"ALL\"\n"
            "       \"NONE\"\n"
            "       \"SINGLE\"\n"
            "       \"ALL|ANYONECANPAY\"\n"
            "       \"NONE|ANYONECANPAY\"\n"
            "       \"SINGLE|ANYONECANPAY\"\n"
            "4. bip32derivs                    (boolean, optional, default=false) If true, includes the BIP 32 derivation paths for public keys if we know them\n"

            "\nResult:\n"
            "{\n"
            "  \"psbt\" : \"value\",          (string) The base64-encoded partially signed transaction\n"
            "  \"complete\" : true|false,   (boolean) If the transaction has a complete set of signatures\n"
            "  ]\n"
            "}\n"

            "\nExamples:\n"
            + HelpExampleCli("walletprocesspsbt", "\"psbt\"")
        );

    RPCTypeCheck(request.params, {UniValue::VSTR, UniValue::VBOOL, UniValue::VSTR});

    // Unserialize the transaction
    PartiallySignedTransaction psbtx;
    std::string error;
    if (!DecodePSBT(psbtx, request.params[0].get_str(), error)) {
        throw JSONRPCError(RPC_DESERIALIZATION_ERROR, strprintf("TX decode failed %s", error));
    }

    // Get the sighash type
    int nHashType = ParseSighashString(request.params[2]);

    // Use CTransaction for the constant parts of the
    // transaction to avoid rehashing.
    const CTransaction txConst(*psbtx.tx);

    // Fill transaction with our data and also sign
    bool sign = request.params[1].isNull() ? true : request.params[1].get_bool();
    bool bip32derivs = request.params[3].isNull() ? false : request.params[3].get_bool();
    bool complete = FillPSBT(pwallet, psbtx, &txConst, nHashType, sign, bip32derivs);

    UniValue result(UniValue::VOBJ);
    CDataStream ssTx(SER_NETWORK, PROTOCOL_VERSION);
    ssTx << psbtx;
    result.pushKV("psbt", EncodeBase64((unsigned char*)ssTx.data(), ssTx.size()));
    result.pushKV("complete", complete);

    return result;
}

UniValue walletcreatefundedpsbt(const JSONRPCRequest& request)
{
    std::shared_ptr<CWallet> const wallet = GetWalletForJSONRPCRequest(request);
    CWallet* const pwallet = wallet.get();

    if (!EnsureWalletIsAvailable(pwallet, request.fHelp)) {
        return NullUniValue;
    }

    if (request.fHelp || request.params.size() < 2 || request.params.size() > 5)
        throw std::runtime_error(
                            "walletcreatefundedpsbt [{\"txid\":\"id\",\"vout\":n},...] [{\"address\":amount},{\"data\":\"hex\"},...] ( locktime ) ( replaceable ) ( options bip32derivs )\n"
                            "\nCreates and funds a transaction in the Partially Signed Transaction format. Inputs will be added if supplied inputs are not enough\n"
                            "Implements the Creator and Updater roles.\n"
                            "\nArguments:\n"
                            "1. \"inputs\"                (array, required) A json array of json objects\n"
                            "     [\n"
                            "       {\n"
                            "         \"txid\":\"id\",      (string, required) The transaction id\n"
                            "         \"vout\":n,         (numeric, required) The output number\n"
                            "         \"sequence\":n      (numeric, optional) The sequence number\n"
                            "       } \n"
                            "       ,...\n"
                            "     ]\n"
                            "2. \"outputs\"               (array, required) a json array with outputs (key-value pairs)\n"
                            "   [\n"
                            "    {\n"
                            "      \"address\": x.xxx,    (obj, optional) A key-value pair. The key (string) is the bitcoin address, the value (float or string) is the amount in " + CURRENCY_UNIT + "\n"
                            "    },\n"
                            "    {\n"
                            "      \"data\": \"hex\"        (obj, optional) A key-value pair. The key must be \"data\", the value is hex encoded data\n"
                            "    }\n"
                            "    ,...                     More key-value pairs of the above form. For compatibility reasons, a dictionary, which holds the key-value pairs directly, is also\n"
                            "                             accepted as second parameter.\n"
                            "   ]\n"
                            "3. locktime                  (numeric, optional, default=0) Raw locktime. Non-0 value also locktime-activates inputs\n"
                            "                             Allows this transaction to be replaced by a transaction with higher fees. If provided, it is an error if explicit sequence numbers are incompatible.\n"
                            "4. options                 (object, optional)\n"
                            "   {\n"
                            "     \"changeAddress\"          (string, optional, default pool address) The bitcoin address to receive the change\n"
                            "     \"changePosition\"         (numeric, optional, default random) The index of the change output\n"
                            "     \"change_type\"            (string, optional) The output type to use. Only valid if changeAddress is not specified. Options are \"legacy\", \"p2sh-segwit\", and \"bech32\". Default is set by -changetype.\n"
                            "     \"includeWatching\"        (boolean, optional, default false) Also select inputs which are watch only\n"
                            "     \"lockUnspents\"           (boolean, optional, default false) Lock selected unspent outputs\n"
                            "     \"feeRate\"                (numeric, optional, default not set: makes wallet determine the fee) Set a specific fee rate in " + CURRENCY_UNIT + "/kB\n"
                            "     \"subtractFeeFromOutputs\" (array, optional) A json array of integers.\n"
                            "                              The fee will be equally deducted from the amount of each specified output.\n"
                            "                              The outputs are specified by their zero-based index, before any change output is added.\n"
                            "                              Those recipients will receive less TPC than you enter in their corresponding amount field.\n"
                            "                              If no outputs are specified here, the sender pays the fee.\n"
                            "                                  [vout_index,...]\n"
                            "     \"replaceable\"            (boolean, optional) Marks this transaction as BIP125 replaceable.\n"
                            "                              Allows this transaction to be replaced by a transaction with higher fees\n"
                            "     \"conf_target\"            (numeric, optional) Confirmation target (in blocks)\n"
                            "     \"estimate_mode\"          (string, optional, default=UNSET) The fee estimate mode, must be one of:\n"
                            "         \"UNSET\"\n"
                            "         \"ECONOMICAL\"\n"
                            "         \"CONSERVATIVE\"\n"
                            "   }\n"
                            "5. bip32derivs                    (boolean, optional, default=false) If true, includes the BIP 32 derivation paths for public keys if we know them\n"
                            "\nResult:\n"
                            "{\n"
                            "  \"psbt\": \"value\",        (string)  The resulting raw transaction (base64-encoded string)\n"
                            "  \"fee\":       n,         (numeric) Fee in " + CURRENCY_UNIT + " the resulting transaction pays\n"
                            "  \"changepos\": n          (numeric) The position of the added change output, or -1\n"
                            "}\n"
                            "\nExamples:\n"
                            "\nCreate a transaction with no inputs\n"
                            + HelpExampleCli("walletcreatefundedpsbt", "\"[{\\\"txid\\\":\\\"myid\\\",\\\"vout\\\":0}]\" \"[{\\\"data\\\":\\\"00010203\\\"}]\"")
                            );

    RPCTypeCheck(request.params, {
        UniValue::VARR,
        UniValueType(), // ARR or OBJ, checked later
        UniValue::VNUM,
        UniValue::VOBJ,
        UniValue::VBOOL
        }, true
    );

    CAmount fee;
    int change_position;
    CMutableTransaction rawTx = ConstructTransaction(request.params[0], request.params[1], request.params[2], request.params[3]["replaceable"]);
    FundTransaction(pwallet, rawTx, fee, change_position, request.params[3]);

    // Make a blank psbt
    PartiallySignedTransaction psbtx;
    psbtx.tx = rawTx;
    for (unsigned int i = 0; i < rawTx.vin.size(); ++i) {
        psbtx.inputs.push_back(PSBTInput());
    }
    for (unsigned int i = 0; i < rawTx.vout.size(); ++i) {
        psbtx.outputs.push_back(PSBTOutput());
    }

    // Use CTransaction for the constant parts of the
    // transaction to avoid rehashing.
    const CTransaction txConst(*psbtx.tx);

    // Fill transaction with out data but don't sign
    bool bip32derivs = request.params[4].isNull() ? false : request.params[4].get_bool();
    FillPSBT(pwallet, psbtx, &txConst, 1, false, bip32derivs);

    // Serialize the PSBT
    CDataStream ssTx(SER_NETWORK, PROTOCOL_VERSION);
    ssTx << psbtx;

    UniValue result(UniValue::VOBJ);
    result.pushKV("psbt", EncodeBase64((unsigned char*)ssTx.data(), ssTx.size()));
    result.pushKV("fee", ValueFromAmount(fee));
    result.pushKV("changepos", change_position);
    return result;
}

static ColorIdentifier getColorIdFromRequest(const JSONRPCRequest& request, bool tokenValueIsPresent = true) 
{
    TokenTypes tokentype;
    switch(request.params[0].get_int())
    {
        case 1: tokentype = TokenTypes::REISSUABLE; break;
        case 2: tokentype = TokenTypes::NON_REISSUABLE; break;
        case 3: tokentype = TokenTypes::NFT; break;
        default: tokentype = TokenTypes::NONE;
    }

    if (tokentype == TokenTypes::NONE) {
        throw JSONRPCError(RPC_INVALID_PARAMETER, "Unknown token type given.");
    }

    int indexOfTxid = tokenValueIsPresent ? 2 : 1;

    if (tokentype == TokenTypes::REISSUABLE && !request.params[indexOfTxid + 1].isNull()){
        throw JSONRPCError(RPC_INVALID_PARAMETER, "Extra parameter for Reissuable token.");
    }

    if ((tokentype == TokenTypes::NON_REISSUABLE || tokentype == TokenTypes::NFT )
      && request.params[indexOfTxid + 1].isNull()){
        throw JSONRPCError(RPC_INVALID_PARAMETER, "Parameter missing for Non-Reissuable or NFT token.");
    }

    const std::string scriptOrTxid(request.params[indexOfTxid].get_str());
    ColorIdentifier colorId;
    if(tokentype == TokenTypes::REISSUABLE)
    {
        std::vector<unsigned char> vscript = ParseHex(scriptOrTxid);
        CScript script(vscript.begin(), vscript.end());
        if(script.IsColoredScript())
            throw JSONRPCError(RPC_INVALID_PARAMETER, "Script input for tokens cannot be another token script.");
        colorId = ColorIdentifier(script);
    }
    else
    {
        COutPoint out(std::move(uint256S(scriptOrTxid)), request.params[indexOfTxid + 1].get_int());
        colorId = ColorIdentifier(out, tokentype);
    }

    return colorId;
}

static UniValue getcolor(const JSONRPCRequest& request)
{
    std::shared_ptr<CWallet> const wallet = GetWalletForJSONRPCRequest(request);
    CWallet* const pwallet = wallet.get();

    if (!EnsureWalletIsAvailable(pwallet, request.fHelp)) {
        return NullUniValue;
    }

    if (request.fHelp || request.params.size() < 2 || request.params.size() > 3)
        throw std::runtime_error(
            "getcolor \"token_type\" \"txid/scriptpubkey\" index \n"
            "\nGet the color of the token that can be generated when using the script pubkey given as parameter or transaction id and index pair given as parameter.\n"
            + HelpRequiringPassphrase(pwallet) +
            "\nArguments:\n"
            "1. \"token_type\"       (numberic, required) Value can be 1 or 2 or 3.\n"
            " 1. REISSUABLE\n"
            " 2. NON-REISSUABLE\n"
            " 3. NFT\n"
            "2. \"scriptpubkey\"     (string, optional) Script pubkey that is used to issue REISSUABLE token\n"
            "2. \"txid\"             (string, optional) Transaction id from which the NON-REISSUABLE or NFT tokens are issued\n"
            "3. \"index\"            (numeric, optional) Index in the above transaction id used for issuing token\n"
            "\nResult:\n"
            "\"color\"               (string) The color or token.\n"
            "\nExamples:\n"
            + HelpExampleCli("getcolor", "\"1\" 8282263212c609d9ea2a6e3e172de238d8c39cabd5ac1ca10646e23fd5f51508")
            + HelpExampleCli("getcolor", "\"2\" 485273f6703f038a234400edadb543eb44b4af5372e8b207990beebc386e7954" "0")
            + HelpExampleCli("getcolor", "\"3\" 485273f6703f038a234400edadb543eb44b4af5372e8b207990beebc386e7954" "1")
        );

    RPCTypeCheck(request.params, {UniValue::VNUM, UniValue::VSTR});

    const ColorIdentifier colorId = getColorIdFromRequest(request, false);

    return colorId.toHexString();
}

// Construct two transctions:
// first transaction to create a utxo with the given scriptpubkey.
// second transaction to issue token using tx1's output
static UniValue IssueReissuableToken(CWallet* const pwallet, const std::string& script, CAmount tokenValue, CCoinControl& coin_control)
{
    LOCK2(cs_main, pwallet->cs_wallet);

    CTransactionRef tx1;
    //creating tx1
    {
        std::vector<unsigned char> vscript = ParseHex(script);
        CScript scriptPubKey(vscript.begin(), vscript.end());

        txnouttype type;
        std::vector<CTxDestination> vDest;
        int nRequired;
        if (ExtractDestinations(scriptPubKey, type, vDest, nRequired)) {
            for (const CTxDestination &dest : vDest)
                if(!IsValidDestination(dest))
                    throw JSONRPCError(RPC_INVALID_ADDRESS_OR_KEY, std::string("Invalid Tapyrus address: ") + script);
        }
        pwallet->SetAddressBook(vDest[0], "", "receive");

        // Create and send the transaction
        CReserveKey reservekey(pwallet);
        CAmount nFeeRequired;
        std::string strError;
        std::vector<CRecipient> vecSend;
        CWallet::ChangePosInOut mapChangePosRet;
        mapChangePosRet[ColorIdentifier()] = -1;
        CRecipient recipient = {scriptPubKey, DEFAULT_FALLBACK_FEE, false};
        vecSend.push_back(recipient);

        if (!pwallet->CreateTransaction(vecSend, tx1, reservekey, nFeeRequired, mapChangePosRet, strError, coin_control))
        {
            throw JSONRPCError(RPC_WALLET_ERROR, strError);
        }
        CValidationState state;
        mapValue_t mapValue;
        if (!pwallet->CommitTransaction(tx1, std::move(mapValue), {} /* orderForm */, reservekey, g_connman.get(), state)) {
            strError = strprintf("Error: The transaction was rejected! Reason given: %s", FormatStateMessage(state));
            throw JSONRPCError(RPC_WALLET_ERROR, strError);
        }
    }

    CTransactionRef tx2;
    //creating tx2
    {
        if (!pwallet->IsLocked()) {
            pwallet->TopUpKeyPool();
        }

        // Generate a new key that is added to wallet
        CPubKey newKey;
        if (!pwallet->GetKeyFromPool(newKey)) {
            throw JSONRPCError(RPC_WALLET_KEYPOOL_RAN_OUT, "Error: Keypool ran out, please call keypoolrefill first");
        }

        CKeyID key_id = newKey.GetID();
        CScript redeemScript = GetScriptForDestination(key_id);
        CColorScriptID colorscriptid(CScriptID(redeemScript), coin_control.m_colorId);
        CTxDestination colorDest = CColorScriptID(colorscriptid, coin_control.m_colorId);

        //setting the lable as colorid
        pwallet->SetAddressBook(colorDest, "", "send");

        CScript scriptpubkey = GetScriptForDestination(colorDest);

        // Create and send the transaction
        CReserveKey reservekey(pwallet);
        CAmount nFeeRequired;
        std::string strError;
        std::vector<CRecipient> vecSend;
        CWallet::ChangePosInOut mapChangePosRet;
        mapChangePosRet[ColorIdentifier()] = -1;
        CRecipient recipient = {scriptpubkey, tokenValue, false};
        vecSend.push_back(recipient);
        COutPoint out(tx1->GetHashMalFix(), 0);
        coin_control.m_colorTxType = ColoredTxType::ISSUE;
        coin_control.Select(out);

        if (!pwallet->CreateTransaction(vecSend, tx2, reservekey, nFeeRequired, mapChangePosRet, strError, coin_control))
        {
            throw JSONRPCError(RPC_WALLET_ERROR, strError);
        }
        CValidationState state;
        mapValue_t mapValue;
        if (!pwallet->CommitTransaction(tx2, std::move(mapValue), {} /* orderForm */, reservekey, g_connman.get(), state)) {
            strError = strprintf("Error: The transaction was rejected! Reason given: %s", FormatStateMessage(state));
            throw JSONRPCError(RPC_WALLET_ERROR, strError);
        }
    }

    UniValue result(UniValue::VOBJ);
    result.pushKV("color", coin_control.m_colorId.toHexString());
    UniValue txidlist(UniValue::VARR);
    txidlist.push_back(tx1->GetHashMalFix().GetHex());
    txidlist.push_back(tx2->GetHashMalFix().GetHex());
    result.pushKV("txids", txidlist);
    return result;
}

static UniValue IssueToken(CWallet* const pwallet, CAmount tokenValue, CCoinControl& coin_control)
{
    LOCK2(cs_main, pwallet->cs_wallet);

    if (!pwallet->IsLocked()) {
        pwallet->TopUpKeyPool();
    }

    // Generate a new key that is added to wallet
    CPubKey newKey;
    if (!pwallet->GetKeyFromPool(newKey)) {
        throw JSONRPCError(RPC_WALLET_KEYPOOL_RAN_OUT, "Error: Keypool ran out, please call keypoolrefill first");
    }

    CKeyID key_id = newKey.GetID();
    CScript redeemScript = GetScriptForDestination(key_id);
    CColorScriptID colorscriptid(CScriptID(redeemScript), coin_control.m_colorId);
    CTxDestination colorDest = CColorScriptID(colorscriptid, coin_control.m_colorId);

    CScript scriptpubkey = GetScriptForDestination(colorDest);

    // Create and send the transaction
    CReserveKey reservekey(pwallet);
    CAmount nFeeRequired;
    std::string strError;
    std::vector<CRecipient> vecSend;
    CWallet::ChangePosInOut mapChangePosRet;
    mapChangePosRet[ColorIdentifier()] = -1;
    CRecipient recipient = {scriptpubkey, tokenValue, false};
    vecSend.push_back(recipient);
    CTransactionRef tx;

    if (!pwallet->CreateTransaction(vecSend, tx, reservekey, nFeeRequired, mapChangePosRet, strError, coin_control)) {
        throw JSONRPCError(RPC_WALLET_ERROR, strError);
    }
    CValidationState state;
    mapValue_t mapValue;
    if (!pwallet->CommitTransaction(tx, std::move(mapValue), {} /* orderForm */, reservekey, g_connman.get(), state)) {
        strError = strprintf("Error: The transaction was rejected! Reason given: %s", FormatStateMessage(state));
        throw JSONRPCError(RPC_WALLET_ERROR, strError);
    }

    UniValue result(UniValue::VOBJ);
    result.pushKV("color", coin_control.m_colorId.toHexString());
    result.pushKV("txid", tx->GetHashMalFix().GetHex());
    return result;
}

static UniValue issuetoken(const JSONRPCRequest& request)
{
    std::shared_ptr<CWallet> const wallet = GetWalletForJSONRPCRequest(request);
    CWallet* const pwallet = wallet.get();

    if (!EnsureWalletIsAvailable(pwallet, request.fHelp)) {
        return NullUniValue;
    }

    if (request.fHelp || request.params.size() < 3 || request.params.size() > 4)
        throw std::runtime_error(
            "issuetoken \"token_type\" \"token_value\" \"txid/scriptpubkey\" \"index\" \n"
            "\nIssue new colored coins or tokens and store then in the wallet.\n"
            + HelpRequiringPassphrase(pwallet) +
            "\nArguments:\n"
            "1. \"token_type\"       (numberic, required) Value can be 1 or 2 or 3.\n"
            " 1. REISSUABLE\n"
            " 2. NON-REISSUABLE\n"
            " 3. NFT\n"
            "2. \"token_value\"      (numberic, required) Number of tokens to be issued \n"
            "3. \"scriptpubkey\"     (string, optional) Script pubkey that is used to issue REISSUABLE token\n"
            "3. \"txid\"             (string, optional) Transaction id from which the NON-REISSUABLE or NFT tokens are issued\n"
            "4. \"index\"            (numeric, optional) Index in the above transaction id used for issuing token\n"
            "\nResult:\n"
            "{\n"
            "  \"color\"               (string) The color or token.\n"
            "  \"txid\":               (string) The transaction id in case of NON-REISSUABLE and NFC tokens.\n"
            "   or\n"
            "  \"txids:\"              (json array of string) The transaction ids of the two transactions created in case of REISSUABLE token\n"
            "    [\n"
            "      \"txid1\"           (string) transaction to create spendable UTXO\n"
            "      \"txid2\"           (string) transaction to issue token spending the above UTXO\n"
            "    ]\n"
            "}\n"
            "\nExamples:\n"
            + HelpExampleCli("issuetoken", "\"1\" \"100\" 8282263212c609d9ea2a6e3e172de238d8c39cabd5ac1ca10646e23fd5f51508")
            + HelpExampleCli("issuetoken", "\"2\" \"1000\" 485273f6703f038a234400edadb543eb44b4af5372e8b207990beebc386e7954" "0")
            + HelpExampleCli("issuetoken", "\"3\" \"500\" 485273f6703f038a234400edadb543eb44b4af5372e8b207990beebc386e7954" "1")
        );
    RPCTypeCheck(request.params, {UniValue::VNUM, UniValue::VNUM, UniValue::VSTR});

    const ColorIdentifier colorId = getColorIdFromRequest(request);

    // token value
    CAmount tokenValue = request.params[1].get_int64();
    if (tokenValue <= 0)
        throw JSONRPCError(RPC_INVALID_PARAMETER, "Invalid token amount");

    if(colorId.type == TokenTypes::NFT && tokenValue != 1) {
        throw JSONRPCError(RPC_INVALID_PARAMETER, "Invalid token amount for NFT. It must be 1");
    }

    //TODO : validate utxo
    if (pwallet->IsWalletFlagSet(WALLET_FLAG_DISABLE_PRIVATE_KEYS)) {
        throw JSONRPCError(RPC_WALLET_ERROR, "Error: Private keys are disabled for this wallet");
    }
    // Make sure the results are valid at least up to the most recent block
    // the user could have gotten from another RPC command prior to now
    pwallet->BlockUntilSyncedToCurrentChain();

    CCoinControl coin_control;
    coin_control.m_colorId = colorId;

    // For reissuable tokens try to create a UTXO with the given scriptpubkey first and then issuing transaction using that utxo 
    if(coin_control.m_colorId.type == TokenTypes::REISSUABLE)
        return IssueReissuableToken(pwallet, request.params[2].getValStr(), tokenValue, coin_control);
    else
    {
        COutPoint out(uint256S(request.params[2].get_str()), request.params[3].get_int());
        coin_control.Select(out);
        coin_control.m_colorTxType = ColoredTxType::ISSUE;
        return IssueToken(pwallet, tokenValue, coin_control);
    }
}

static UniValue reissuetoken(const JSONRPCRequest& request)
{
    std::shared_ptr<CWallet> const wallet = GetWalletForJSONRPCRequest(request);
    CWallet* const pwallet = wallet.get();

    if (!EnsureWalletIsAvailable(pwallet, request.fHelp)) {
        return NullUniValue;
    }

    if (request.fHelp || request.params.size() != 2)
        throw std::runtime_error(
            "reissuetoken \"color\" \"value\" \n"
            "\nReissue colored coins or tokens with the given color. The token must be of type REISSUABLE for this RPC to issue the token.\n"
            + HelpRequiringPassphrase(pwallet) +
            "\nArguments:\n"
            "1. \"color\"              (string, required) The tapyrus color / token to be reissued.\n"
            "2. \"value\"              (numeric, required) The amount to issue. eg 10\n"
            "\nResult:\n"
            "{\n"
            "  \"color\"               (string) The color or token.\n"
            "  \"txids:\"              (json array of string) The transaction ids of the two transactions created to issue the token\n"
            "    [\n"
            "      \"txid1\"           (string) transaction to create spendable UTXO\n"
            "      \"txid2\"           (string) transaction to issue token spending the above UTXO\n"
            "    ]\n"
            "}\n"
            "\nExamples:\n"
            + HelpExampleCli("reissuetoken", "\"c18282263212c609d9ea2a6e3e172de238d8c39cabd5ac1ca10646e23f\" 10")
        );

    ColorIdentifier colorId;
    if (!request.params[0].isNull() && !checkColorIdParam(request.params[0], colorId))
        throw JSONRPCError(RPC_INVALID_PARAMETER, "Invalid color parameter.");

    if(colorId.type != TokenTypes::REISSUABLE)
        throw JSONRPCError(RPC_INVALID_PARAMETER, "Token type not supported");

    // token value
    CAmount tokenValue = request.params[1].get_int64();
    if (tokenValue <= 0)
        throw JSONRPCError(RPC_INVALID_PARAMETER, "Invalid token amount");

    LOCK2(cs_main, pwallet->cs_wallet);

    CScript script;
    if(!pwallet->GetCScriptForColor(colorId, script, true))
        throw JSONRPCError(RPC_INVALID_PARAMETER, "Script corresponding to color " + colorId.toHexString() + " could not be found in the wallet");

    CCoinControl coin_control;
    coin_control.m_colorId = colorId;
    return IssueReissuableToken(pwallet, HexStr(script.begin(), script.end()), tokenValue, coin_control);
}

static UniValue transfertoken(const JSONRPCRequest& request)
{
    std::shared_ptr<CWallet> const wallet = GetWalletForJSONRPCRequest(request);
    CWallet* const pwallet = wallet.get();

    if (!EnsureWalletIsAvailable(pwallet, request.fHelp)) {
        return NullUniValue;
    }

    if (request.fHelp || request.params.size() != 2)
        throw std::runtime_error(
            "transfertoken \"address\" \"amount\" \n"
            "\nSend colored coins or tokens to a given address.\n"
            + HelpRequiringPassphrase(pwallet) +
            "\nArguments:\n"
            "1. \"address\"            (string, required) The colored tapyrus address to send to.\n"
            "2. \"amount\"             (numeric, required) The amount in to send. eg 10\n"
            "\nResult:\n"
            "\"txid\"                  (string) The transaction id.\n"
            "\nExamples:\n"
            + HelpExampleCli("transfertoken", "\"1M72Sfpbz1BPpXFHz9m3CdqATR44Jvaydd\" 10")
        );

    return sendtoaddress(request);
}

static CTransactionRef BurnToken(CWallet * const pwallet, const ColorIdentifier& colorId, CAmount nValue)
{
    //this is to make create transaction recognize this as colored transaction
    CScript scriptPubKey = CScript() << colorId.toVector() << OP_COLOR << OP_TRUE;
    mapValue_t mapValue;
    mapValue["comment"] = colorId.toHexString();

    if (!pwallet->IsLocked()) {
        pwallet->TopUpKeyPool();
    }

    // Create and send the transaction
    CReserveKey reservekey(pwallet);
    CAmount nFeeRequired;
    std::string strError;
    std::vector<CRecipient> vecSend;
    CWallet::ChangePosInOut mapChangePosRet;
    mapChangePosRet[ColorIdentifier()] = -1;
    CRecipient recipient = {scriptPubKey, nValue, false};
    vecSend.push_back(recipient);
    CTransactionRef tx;
    CCoinControl coin_control;
    coin_control.m_colorTxType = ColoredTxType::BURN;
    coin_control.m_colorId = colorId;

    if (!pwallet->CreateTransaction(vecSend, tx, reservekey, nFeeRequired, mapChangePosRet, strError, coin_control)) {
        throw JSONRPCError(RPC_WALLET_ERROR, strError);
    }

    CValidationState state;
    if (!pwallet->CommitTransaction(tx, std::move(mapValue), {} /* orderForm */, reservekey, g_connman.get(), state)) {
        strError = strprintf("Error: The transaction was rejected! Reason given: %s", FormatStateMessage(state));
        throw JSONRPCError(RPC_WALLET_ERROR, strError);
    }
    return tx;
}

static UniValue burntoken(const JSONRPCRequest& request)
{
    std::shared_ptr<CWallet> const wallet = GetWalletForJSONRPCRequest(request);
    CWallet* const pwallet = wallet.get();

    if (!EnsureWalletIsAvailable(pwallet, request.fHelp)) {
        return NullUniValue;
    }

    if (request.fHelp || request.params.size() != 2)
        throw std::runtime_error(
            "burntoken \"color\" \"value\" \n"
            "\nBurn colored coins or tokens in the wallet.\n"
            + HelpRequiringPassphrase(pwallet) +
            "\nArguments:\n"
            "1. \"color\"              (string, required) The tapyrus color / token to burn.\n"
            "2. \"value\"              (numeric, required) The amount to burn. eg 10\n"
            "\nResult:\n"
            "\"txid\"                  (string) The transaction id.\n"
            "\nExamples:\n"
            + HelpExampleCli("burntoken", "\"c38282263212c609d9ea2a6e3e172de238d8c39cabd5ac1ca10646e23f\" 10")
        );

    // Make sure the results are valid at least up to the most recent block
    // the user could have gotten from another RPC command prior to now
    pwallet->BlockUntilSyncedToCurrentChain();

    LOCK2(cs_main, pwallet->cs_wallet);

<<<<<<< HEAD
    ColorIdentifier colorId;
    if (!request.params[0].isNull() && !checkColorIdParam(request.params[0], colorId))
        throw JSONRPCError(RPC_INVALID_PARAMETER, "Invalid color parameter.");

    if(colorId.type != TokenTypes::REISSUABLE)
        throw JSONRPCError(RPC_INVALID_PARAMETER, "Unknown token type given.");

    if (colorId.type != TokenTypes::NONE
      && pwallet->GetBalance()[colorId] == 0 ) {
        throw JSONRPCError(RPC_INVALID_ADDRESS_OR_KEY, "No Token found in wallet. But token address was given.");
    }
=======
    const std::vector<unsigned char> vColorId(ParseHex(request.params[0].get_str()));
    ColorIdentifier colorId(vColorId);
    CAmount curBalance = pwallet->GetBalance()[colorId];
>>>>>>> 9c299d59

    CAmount nAmount = request.params[1].get_int64();
    if (nAmount <= 0)
        throw JSONRPCError(RPC_TYPE_ERROR, "Invalid amount for burn");

    if (colorId.type == TokenTypes::NONE)
         throw JSONRPCError(RPC_INVALID_PARAMETER, "TPC cannot be burnt using burntoken");

    if (curBalance == 0 || curBalance < nAmount)
        throw JSONRPCError(RPC_INVALID_PARAMETER, "Insufficient token balance in wallet");

    CTransactionRef tx = BurnToken(pwallet, colorId, nAmount);

    return tx->GetHashMalFix().GetHex();
}

extern UniValue abortrescan(const JSONRPCRequest& request); // in rpcdump.cpp
extern UniValue dumpprivkey(const JSONRPCRequest& request); // in rpcdump.cpp
extern UniValue importprivkey(const JSONRPCRequest& request);
extern UniValue importaddress(const JSONRPCRequest& request);
extern UniValue importpubkey(const JSONRPCRequest& request);
extern UniValue dumpwallet(const JSONRPCRequest& request);
extern UniValue importwallet(const JSONRPCRequest& request);
extern UniValue importprunedfunds(const JSONRPCRequest& request);
extern UniValue removeprunedfunds(const JSONRPCRequest& request);
extern UniValue importmulti(const JSONRPCRequest& request);
extern UniValue rescanblockchain(const JSONRPCRequest& request);
extern UniValue getcolor(const JSONRPCRequest& request);
extern UniValue issuetoken(const JSONRPCRequest& request);
extern UniValue reissuetoken(const JSONRPCRequest& request);
extern UniValue transfertoken(const JSONRPCRequest& request);
extern UniValue burntoken(const JSONRPCRequest& request);

static const CRPCCommand commands[] =
{ //  category              name                                actor (function)                argNames
    //  --------------------- ------------------------          -----------------------         ----------
    { "rawtransactions",    "fundrawtransaction",               &fundrawtransaction,            {"hexstring","options"} },
    { "wallet",             "walletprocesspsbt",                &walletprocesspsbt,             {"psbt","sign","sighashtype","bip32derivs"} },
    { "wallet",             "walletcreatefundedpsbt",           &walletcreatefundedpsbt,        {"inputs","outputs","locktime","options","bip32derivs"} },
    { "hidden",             "resendwallettransactions",         &resendwallettransactions,      {} },
    { "wallet",             "abandontransaction",               &abandontransaction,            {"txid"} },
    { "wallet",             "abortrescan",                      &abortrescan,                   {} },
    { "wallet",             "addmultisigaddress",               &addmultisigaddress,            {"nrequired","keys","label"} },
    { "wallet",             "backupwallet",                     &backupwallet,                  {"destination"} },
    { "wallet",             "bumpfee",                          &bumpfee,                       {"txid", "options"} },
    { "wallet",             "createwallet",                     &createwallet,                  {"wallet_name", "disable_private_keys"} },
    { "wallet",             "dumpprivkey",                      &dumpprivkey,                   {"address"}  },
    { "wallet",             "dumpwallet",                       &dumpwallet,                    {"filename"} },
    { "wallet",             "encryptwallet",                    &encryptwallet,                 {"passphrase"} },
    { "wallet",             "getaddressinfo",                   &getaddressinfo,                {"address"} },
    { "wallet",             "getbalance",                       &getbalance,                    {"include_watchonly", "color"} },
    { "wallet",             "getnewaddress",                    &getnewaddress,                 {"label","color"} },
    { "wallet",             "getrawchangeaddress",              &getrawchangeaddress,           {"color"} },
    { "wallet",             "getreceivedbyaddress",             &getreceivedbyaddress,          {"address"} },
    { "wallet",             "gettransaction",                   &gettransaction,                {"txid","include_watchonly"} },
    { "wallet",             "getunconfirmedbalance",            &getunconfirmedbalance,         {} },
    { "wallet",             "getwalletinfo",                    &getwalletinfo,                 {} },
    { "wallet",             "importmulti",                      &importmulti,                   {"requests","options"} },
    { "wallet",             "importprivkey",                    &importprivkey,                 {"privkey","label","rescan"} },
    { "wallet",             "importwallet",                     &importwallet,                  {"filename"} },
    { "wallet",             "importaddress",                    &importaddress,                 {"address","label","rescan","p2sh"} },
    { "wallet",             "importprunedfunds",                &importprunedfunds,             {"rawtransaction","txoutproof"} },
    { "wallet",             "importpubkey",                     &importpubkey,                  {"pubkey","label","rescan"} },
    { "wallet",             "keypoolrefill",                    &keypoolrefill,                 {"newsize"} },
    { "wallet",             "listaddressgroupings",             &listaddressgroupings,          {} },
    { "wallet",             "listlockunspent",                  &listlockunspent,               {} },
    { "wallet",             "listreceivedbyaddress",            &listreceivedbyaddress,         {"include_empty","include_watchonly","address_filter"} },
    { "wallet",             "listsinceblock",                   &listsinceblock,                {"blockhash","target_confirmations","include_watchonly","include_removed"} },
    { "wallet",             "listtransactions",                 &listtransactions,              {"count","skip","include_watchonly"} },
    { "wallet",             "listunspent",                      &listunspent,                   {"minconf","maxconf","addresses","include_unsafe","query_options"} },
    { "wallet",             "listwallets",                      &listwallets,                   {} },
    { "wallet",             "loadwallet",                       &loadwallet,                    {"filename"} },
    { "wallet",             "lockunspent",                      &lockunspent,                   {"unlock","transactions"} },
    { "wallet",             "sendmany",                         &sendmany,                      {"amounts","comment","subtractfeefrom","replaceable","conf_target","estimate_mode"} },
    { "wallet",             "sendtoaddress",                    &sendtoaddress,                 {"address","amount","comment","comment_to","subtractfeefromamount","replaceable","conf_target","estimate_mode"} },
    { "wallet",             "settxfee",                         &settxfee,                      {"amount"} },
    { "wallet",             "signmessage",                      &signmessage,                   {"address","message"} },
    { "wallet",             "signrawtransactionwithwallet",     &signrawtransactionwithwallet,  {"hexstring","prevtxs","sighashtype"} },
    { "wallet",             "unloadwallet",                     &unloadwallet,                  {"wallet_name"} },
    { "wallet",             "walletlock",                       &walletlock,                    {} },
    { "wallet",             "walletpassphrasechange",           &walletpassphrasechange,        {"oldpassphrase","newpassphrase"} },
    { "wallet",             "walletpassphrase",                 &walletpassphrase,              {"passphrase","timeout"} },
    { "wallet",             "removeprunedfunds",                &removeprunedfunds,             {"txid"} },
    { "wallet",             "rescanblockchain",                 &rescanblockchain,              {"start_height", "stop_height"} },
    { "wallet",             "sethdseed",                        &sethdseed,                     {"newkeypool","seed"} },

    /** Label functions */
    { "wallet",             "getaddressesbylabel",              &getaddressesbylabel,           {"label"} },
    { "wallet",             "getreceivedbylabel",               &getreceivedbylabel,            {"label"} },
    { "wallet",             "listlabels",                       &listlabels,                    {"purpose"} },
    { "wallet",             "listreceivedbylabel",              &listreceivedbylabel,           {"include_empty","include_watchonly"} },
    { "wallet",             "setlabel",                         &setlabel,                      {"address","label"} },

    /** colored coin RPCs */
    { "wallet",                    "getcolor",               &getcolor,                      {"type","txid","index"} },
    { "wallet",                    "issuetoken",             &issuetoken,                      {"type","value","txid","index"} },
    { "wallet",                    "reissuetoken",           &reissuetoken,                      {"color","value"} },
    { "wallet",                    "transfertoken",          &transfertoken,                      {"address","value"} },
    { "wallet",                    "burntoken",              &burntoken,                      {"color","value"} },

    { "generating",         "generate",                         &generate,                      {"nblocks","privkeys"} },
};

void RegisterWalletRPCCommands(CRPCTable &t)
{
    for (unsigned int vcidx = 0; vcidx < ARRAYLEN(commands); vcidx++)
        t.appendCommand(commands[vcidx].name, &commands[vcidx]);
}<|MERGE_RESOLUTION|>--- conflicted
+++ resolved
@@ -4564,8 +4564,6 @@
     pwallet->BlockUntilSyncedToCurrentChain();
 
     LOCK2(cs_main, pwallet->cs_wallet);
-
-<<<<<<< HEAD
     ColorIdentifier colorId;
     if (!request.params[0].isNull() && !checkColorIdParam(request.params[0], colorId))
         throw JSONRPCError(RPC_INVALID_PARAMETER, "Invalid color parameter.");
@@ -4577,11 +4575,6 @@
       && pwallet->GetBalance()[colorId] == 0 ) {
         throw JSONRPCError(RPC_INVALID_ADDRESS_OR_KEY, "No Token found in wallet. But token address was given.");
     }
-=======
-    const std::vector<unsigned char> vColorId(ParseHex(request.params[0].get_str()));
-    ColorIdentifier colorId(vColorId);
-    CAmount curBalance = pwallet->GetBalance()[colorId];
->>>>>>> 9c299d59
 
     CAmount nAmount = request.params[1].get_int64();
     if (nAmount <= 0)
