--- conflicted
+++ resolved
@@ -192,11 +192,8 @@
     {
         const std::vector<unsigned char> vColorId(ParseHex(request.params[1].get_str()));
         colorId = ColorIdentifier(vColorId);
-<<<<<<< HEAD
-=======
         if(colorId.type == TokenTypes::NONE)
             throw JSONRPCError(RPC_INVALID_PARAMETER, "Invalid color parameter.");
->>>>>>> aa2ccb85
     }
 
     if (!pwallet->IsLocked()) {
@@ -271,11 +268,8 @@
     {
         const std::vector<unsigned char> vColorId(ParseHex(request.params[0].get_str()));
         colorId = ColorIdentifier(vColorId);
-<<<<<<< HEAD
-=======
         if(colorId.type == TokenTypes::NONE)
             throw JSONRPCError(RPC_INVALID_PARAMETER, "Invalid color parameter.");
->>>>>>> aa2ccb85
     }
 
     CReserveKey reservekey(pwallet);
@@ -989,11 +983,7 @@
         return NullUniValue;
     }
 
-<<<<<<< HEAD
-    if (request.fHelp || request.params.size() < 1 || request.params.size() > 3) {
-=======
-    if (request.fHelp || request.params.size() < 2 || request.params.size() > 4) {
->>>>>>> aa2ccb85
+    if (request.fHelp || request.params.size() < 1 || request.params.size() > 3) 
         std::string msg = "addmultisigaddress nrequired [\"key\",...] ( \"label\" )\n"
             "\nAdd a nrequired-to-sign multisignature address to the wallet. Requires a new wallet backup.\n"
             "Each key is a Tapyrus address or hex-encoded public key.\n"
@@ -4487,12 +4477,7 @@
     { "hidden",             "resendwallettransactions",         &resendwallettransactions,      {} },
     { "wallet",             "abandontransaction",               &abandontransaction,            {"txid"} },
     { "wallet",             "abortrescan",                      &abortrescan,                   {} },
-<<<<<<< HEAD
     { "wallet",             "addmultisigaddress",               &addmultisigaddress,            {"nrequired","keys","label"} },
-=======
-    { "wallet",             "addmultisigaddress",               &addmultisigaddress,            {"nrequired","keys","label|account"} },
-    { "hidden",             "addwitnessaddress",                &addwitnessaddress,             {"address","p2sh"} },
->>>>>>> aa2ccb85
     { "wallet",             "backupwallet",                     &backupwallet,                  {"destination"} },
     { "wallet",             "bumpfee",                          &bumpfee,                       {"txid", "options"} },
     { "wallet",             "createwallet",                     &createwallet,                  {"wallet_name", "disable_private_keys"} },
@@ -4500,13 +4485,8 @@
     { "wallet",             "dumpwallet",                       &dumpwallet,                    {"filename"} },
     { "wallet",             "encryptwallet",                    &encryptwallet,                 {"passphrase"} },
     { "wallet",             "getaddressinfo",                   &getaddressinfo,                {"address"} },
-<<<<<<< HEAD
     { "wallet",             "getbalance",                       &getbalance,                    {"minconf","include_watchonly"} },
     { "wallet",             "getnewaddress",                    &getnewaddress,                 {"label","color"} },
-=======
-    { "wallet",             "getbalance",                       &getbalance,                    {"account|dummy","minconf","include_watchonly"} },
-    { "wallet",             "getnewaddress",                    &getnewaddress,                 {"label|account","color"} },
->>>>>>> aa2ccb85
     { "wallet",             "getrawchangeaddress",              &getrawchangeaddress,           {"color"} },
     { "wallet",             "getreceivedbyaddress",             &getreceivedbyaddress,          {"address","minconf"} },
     { "wallet",             "gettransaction",                   &gettransaction,                {"txid","include_watchonly"} },
