// Copyright (c) 2010 Satoshi Nakamoto
// Copyright (c) 2009-2018 The Bitcoin Core developers
// Copyright (c) 2019 Chaintope Inc.
// Distributed under the MIT software license, see the accompanying
// file COPYING or http://www.opensource.org/licenses/mit-license.php.

#include <amount.h>
#include <chain.h>
#include <consensus/validation.h>
#include <core_io.h>
#include <httpserver.h>
#include <validation.h>
#include <key_io.h>
#include <net.h>
#include <outputtype.h>
#include <policy/feerate.h>
#include <policy/fees.h>
#include <policy/policy.h>
#include <policy/rbf.h>
#include <rpc/mining.h>
#include <rpc/rawtransaction.h>
#include <rpc/server.h>
#include <rpc/util.h>
#include <script/sign.h>
#include <shutdown.h>
#include <timedata.h>
#include <util.h>
#include <utilmoneystr.h>
#include <wallet/coincontrol.h>
#include <wallet/feebumper.h>
#include <wallet/rpcwallet.h>
#include <wallet/wallet.h>
#include <wallet/walletdb.h>
#include <wallet/walletutil.h>

#include <stdint.h>

#include <univalue.h>

#include <functional>

static const std::string WALLET_ENDPOINT_BASE = "/wallet/";

bool GetWalletNameFromJSONRPCRequest(const JSONRPCRequest& request, std::string& wallet_name)
{
    if (request.URI.substr(0, WALLET_ENDPOINT_BASE.size()) == WALLET_ENDPOINT_BASE) {
        // wallet endpoint was used
        wallet_name = urlDecode(request.URI.substr(WALLET_ENDPOINT_BASE.size()));
        return true;
    }
    return false;
}

std::shared_ptr<CWallet> GetWalletForJSONRPCRequest(const JSONRPCRequest& request)
{
    std::string wallet_name;
    if (GetWalletNameFromJSONRPCRequest(request, wallet_name)) {
        std::shared_ptr<CWallet> pwallet = GetWallet(wallet_name);
        if (!pwallet) throw JSONRPCError(RPC_WALLET_NOT_FOUND, "Requested wallet does not exist or is not loaded");
        return pwallet;
    }

    std::vector<std::shared_ptr<CWallet>> wallets = GetWallets();
    return wallets.size() == 1 || (request.fHelp && wallets.size() > 0) ? wallets[0] : nullptr;
}

std::string HelpRequiringPassphrase(CWallet * const pwallet)
{
    return pwallet && pwallet->IsCrypted()
        ? "\nRequires wallet passphrase to be set with walletpassphrase call."
        : "";
}

bool EnsureWalletIsAvailable(CWallet * const pwallet, bool avoidException)
{
    if (pwallet) return true;
    if (avoidException) return false;
    if (!HasWallets()) {
        throw JSONRPCError(
            RPC_METHOD_NOT_FOUND, "Method not found (wallet method is disabled because no wallet is loaded)");
    }
    throw JSONRPCError(RPC_WALLET_NOT_SPECIFIED,
        "Wallet file not specified (must request wallet RPC through /wallet/<filename> uri-path).");
}

void EnsureWalletIsUnlocked(CWallet * const pwallet)
{
    if (pwallet->IsLocked()) {
        throw JSONRPCError(RPC_WALLET_UNLOCK_NEEDED, "Error: Please enter the wallet passphrase with walletpassphrase first.");
    }
}

static void WalletTxToJSON(const CWalletTx& wtx, UniValue& entry)
{
    int confirms = wtx.GetDepthInMainChain();
    entry.pushKV("confirmations", confirms);
    if (wtx.IsCoinBase())
        entry.pushKV("generated", true);
    if (confirms > 0)
    {
        entry.pushKV("blockhash", wtx.hashBlock.GetHex());
        entry.pushKV("blockindex", wtx.nIndex);
        entry.pushKV("blocktime", LookupBlockIndex(wtx.hashBlock)->GetBlockTime());
    } else {
        entry.pushKV("trusted", wtx.IsTrusted());
    }
    uint256 hash = wtx.GetHash();
    entry.pushKV("txid", hash.GetHex());
    UniValue conflicts(UniValue::VARR);
    for (const uint256& conflict : wtx.GetConflicts())
        conflicts.push_back(conflict.GetHex());
    entry.pushKV("walletconflicts", conflicts);
    entry.pushKV("time", wtx.GetTxTime());
    entry.pushKV("timereceived", (int64_t)wtx.nTimeReceived);

    // Add opt-in RBF status
    std::string rbfStatus = "no";
    if (confirms <= 0) {
        LOCK(mempool.cs);
        RBFTransactionState rbfState = IsRBFOptIn(*wtx.tx, mempool);
        if (rbfState == RBFTransactionState::UNKNOWN)
            rbfStatus = "unknown";
        else if (rbfState == RBFTransactionState::REPLACEABLE_BIP125)
            rbfStatus = "yes";
    }
    entry.pushKV("bip125-replaceable", rbfStatus);

    for (const std::pair<const std::string, std::string>& item : wtx.mapValue)
        entry.pushKV(item.first, item.second);
}

static std::string LabelFromValue(const UniValue& value)
{
    std::string label = value.get_str();
    if (label == "*")
        throw JSONRPCError(RPC_WALLET_INVALID_LABEL_NAME, "Invalid label name");
    return label;
}

static void addTokenKV(const CTxDestination& address, const CAmount nAmount, UniValue& entry)
{
    ColorIdentifier colorId;
    if(address.which() == 3)
        colorId = boost::get<CColorKeyID>(address).color;
    else if(address.which() == 4)
        colorId = boost::get<CColorScriptID>(address).color;

    entry.pushKV("token", colorId.toHexString());

    entry.pushKV("amount", (colorId.type == TokenTypes::NONE ? ValueFromAmount(nAmount) : nAmount ));
}

static UniValue getnewaddress(const JSONRPCRequest& request)
{
    std::shared_ptr<CWallet> const wallet = GetWalletForJSONRPCRequest(request);
    CWallet* const pwallet = wallet.get();

    if (!EnsureWalletIsAvailable(pwallet, request.fHelp)) {
        return NullUniValue;
    }

    if (request.fHelp || request.params.size() > 2)
        throw std::runtime_error(
            "getnewaddress ( \"label\" \"color\" )\n"
            "\nReturns a new Tapyrus address for receiving payments.\n"
            "If 'label' is specified, it is added to the address book \n"
            "so payments received with the address will be associated with 'label'.\n"
            "\nArguments:\n"
            "1. \"label\"          (string, optional) The label name for the address to be linked to. If not provided, the default label \"\" is used. It can also be set to the empty string \"\" to represent the default label. The label does not need to exist, it will be created if there is no label by the given name.\n"
            "2. \"color\"          (string, optional) For new token addresses the token or color.\n"
            "\nResult:\n"
            "\"address\"    (string) The new Tapyrus address\n"
            "\nExamples:\n"
            + HelpExampleCli("getnewaddress", "")
            + HelpExampleCli("getnewaddress", "\"\", \"c38282263212c609d9ea2a6e3e172de238d8c39cabd5ac1ca10646e23f\"")
            + HelpExampleRpc("getnewaddress", "\"\", \"c38282263212c609d9ea2a6e3e172de238d8c39cabd5ac1ca10646e23f\"")
        );

    if (pwallet->IsWalletFlagSet(WALLET_FLAG_DISABLE_PRIVATE_KEYS)) {
        throw JSONRPCError(RPC_WALLET_ERROR, "Error: Private keys are disabled for this wallet");
    }

    LOCK2(cs_main, pwallet->cs_wallet);

    // Parse the label first so we don't generate a key if there's an error
    std::string label;
    if (!request.params[0].isNull())
        label = LabelFromValue(request.params[0]);

    ColorIdentifier colorId;
    if (!request.params[1].isNull())
    {
        const std::vector<unsigned char> vColorId(ParseHex(request.params[1].get_str()));
        colorId = ColorIdentifier(vColorId);
        if(colorId.type == TokenTypes::NONE)
            throw JSONRPCError(RPC_INVALID_PARAMETER, "Invalid color parameter.");
    }

    if (!pwallet->IsLocked()) {
        pwallet->TopUpKeyPool();
    }

    // Generate a new key that is added to wallet
    CPubKey newKey;
    if (!pwallet->GetKeyFromPool(newKey)) {
        throw JSONRPCError(RPC_WALLET_KEYPOOL_RAN_OUT, "Error: Keypool ran out, please call keypoolrefill first");
    }

    CTxDestination dest;
    OutputType output_type = pwallet->m_default_address_type;

    if (colorId.type == TokenTypes::NONE)
        dest = GetDestinationForKey(newKey, output_type);
    else
        dest = CColorKeyID(newKey.GetID(), colorId);

    pwallet->SetAddressBook(dest, label, "receive");

    return EncodeDestination(dest);
}

CTxDestination GetLabelDestination(CWallet* const pwallet, const std::string& label, bool bForceNew=false)
{
    CTxDestination dest;
    if (!pwallet->GetLabelDestination(dest, label, bForceNew)) {
        throw JSONRPCError(RPC_WALLET_KEYPOOL_RAN_OUT, "Error: Keypool ran out, please call keypoolrefill first");
    }

    return dest;
}


static UniValue getrawchangeaddress(const JSONRPCRequest& request)
{
    std::shared_ptr<CWallet> const wallet = GetWalletForJSONRPCRequest(request);
    CWallet* const pwallet = wallet.get();

    if (!EnsureWalletIsAvailable(pwallet, request.fHelp)) {
        return NullUniValue;
    }

    if (request.fHelp || request.params.size() > 1)
        throw std::runtime_error(
            "getrawchangeaddress ( \"color\" )\n"
            "\nReturns a new Tapyrus address, for receiving change.\n"
            "This is for use with raw transactions, NOT normal use.\n"
            "\nArguments:\n"
            "1. \"color\"         (string, optional) For new token addresses the token or color.\n"
            "\nResult:\n"
            "\"address\"    (string) The address\n"
            "\nExamples:\n"
            + HelpExampleCli("getrawchangeaddress", "")
            + HelpExampleRpc("getrawchangeaddress", "")
       );

    if (pwallet->IsWalletFlagSet(WALLET_FLAG_DISABLE_PRIVATE_KEYS)) {
        throw JSONRPCError(RPC_WALLET_ERROR, "Error: Private keys are disabled for this wallet");
    }

    LOCK2(cs_main, pwallet->cs_wallet);

    if (!pwallet->IsLocked()) {
        pwallet->TopUpKeyPool();
    }

    ColorIdentifier colorId;
    if (!request.params[0].isNull())
    {
        const std::vector<unsigned char> vColorId(ParseHex(request.params[0].get_str()));
        colorId = ColorIdentifier(vColorId);
        if(colorId.type == TokenTypes::NONE)
            throw JSONRPCError(RPC_INVALID_PARAMETER, "Invalid color parameter.");
    }

    CReserveKey reservekey(pwallet);
    CPubKey vchPubKey;
    if (!reservekey.GetReservedKey(vchPubKey, true))
        throw JSONRPCError(RPC_WALLET_KEYPOOL_RAN_OUT, "Error: Keypool ran out, please call keypoolrefill first");

    reservekey.KeepKey();

    CTxDestination dest;
    OutputType output_type = pwallet->m_default_change_type;
    if (colorId.type == TokenTypes::NONE)
        dest = GetDestinationForKey(vchPubKey, output_type);
    else
        dest = CColorKeyID(vchPubKey.GetID(), colorId);

    return EncodeDestination(dest);
}


static UniValue setlabel(const JSONRPCRequest& request)
{
    std::shared_ptr<CWallet> const wallet = GetWalletForJSONRPCRequest(request);
    CWallet* const pwallet = wallet.get();

    if (!EnsureWalletIsAvailable(pwallet, request.fHelp)) {
        return NullUniValue;
    }

    if (request.fHelp || request.params.size() != 2)
        throw std::runtime_error(
            "setlabel \"address\" \"label\"\n"
            "\nSets the label associated with the given address.\n"
            "\nArguments:\n"
            "1. \"address\"         (string, required) The bitcoin address to be associated with a label.\n"
            "2. \"label\"           (string, required) The label to assign to the address.\n"
            "\nExamples:\n"
            + HelpExampleCli("setlabel", "\"1D1ZrZNe3JUo7ZycKEYQQiQAWd9y54F4XX\" \"tabby\"")
            + HelpExampleRpc("setlabel", "\"1D1ZrZNe3JUo7ZycKEYQQiQAWd9y54F4XX\", \"tabby\"")
        );

    LOCK2(cs_main, pwallet->cs_wallet);

    CTxDestination dest = DecodeDestination(request.params[0].get_str());
    if (!IsValidDestination(dest)) {
        throw JSONRPCError(RPC_INVALID_ADDRESS_OR_KEY, "Invalid Tapyrus address");
    }

    std::string old_label = pwallet->mapAddressBook[dest].name;
    std::string label = LabelFromValue(request.params[1]);

    if (IsMine(*pwallet, dest)) {
        pwallet->SetAddressBook(dest, label, "receive");
    } else {
        pwallet->SetAddressBook(dest, label, "send");
    }

    // Detect when there are no addresses using this label.
    // If so, delete the account record for it. Labels, unlike addresses, can be deleted,
    // and if we wouldn't do this, the record would stick around forever.
    bool found_address = false;
    for (const std::pair<const CTxDestination, CAddressBookData>& item : pwallet->mapAddressBook) {
        if (item.second.name == label) {
            found_address = true;
            break;
        }
    }
    if (!found_address) {
        pwallet->DeleteLabel(old_label);
    }

    return NullUniValue;
}


<<<<<<< HEAD
static CTransactionRef SendMoney(CWallet * const pwallet, const CTxDestination &address, CAmount nValue, bool fSubtractFeeFromAmount, const CCoinControl& coin_control, mapValue_t mapValue, const ColorIdentifier& colorId)
=======
static CTransactionRef SendMoney(CWallet * const pwallet, const CTxDestination &address, CAmount nValue, bool fSubtractFeeFromAmount, const CCoinControl& coin_control, mapValue_t mapValue, std::string fromAccount, const ColorIdentifier& colorId)
>>>>>>> 730ae60d
{
    CAmount curBalance = pwallet->GetBalance()[colorId];

    // Check amount
    if (nValue <= 0)
        throw JSONRPCError(RPC_INVALID_PARAMETER, "Invalid amount");

    if (nValue > curBalance)
        throw JSONRPCError(RPC_WALLET_INSUFFICIENT_FUNDS, "Insufficient funds");

    if (pwallet->GetBroadcastTransactions() && !g_connman) {
        throw JSONRPCError(RPC_CLIENT_P2P_DISABLED, "Error: Peer-to-peer functionality missing or disabled");
    }

    // Parse Tapyrus address
    CScript scriptPubKey = GetScriptForDestination(address);

    // Create and send the transaction
    CReserveKey reservekey(pwallet);
    CAmount nFeeRequired;
    std::string strError;
    std::vector<CRecipient> vecSend;
    CWallet::ChangePosInOut mapChangePosRet;
    mapChangePosRet[ColorIdentifier()] = -1;
    CRecipient recipient = {scriptPubKey, nValue, fSubtractFeeFromAmount};
    vecSend.push_back(recipient);
    CTransactionRef tx;
    if (!pwallet->CreateTransaction(vecSend, tx, reservekey, nFeeRequired, mapChangePosRet, strError, coin_control)) {
        if (!fSubtractFeeFromAmount && nValue + nFeeRequired > curBalance)
            strError = strprintf("Error: This transaction requires a transaction fee of at least %s", FormatMoney(nFeeRequired));
        throw JSONRPCError(RPC_WALLET_ERROR, strError);
    }
    CValidationState state;
    if (!pwallet->CommitTransaction(tx, std::move(mapValue), {} /* orderForm */, reservekey, g_connman.get(), state)) {
        strError = strprintf("Error: The transaction was rejected! Reason given: %s", FormatStateMessage(state));
        throw JSONRPCError(RPC_WALLET_ERROR, strError);
    }
    return tx;
}

static UniValue sendtoaddress(const JSONRPCRequest& request)
{
    std::shared_ptr<CWallet> const wallet = GetWalletForJSONRPCRequest(request);
    CWallet* const pwallet = wallet.get();

    if (!EnsureWalletIsAvailable(pwallet, request.fHelp)) {
        return NullUniValue;
    }

    if (request.fHelp || request.params.size() < 2 || request.params.size() > 8)
        throw std::runtime_error(
            "sendtoaddress \"address\" amount ( \"comment\" \"comment_to\" subtractfeefromamount replaceable conf_target \"estimate_mode\")\n"
            "\nSend an amount to a given address.\n"
            + HelpRequiringPassphrase(pwallet) +
            "\nArguments:\n"
            "1. \"address\"            (string, required) The tapyrus address to send to.\n"
            "2. \"amount\"             (numeric or string, required) The amount in " + CURRENCY_UNIT + "or tapyrus token to send. eg 0.1\n"
            "3. \"comment\"            (string, optional) A comment used to store what the transaction is for. \n"
            "                             This is not part of the transaction, just kept in your wallet.\n"
            "4. \"comment_to\"         (string, optional) A comment to store the name of the person or organization \n"
            "                             to which you're sending the transaction. This is not part of the \n"
            "                             transaction, just kept in your wallet.\n"
            "5. subtractfeefromamount  (boolean, optional, default=false) The fee will be deducted from the amount being sent.\n"
            "                             The recipient will receive less TPC than you enter in the amount field.\n"
            "6. replaceable            (boolean, optional) Allow this transaction to be replaced by a transaction with higher fees via BIP 125\n"
            "7. conf_target            (numeric, optional) Confirmation target (in blocks)\n"
            "8. \"estimate_mode\"      (string, optional, default=UNSET) The fee estimate mode, must be one of:\n"
            "       \"UNSET\"\n"
            "       \"ECONOMICAL\"\n"
            "       \"CONSERVATIVE\"\n"
            "\nResult:\n"
            "\"txid\"                  (string) The transaction id.\n"
            "\nExamples:\n"
            + HelpExampleCli("sendtoaddress", "\"1M72Sfpbz1BPpXFHz9m3CdqATR44Jvaydd\" 0.1")
            + HelpExampleCli("sendtoaddress", "\"1M72Sfpbz1BPpXFHz9m3CdqATR44Jvaydd\" 0.1  \"donation\" \"seans outpost\"")
            + HelpExampleCli("sendtoaddress", "\"1M72Sfpbz1BPpXFHz9m3CdqATR44Jvaydd\" 0.1 \"\" \"\" true")
            + HelpExampleRpc("sendtoaddress", "\"1M72Sfpbz1BPpXFHz9m3CdqATR44Jvaydd\", 0.1, \"donation\", \"seans outpost\"")
            + HelpExampleRpc("sendtoaddress", "\"1M72Sfpbz1BPpXFHz9m3CdqATR44Jvaydd\", 0.1, \"donation\", \"seans outpost\"")
        );

    // Make sure the results are valid at least up to the most recent block
    // the user could have gotten from another RPC command prior to now
    pwallet->BlockUntilSyncedToCurrentChain();

    LOCK2(cs_main, pwallet->cs_wallet);

    CTxDestination dest = DecodeDestination(request.params[0].get_str());
    if (!IsValidDestination(dest)) {
        throw JSONRPCError(RPC_INVALID_ADDRESS_OR_KEY, "Invalid address");
    }
    ColorIdentifier colorId;
    if(dest.which() == 3)
        colorId = boost::get<CColorKeyID>(dest).color;
    else if(dest.which() == 4)
        colorId = boost::get<CColorScriptID>(dest).color;

    if (colorId.type != TokenTypes::NONE
      && pwallet->GetBalance()[colorId] == 0 ) {
        throw JSONRPCError(RPC_INVALID_ADDRESS_OR_KEY, "No Token found in wallet. But token address was given.");
    }

    // Amount
    CAmount nAmount = (colorId.type == TokenTypes::NONE ? AmountFromValue(request.params[1]) : request.params[1].get_int64());
    if (nAmount <= 0)
        throw JSONRPCError(RPC_TYPE_ERROR, "Invalid amount for send");

    // Wallet comments
    mapValue_t mapValue;
    if (!request.params[2].isNull() && !request.params[2].get_str().empty())
        mapValue["comment"] = request.params[2].get_str();
    if (!request.params[3].isNull() && !request.params[3].get_str().empty())
        mapValue["to"] = request.params[3].get_str();

    bool fSubtractFeeFromAmount = false;
    if (!request.params[4].isNull()) {
        fSubtractFeeFromAmount = request.params[4].get_bool();
    }

    CCoinControl coin_control;
    if (!request.params[5].isNull()) {
        coin_control.m_signal_bip125_rbf = request.params[5].get_bool();
    }

    if (!request.params[6].isNull()) {
        coin_control.m_confirm_target = ParseConfirmTarget(request.params[6]);
    }

    if (!request.params[7].isNull()) {
        if (!FeeModeFromString(request.params[7].get_str(), coin_control.m_fee_mode)) {
            throw JSONRPCError(RPC_INVALID_PARAMETER, "Invalid estimate_mode parameter");
        }
    }

    if (colorId.type != TokenTypes::NONE)
        coin_control.colorTxType = ColoredTxType::TRANSFER; 

    EnsureWalletIsUnlocked(pwallet);

    if(pwallet->GetBalance()[colorId] < nAmount)
        throw JSONRPCError(RPC_INVALID_PARAMETER, "Insufficient token balance in wallet");

    CTransactionRef tx = SendMoney(pwallet, dest, nAmount, fSubtractFeeFromAmount, coin_control, std::move(mapValue), colorId);
    return tx->GetHashMalFix().GetHex();
}

static UniValue listaddressgroupings(const JSONRPCRequest& request)
{
    std::shared_ptr<CWallet> const wallet = GetWalletForJSONRPCRequest(request);
    CWallet* const pwallet = wallet.get();

    if (!EnsureWalletIsAvailable(pwallet, request.fHelp)) {
        return NullUniValue;
    }

    if (request.fHelp || request.params.size() != 0)
        throw std::runtime_error(
            "listaddressgroupings\n"
            "\nLists groups of addresses which have had their common ownership\n"
            "made public by common use as inputs or as the resulting change\n"
            "in past transactions\n"
            "\nResult:\n"
            "[\n"
            "  [\n"
            "    [\n"
            "      \"address\",            (string) The bitcoin address\n"
            "      amount,                 (numeric) The amount in " + CURRENCY_UNIT + "\n"
            "      \"label\"               (string, optional) The label\n"
            "    ]\n"
            "    ,...\n"
            "  ]\n"
            "  ,...\n"
            "]\n"
            "\nExamples:\n"
            + HelpExampleCli("listaddressgroupings", "")
            + HelpExampleRpc("listaddressgroupings", "")
        );

    // Make sure the results are valid at least up to the most recent block
    // the user could have gotten from another RPC command prior to now
    pwallet->BlockUntilSyncedToCurrentChain();

    LOCK2(cs_main, pwallet->cs_wallet);

    UniValue jsonGroupings(UniValue::VARR);
    std::map<CTxDestination, CAmount> balances = pwallet->GetAddressBalances();
    for (const std::set<CTxDestination>& grouping : pwallet->GetAddressGroupings()) {
        UniValue jsonGrouping(UniValue::VARR);
        for (const CTxDestination& address : grouping)
        {
            ColorIdentifier colorId;
            if(address.which() == 3)
                colorId = boost::get<CColorKeyID>(address).color;
            else if(address.which() == 4)
                colorId = boost::get<CColorScriptID>(address).color;
            UniValue addressInfo(UniValue::VARR);
            addressInfo.push_back(EncodeDestination(address));
            addressInfo.push_back(colorId.type == TokenTypes::NONE ? ValueFromAmount(balances[address]) : balances[address]);
            {
                if (pwallet->mapAddressBook.find(address) != pwallet->mapAddressBook.end()) {
                    addressInfo.push_back(pwallet->mapAddressBook.find(address)->second.name);
                }
            }
            jsonGrouping.push_back(addressInfo);
        }
        jsonGroupings.push_back(jsonGrouping);
    }
    return jsonGroupings;
}

static UniValue signmessage(const JSONRPCRequest& request)
{
    std::shared_ptr<CWallet> const wallet = GetWalletForJSONRPCRequest(request);
    CWallet* const pwallet = wallet.get();

    if (!EnsureWalletIsAvailable(pwallet, request.fHelp)) {
        return NullUniValue;
    }

    if (request.fHelp || request.params.size() != 2)
        throw std::runtime_error(
            "signmessage \"address\" \"message\"\n"
            "\nSign a message with the private key of an address"
            + HelpRequiringPassphrase(pwallet) + "\n"
            "\nArguments:\n"
            "1. \"address\"         (string, required) The bitcoin address to use for the private key.\n"
            "2. \"message\"         (string, required) The message to create a signature of.\n"
            "\nResult:\n"
            "\"signature\"          (string) The signature of the message encoded in base 64\n"
            "\nExamples:\n"
            "\nUnlock the wallet for 30 seconds\n"
            + HelpExampleCli("walletpassphrase", "\"mypassphrase\" 30") +
            "\nCreate the signature\n"
            + HelpExampleCli("signmessage", "\"1D1ZrZNe3JUo7ZycKEYQQiQAWd9y54F4XX\" \"my message\"") +
            "\nVerify the signature\n"
            + HelpExampleCli("verifymessage", "\"1D1ZrZNe3JUo7ZycKEYQQiQAWd9y54F4XX\" \"signature\" \"my message\"") +
            "\nAs json rpc\n"
            + HelpExampleRpc("signmessage", "\"1D1ZrZNe3JUo7ZycKEYQQiQAWd9y54F4XX\", \"my message\"")
        );

    LOCK2(cs_main, pwallet->cs_wallet);

    EnsureWalletIsUnlocked(pwallet);

    std::string strAddress = request.params[0].get_str();
    std::string strMessage = request.params[1].get_str();

    CTxDestination dest = DecodeDestination(strAddress);
    if (!IsValidDestination(dest)) {
        throw JSONRPCError(RPC_TYPE_ERROR, "Invalid address");
    }

    const CKeyID *keyID = boost::get<CKeyID>(&dest);
    if (!keyID) {
        throw JSONRPCError(RPC_TYPE_ERROR, "Address does not refer to key");
    }

    CKey key;
    if (!pwallet->GetKey(*keyID, key)) {
        throw JSONRPCError(RPC_WALLET_ERROR, "Private key not available");
    }

    CHashWriter ss(SER_GETHASH, 0);
    ss << strMessageMagic;
    ss << strMessage;

    std::vector<unsigned char> vchSig;
    if (!key.SignCompact(ss.GetHash(), vchSig))
        throw JSONRPCError(RPC_INVALID_ADDRESS_OR_KEY, "Sign failed");

    return EncodeBase64(vchSig.data(), vchSig.size());
}

static UniValue getreceivedbyaddress(const JSONRPCRequest& request)
{
    std::shared_ptr<CWallet> const wallet = GetWalletForJSONRPCRequest(request);
    CWallet* const pwallet = wallet.get();

    if (!EnsureWalletIsAvailable(pwallet, request.fHelp)) {
        return NullUniValue;
    }

    if (request.fHelp || request.params.size() < 1 || request.params.size() > 2)
        throw std::runtime_error(
            "getreceivedbyaddress \"address\" ( minconf )\n"
            "\nReturns the total amount received by the given address in transactions with at least minconf confirmations.\n"
            "\nArguments:\n"
            "1. \"address\"         (string, required) The bitcoin address for transactions.\n"
            "2. minconf             (numeric, optional, default=1) Only include transactions confirmed at least this many times.\n"
            "\nResult:\n"
            "amount   (numeric) The total amount in " + CURRENCY_UNIT + " received at this address.\n"
            "\nExamples:\n"
            "\nThe amount from transactions with at least 1 confirmation\n"
            + HelpExampleCli("getreceivedbyaddress", "\"1D1ZrZNe3JUo7ZycKEYQQiQAWd9y54F4XX\"") +
            "\nThe amount including unconfirmed transactions, zero confirmations\n"
            + HelpExampleCli("getreceivedbyaddress", "\"1D1ZrZNe3JUo7ZycKEYQQiQAWd9y54F4XX\" 0") +
            "\nThe amount with at least 6 confirmations\n"
            + HelpExampleCli("getreceivedbyaddress", "\"1D1ZrZNe3JUo7ZycKEYQQiQAWd9y54F4XX\" 6") +
            "\nAs a json rpc call\n"
            + HelpExampleRpc("getreceivedbyaddress", "\"1D1ZrZNe3JUo7ZycKEYQQiQAWd9y54F4XX\", 6")
       );

    // Make sure the results are valid at least up to the most recent block
    // the user could have gotten from another RPC command prior to now
    pwallet->BlockUntilSyncedToCurrentChain();

    LOCK2(cs_main, pwallet->cs_wallet);

    // Tapyrus address
    CTxDestination dest = DecodeDestination(request.params[0].get_str());
    if (!IsValidDestination(dest)) {
        throw JSONRPCError(RPC_INVALID_ADDRESS_OR_KEY, "Invalid Tapyrus address");
    }
    CScript scriptPubKey = GetScriptForDestination(dest);
    if (!IsMine(*pwallet, scriptPubKey)) {
        throw JSONRPCError(RPC_WALLET_ERROR, "Address not found in wallet");
    }

    // Minimum confirmations
    int nMinDepth = 1;
    if (!request.params[1].isNull())
        nMinDepth = request.params[1].get_int();

    // Tally
    CAmount nAmount = 0;
    for (const std::pair<const uint256, CWalletTx>& pairWtx : pwallet->mapWallet) {
        const CWalletTx& wtx = pairWtx.second;
        if (wtx.IsCoinBase() || !CheckFinalTx(*wtx.tx))
            continue;

        for (const CTxOut& txout : wtx.tx->vout)
            if (txout.scriptPubKey == scriptPubKey)
                if (wtx.GetDepthInMainChain() >= nMinDepth)
                    nAmount += txout.nValue;
    }

    return  ValueFromAmount(nAmount);
}


static UniValue getreceivedbylabel(const JSONRPCRequest& request)
{
    std::shared_ptr<CWallet> const wallet = GetWalletForJSONRPCRequest(request);
    CWallet* const pwallet = wallet.get();

    if (!EnsureWalletIsAvailable(pwallet, request.fHelp)) {
        return NullUniValue;
    }

    if (request.fHelp || request.params.size() < 1 || request.params.size() > 2)
        throw std::runtime_error(
            "getreceivedbylabel \"label\" ( minconf )\n"
            "\nReturns the total amount received by addresses with <label> in transactions with at least [minconf] confirmations.\n"
            "\nArguments:\n"
            "1. \"label\"        (string, required) The selected label, may be the default label using \"\".\n"
            "2. minconf          (numeric, optional, default=1) Only include transactions confirmed at least this many times.\n"
            "\nResult:\n"
            "amount              (numeric) The total amount in " + CURRENCY_UNIT + " received for this label.\n"
            "\nExamples:\n"
            "\nAmount received by the default label with at least 1 confirmation\n"
            + HelpExampleCli("getreceivedbylabel", "\"\"") +
            "\nAmount received at the tabby label including unconfirmed amounts with zero confirmations\n"
            + HelpExampleCli("getreceivedbylabel", "\"tabby\" 0") +
            "\nThe amount with at least 6 confirmations\n"
            + HelpExampleCli("getreceivedbylabel", "\"tabby\" 6") +
            "\nAs a json rpc call\n"
            + HelpExampleRpc("getreceivedbylabel", "\"tabby\", 6")
        );

    // Make sure the results are valid at least up to the most recent block
    // the user could have gotten from another RPC command prior to now
    pwallet->BlockUntilSyncedToCurrentChain();

    LOCK2(cs_main, pwallet->cs_wallet);

    // Minimum confirmations
    int nMinDepth = 1;
    if (!request.params[1].isNull())
        nMinDepth = request.params[1].get_int();

    // Get the set of pub keys assigned to label
    std::string label = LabelFromValue(request.params[0]);
    std::set<CTxDestination> setAddress = pwallet->GetLabelAddresses(label);

    // Tally
    CAmount nAmount = 0;
    for (const std::pair<const uint256, CWalletTx>& pairWtx : pwallet->mapWallet) {
        const CWalletTx& wtx = pairWtx.second;
        if (wtx.IsCoinBase() || !CheckFinalTx(*wtx.tx))
            continue;

        for (const CTxOut& txout : wtx.tx->vout)
        {
            CTxDestination address;
            if (ExtractDestination(txout.scriptPubKey, address) && IsMine(*pwallet, address) && setAddress.count(address)) {
                if (wtx.GetDepthInMainChain() >= nMinDepth)
                    nAmount += txout.nValue;
            }
        }
    }

    return ValueFromAmount(nAmount);
}


static UniValue getbalance(const JSONRPCRequest& request)
{
    std::shared_ptr<CWallet> const wallet = GetWalletForJSONRPCRequest(request);
    CWallet* const pwallet = wallet.get();

    if (!EnsureWalletIsAvailable(pwallet, request.fHelp)) {
        return NullUniValue;
    }

    if (request.fHelp || (request.params.size() > 2 ))
        throw std::runtime_error( std::string(
            "getbalance ( minconf include_watchonly )\n"
            "\nReturns the total available balance.\n"
            "The available balance is what the wallet considers currently spendable, and is\n"
            "thus affected by options which limit spendability such as -spendzeroconfchange.\n"
            "\nArguments:\n"
            "1. minconf           (numeric, optional, default=0) Only include transactions confirmed at least this many times.\n"
            "2. include_watchonly (bool, optional, default=false) Also include balance in watch-only addresses (see 'importaddress')\n"
            "\nResult:\n"
            "amount              (numeric) The total amount in " + CURRENCY_UNIT + " received for this wallet.\n"
            "\nExamples:\n"
            "\nThe total amount in the wallet with 1 or more confirmations\n"
            + HelpExampleCli("getbalance", "") +
            "\nThe total amount in the wallet at least 6 blocks confirmed\n"
            + HelpExampleCli("getbalance", "6") +
            "\nAs a json rpc call\n"
            + HelpExampleRpc("getbalance", "6")
        ));

    // Make sure the results are valid at least up to the most recent block
    // the user could have gotten from another RPC command prior to now
    pwallet->BlockUntilSyncedToCurrentChain();

    LOCK2(cs_main, pwallet->cs_wallet);

    int min_depth = 0;
    if (!request.params[0].isNull()) {
        min_depth = request.params[0].get_int();
    }

    isminefilter filter = ISMINE_SPENDABLE;
    if (!request.params[1].isNull() && request.params[1].get_bool()) {
        filter = filter | ISMINE_WATCH_ONLY;
    }

    ColorIdentifier colorId;
    CAmount amount = pwallet->GetBalance(filter, min_depth)[colorId];
    return colorId.type == TokenTypes::NONE ? ValueFromAmount(amount) : amount;
}

static UniValue getunconfirmedbalance(const JSONRPCRequest &request)
{
    std::shared_ptr<CWallet> const wallet = GetWalletForJSONRPCRequest(request);
    CWallet* const pwallet = wallet.get();

    if (!EnsureWalletIsAvailable(pwallet, request.fHelp)) {
        return NullUniValue;
    }

    if (request.fHelp || request.params.size() > 0)
        throw std::runtime_error(
                "getunconfirmedbalance\n"
                "Returns the server's total unconfirmed balance\n");

    // Make sure the results are valid at least up to the most recent block
    // the user could have gotten from another RPC command prior to now
    pwallet->BlockUntilSyncedToCurrentChain();

    LOCK2(cs_main, pwallet->cs_wallet);

    return ValueFromAmount(pwallet->GetUnconfirmedBalance()[ColorIdentifier()]);
}


static UniValue sendmany(const JSONRPCRequest& request)
{
    std::shared_ptr<CWallet> const wallet = GetWalletForJSONRPCRequest(request);
    CWallet* const pwallet = wallet.get();

    if (!EnsureWalletIsAvailable(pwallet, request.fHelp)) {
        return NullUniValue;
    }

    std::string help_text = "sendmany {\"address\":amount,...} ( minconf \"comment\" [\"address\",...] replaceable conf_target \"estimate_mode\")\n"
            "\nSend multiple times. Amounts are double-precision floating point numbers."
            + HelpRequiringPassphrase(pwallet) + "\n"
            "\nArguments:\n"
            "1. \"amounts\"             (string, required) A json object with addresses and amounts\n"
            "    {\n"
            "      \"address\":amount   (numeric or string) The bitcoin address is the key, the numeric amount (can be string) in " + CURRENCY_UNIT + " is the value\n"
            "      ,...\n"
            "    }\n"
            "2. minconf                 (numeric, optional, default=1) Only use the balance confirmed at least this many times.\n"
            "3. \"comment\"             (string, optional) A comment\n"
            "4. subtractfeefrom         (array, optional) A json array with addresses.\n"
            "                           The fee will be equally deducted from the amount of each selected address.\n"
            "                           Those recipients will receive less TPC than you enter in their corresponding amount field.\n"
            "                           If no addresses are specified here, the sender pays the fee.\n"
            "    [\n"
            "      \"address\"          (string) Subtract fee from this address\n"
            "      ,...\n"
            "    ]\n"
            "5. replaceable            (boolean, optional) Allow this transaction to be replaced by a transaction with higher fees via BIP 125\n"
            "6. conf_target            (numeric, optional) Confirmation target (in blocks)\n"
            "7. \"estimate_mode\"      (string, optional, default=UNSET) The fee estimate mode, must be one of:\n"
            "       \"UNSET\"\n"
            "       \"ECONOMICAL\"\n"
            "       \"CONSERVATIVE\"\n"
             "\nResult:\n"
            "\"txid\"                   (string) The transaction id for the send. Only 1 transaction is created regardless of \n"
            "                                    the number of addresses.\n"
            "\nExamples:\n"
            "\nSend two amounts to two different addresses:\n"
            + HelpExampleCli("sendmany", "\"{\\\"1D1ZrZNe3JUo7ZycKEYQQiQAWd9y54F4XX\\\":0.01,\\\"1353tsE8YMTA4EuV7dgUXGjNFf9KpVvKHz\\\":0.02}\"") +
            "\nSend two amounts to two different addresses setting the confirmation and comment:\n"
            + HelpExampleCli("sendmany", "\"{\\\"1D1ZrZNe3JUo7ZycKEYQQiQAWd9y54F4XX\\\":0.01,\\\"1353tsE8YMTA4EuV7dgUXGjNFf9KpVvKHz\\\":0.02}\" 6 \"testing\"") +
            "\nSend two amounts to two different addresses, subtract fee from amount:\n"
            + HelpExampleCli("sendmany", "\"{\\\"1D1ZrZNe3JUo7ZycKEYQQiQAWd9y54F4XX\\\":0.01,\\\"1353tsE8YMTA4EuV7dgUXGjNFf9KpVvKHz\\\":0.02}\" 1 \"\" \"[\\\"1D1ZrZNe3JUo7ZycKEYQQiQAWd9y54F4XX\\\",\\\"1353tsE8YMTA4EuV7dgUXGjNFf9KpVvKHz\\\"]\"") +
            "\nAs a json rpc call\n"
            + HelpExampleRpc("sendmany", "{\"1D1ZrZNe3JUo7ZycKEYQQiQAWd9y54F4XX\":0.01,\"1353tsE8YMTA4EuV7dgUXGjNFf9KpVvKHz\":0.02}, 6, \"testing\"");

    if (request.fHelp || request.params.size() < 1 || request.params.size() > 7) throw std::runtime_error(help_text);

    // Make sure the results are valid at least up to the most recent block
    // the user could have gotten from another RPC command prior to now
    pwallet->BlockUntilSyncedToCurrentChain();

    LOCK2(cs_main, pwallet->cs_wallet);

    if (pwallet->GetBroadcastTransactions() && !g_connman) {
        throw JSONRPCError(RPC_CLIENT_P2P_DISABLED, "Error: Peer-to-peer functionality missing or disabled");
    }

    UniValue sendTo = request.params[0].get_obj();
    int nMinDepth = 1;
    if (!request.params[1].isNull())
        nMinDepth = request.params[1].get_int();

    mapValue_t mapValue;
    if (!request.params[2].isNull() && !request.params[2].get_str().empty())
        mapValue["comment"] = request.params[2].get_str();

    UniValue subtractFeeFromAmount(UniValue::VARR);
    if (!request.params[3].isNull())
        subtractFeeFromAmount = request.params[3].get_array();

    CCoinControl coin_control;
    if (!request.params[4].isNull()) {
        coin_control.m_signal_bip125_rbf = request.params[4].get_bool();
    }

    if (!request.params[5].isNull()) {
        coin_control.m_confirm_target = ParseConfirmTarget(request.params[5]);
    }

    if (!request.params[6].isNull()) {
        if (!FeeModeFromString(request.params[6].get_str(), coin_control.m_fee_mode)) {
            throw JSONRPCError(RPC_INVALID_PARAMETER, "Invalid estimate_mode parameter");
        }
    }

    std::set<CTxDestination> destinations;
    std::vector<CRecipient> vecSend;

    CAmount totalAmount = 0;
    std::vector<std::string> keys = sendTo.getKeys();
    for (const std::string& name_ : keys) {
        CTxDestination dest = DecodeDestination(name_);
        if (!IsValidDestination(dest)) {
            throw JSONRPCError(RPC_INVALID_ADDRESS_OR_KEY, std::string("Invalid Tapyrus address: ") + name_);
        }

        if (destinations.count(dest)) {
            throw JSONRPCError(RPC_INVALID_PARAMETER, std::string("Invalid parameter, duplicated address: ") + name_);
        }
        destinations.insert(dest);

        CScript scriptPubKey = GetScriptForDestination(dest);
        CAmount nAmount = AmountFromValue(sendTo[name_]);
        if (nAmount <= 0)
            throw JSONRPCError(RPC_TYPE_ERROR, "Invalid amount for send");
        totalAmount += nAmount;

        bool fSubtractFeeFromAmount = false;
        for (unsigned int idx = 0; idx < subtractFeeFromAmount.size(); idx++) {
            const UniValue& addr = subtractFeeFromAmount[idx];
            if (addr.get_str() == name_)
                fSubtractFeeFromAmount = true;
        }

        CRecipient recipient = {scriptPubKey, nAmount, fSubtractFeeFromAmount};
        vecSend.push_back(recipient);
    }

    EnsureWalletIsUnlocked(pwallet);

    // Check funds
    ColorIdentifier colorId;
    if (totalAmount > pwallet->GetLegacyBalance(ISMINE_SPENDABLE, nMinDepth, nullptr, colorId)) {
        throw JSONRPCError(RPC_WALLET_INSUFFICIENT_FUNDS, "Wallet has insufficient funds");
    }

    // Shuffle recipient list
    std::shuffle(vecSend.begin(), vecSend.end(), FastRandomContext());

    // Send
    CReserveKey keyChange(pwallet);
    CAmount nFeeRequired = 0;
    CWallet::ChangePosInOut mapChangePosRet;
    mapChangePosRet[ColorIdentifier()] = -1;
    std::string strFailReason;
    CTransactionRef tx;
    bool fCreated = pwallet->CreateTransaction(vecSend, tx, keyChange, nFeeRequired, mapChangePosRet, strFailReason, coin_control);
    if (!fCreated)
        throw JSONRPCError(RPC_WALLET_INSUFFICIENT_FUNDS, strFailReason);
    CValidationState state;
<<<<<<< HEAD
    if (!pwallet->CommitTransaction(tx, std::move(mapValue), {} /* orderForm */, keyChange, g_connman.get(), state)) {
=======
    if (!pwallet->CommitTransaction(tx, std::move(mapValue), {} /* orderForm */, {}, keyChange, g_connman.get(), state)) {
>>>>>>> 730ae60d
        strFailReason = strprintf("Transaction commit failed:: %s", FormatStateMessage(state));
        throw JSONRPCError(RPC_WALLET_ERROR, strFailReason);
    }

    return tx->GetHashMalFix().GetHex();
}

static UniValue addmultisigaddress(const JSONRPCRequest& request)
{
    std::shared_ptr<CWallet> const wallet = GetWalletForJSONRPCRequest(request);
    CWallet* const pwallet = wallet.get();

    if (!EnsureWalletIsAvailable(pwallet, request.fHelp)) {
        return NullUniValue;
    }

<<<<<<< HEAD
    if (request.fHelp || request.params.size() < 1 || request.params.size() > 3) 
=======
    if (request.fHelp || request.params.size() < 1 || request.params.size() > 3)
>>>>>>> 730ae60d
        throw std::runtime_error("addmultisigaddress nrequired [\"key\",...] ( \"label\" )\n"
            "\nAdd a nrequired-to-sign multisignature address to the wallet. Requires a new wallet backup.\n"
            "Each key is a Tapyrus address or hex-encoded public key.\n"
            "This functionality is only intended for use with non-watchonly addresses.\n"
            "See `importaddress` for watchonly p2sh address support.\n"
            "If 'label' is specified, assign address to that label.\n"

            "\nArguments:\n"
            "1. nrequired                        (numeric, required) The number of required signatures out of the n keys or addresses.\n"
            "2. \"keys\"                         (string, required) A json array of bitcoin addresses or hex-encoded public keys\n"
            "     [\n"
            "       \"address\"                  (string) bitcoin address or hex-encoded public key\n"
            "       ...,\n"
            "     ]\n"
            "3. \"label\"                        (string, optional) A label to assign the addresses to.\n"

            "\nResult:\n"
            "{\n"
            "  \"address\":\"multisigaddress\",    (string) The value of the new multisig address.\n"
            "  \"redeemScript\":\"script\"         (string) The string value of the hex-encoded redemption script.\n"
            "}\n"
            "\nExamples:\n"
            "\nAdd a multisig address from 2 addresses\n"
            + HelpExampleCli("addmultisigaddress", "2 \"[\\\"16sSauSf5pF2UkUwvKGq4qjNRzBZYqgEL5\\\",\\\"171sgjn4YtPu27adkKGrdDwzRTxnRkBfKV\\\"]\"") +
            "\nAs json rpc call\n"
            + HelpExampleRpc("addmultisigaddress", "2, \"[\\\"16sSauSf5pF2UkUwvKGq4qjNRzBZYqgEL5\\\",\\\"171sgjn4YtPu27adkKGrdDwzRTxnRkBfKV\\\"]\""));

    LOCK2(cs_main, pwallet->cs_wallet);

    std::string label;
    if (!request.params[2].isNull())
        label = LabelFromValue(request.params[2]);

    int required = request.params[0].get_int();

    // Get the public keys
    const UniValue& keys_or_addrs = request.params[1].get_array();
    std::vector<CPubKey> pubkeys;
    for (unsigned int i = 0; i < keys_or_addrs.size(); ++i) {
        if (IsHex(keys_or_addrs[i].get_str()) && (keys_or_addrs[i].get_str().length() == 66 || keys_or_addrs[i].get_str().length() == 130)) {
            pubkeys.push_back(HexToPubKey(keys_or_addrs[i].get_str()));
        } else {
            pubkeys.push_back(AddrToPubKey(pwallet, keys_or_addrs[i].get_str()));
        }
    }

    OutputType output_type = pwallet->m_default_address_type;

    // Construct using pay-to-script-hash:
    CScript inner = CreateMultisigRedeemscript(required, pubkeys);
    CTxDestination dest = AddAndGetDestinationForScript(*pwallet, inner, output_type);
    pwallet->SetAddressBook(dest, label, "send");

    UniValue result(UniValue::VOBJ);
    result.pushKV("address", EncodeDestination(dest));
    result.pushKV("redeemScript", HexStr(inner.begin(), inner.end()));
    return result;
}

struct tallyitem
{
    CAmount nAmount;
    int nConf;
    std::vector<uint256> txids;
    bool fIsWatchonly;
    tallyitem()
    {
        nAmount = 0;
        nConf = std::numeric_limits<int>::max();
        fIsWatchonly = false;
    }
};

static UniValue ListReceived(CWallet * const pwallet, const UniValue& params, bool by_label)
{
    // Minimum confirmations
    int nMinDepth = 1;
    if (!params[0].isNull())
        nMinDepth = params[0].get_int();

    // Whether to include empty labels
    bool fIncludeEmpty = false;
    if (!params[1].isNull())
        fIncludeEmpty = params[1].get_bool();

    isminefilter filter = ISMINE_SPENDABLE;
    if(!params[2].isNull())
        if(params[2].get_bool())
            filter = filter | ISMINE_WATCH_ONLY;

    bool has_filtered_address = false;
    CTxDestination filtered_address = CNoDestination();
    if (!by_label && params.size() > 3) {
        if (!IsValidDestinationString(params[3].get_str())) {
            throw JSONRPCError(RPC_WALLET_ERROR, "address_filter parameter was invalid");
        }
        filtered_address = DecodeDestination(params[3].get_str());
        has_filtered_address = true;
    }

    // Tally
    std::map<CTxDestination, tallyitem> mapTally;
    for (const std::pair<const uint256, CWalletTx>& pairWtx : pwallet->mapWallet) {
        const CWalletTx& wtx = pairWtx.second;

        if (wtx.IsCoinBase() || !CheckFinalTx(*wtx.tx))
            continue;

        int nDepth = wtx.GetDepthInMainChain();
        if (nDepth < nMinDepth)
            continue;

        for (const CTxOut& txout : wtx.tx->vout)
        {
            CTxDestination address;
            if (!ExtractDestination(txout.scriptPubKey, address))
                continue;

            if (has_filtered_address && !(filtered_address == address)) {
                continue;
            }

            isminefilter mine = IsMine(*pwallet, address);
            if(!(mine & filter))
                continue;

            tallyitem& item = mapTally[address];
            item.nAmount += txout.nValue;
            item.nConf = std::min(item.nConf, nDepth);
            item.txids.push_back(wtx.GetHash());
            if (mine & ISMINE_WATCH_ONLY)
                item.fIsWatchonly = true;
        }
    }

    // Reply
    UniValue ret(UniValue::VARR);
    std::map<std::string, tallyitem> label_tally;

    // Create mapAddressBook iterator
    // If we aren't filtering, go from begin() to end()
    auto start = pwallet->mapAddressBook.begin();
    auto end = pwallet->mapAddressBook.end();
    // If we are filtering, find() the applicable entry
    if (has_filtered_address) {
        start = pwallet->mapAddressBook.find(filtered_address);
        if (start != end) {
            end = std::next(start);
        }
    }

    for (auto item_it = start; item_it != end; ++item_it)
    {
        const CTxDestination& address = item_it->first;
        const std::string& label = item_it->second.name;
        auto it = mapTally.find(address);
        if (it == mapTally.end() && !fIncludeEmpty)
            continue;

        CAmount nAmount = 0;
        int nConf = std::numeric_limits<int>::max();
        bool fIsWatchonly = false;
        if (it != mapTally.end())
        {
            nAmount = (*it).second.nAmount;
            nConf = (*it).second.nConf;
            fIsWatchonly = (*it).second.fIsWatchonly;
        }

        if (by_label)
        {
            tallyitem& _item = label_tally[label];
            _item.nAmount += nAmount;
            _item.nConf = std::min(_item.nConf, nConf);
            _item.fIsWatchonly = fIsWatchonly;
        }
        else
        {
            UniValue obj(UniValue::VOBJ);
            if(fIsWatchonly)
                obj.pushKV("involvesWatchonly", true);
            obj.pushKV("address",       EncodeDestination(address));

            addTokenKV(address,nAmount, obj);

            obj.pushKV("confirmations", (nConf == std::numeric_limits<int>::max() ? 0 : nConf));
            obj.pushKV("label", label);
            UniValue transactions(UniValue::VARR);
            if (it != mapTally.end())
            {
                for (const uint256& _item : (*it).second.txids)
                {
                    transactions.push_back(_item.GetHex());
                }
            }
            obj.pushKV("txids", transactions);
            ret.push_back(obj);
        }
    }

    if (by_label)
    {
        for (const auto& entry : label_tally)
        {
            CAmount nAmount = entry.second.nAmount;
            int nConf = entry.second.nConf;
            UniValue obj(UniValue::VOBJ);
            if (entry.second.fIsWatchonly)
                obj.pushKV("involvesWatchonly", true);
            obj.pushKV("token", CURRENCY_UNIT);
            obj.pushKV("amount",        ValueFromAmount(nAmount));
            obj.pushKV("confirmations", (nConf == std::numeric_limits<int>::max() ? 0 : nConf));
            obj.pushKV("label",         entry.first);
            ret.push_back(obj);
        }
    }

    return ret;
}

static UniValue listreceivedbyaddress(const JSONRPCRequest& request)
{
    std::shared_ptr<CWallet> const wallet = GetWalletForJSONRPCRequest(request);
    CWallet* const pwallet = wallet.get();

    if (!EnsureWalletIsAvailable(pwallet, request.fHelp)) {
        return NullUniValue;
    }

    if (request.fHelp || request.params.size() > 4)
        throw std::runtime_error(
            "listreceivedbyaddress ( minconf include_empty include_watchonly address_filter )\n"
            "\nList balances by receiving address.\n"
            "\nArguments:\n"
            "1. minconf           (numeric, optional, default=1) The minimum number of confirmations before payments are included.\n"
            "2. include_empty     (bool, optional, default=false) Whether to include addresses that haven't received any payments.\n"
            "3. include_watchonly (bool, optional, default=false) Whether to include watch-only addresses (see 'importaddress').\n"
            "4. address_filter    (string, optional) If present, only return information on this address.\n"
            "\nResult:\n"
            "[\n"
            "  {\n"
            "    \"involvesWatchonly\" : true,        (bool) Only returned if imported addresses were involved in transaction\n"
            "    \"address\" : \"receivingaddress\",  (string) The receiving address\n"
            "    \"account\" : \"accountname\",       (string) DEPRECATED. Backwards compatible alias for label.\n"
            "    \"amount\" : x.xxx,                  (numeric) The total amount in " + CURRENCY_UNIT + " received by the address\n"
            "    \"confirmations\" : n,               (numeric) The number of confirmations of the most recent transaction included\n"
            "    \"label\" : \"label\",               (string) The label of the receiving address. The default label is \"\".\n"
            "    \"txids\": [\n"
            "       \"txid\",                         (string) The ids of transactions received with the address \n"
            "       ...\n"
            "    ]\n"
            "  }\n"
            "  ,...\n"
            "]\n"

            "\nExamples:\n"
            + HelpExampleCli("listreceivedbyaddress", "")
            + HelpExampleCli("listreceivedbyaddress", "6 true")
            + HelpExampleRpc("listreceivedbyaddress", "6, true, true")
            + HelpExampleRpc("listreceivedbyaddress", "6, true, true, \"1M72Sfpbz1BPpXFHz9m3CdqATR44Jvaydd\"")
        );

    // Make sure the results are valid at least up to the most recent block
    // the user could have gotten from another RPC command prior to now
    pwallet->BlockUntilSyncedToCurrentChain();

    LOCK2(cs_main, pwallet->cs_wallet);

    return ListReceived(pwallet, request.params, false);
}

static UniValue listreceivedbylabel(const JSONRPCRequest& request)
{
    std::shared_ptr<CWallet> const wallet = GetWalletForJSONRPCRequest(request);
    CWallet* const pwallet = wallet.get();

    if (!EnsureWalletIsAvailable(pwallet, request.fHelp)) {
        return NullUniValue;
    }

    if (request.fHelp || request.params.size() > 3)
        throw std::runtime_error(
            "listreceivedbylabel ( minconf include_empty include_watchonly)\n"
            "\nList received transactions by label.\n"
            "\nArguments:\n"
            "1. minconf           (numeric, optional, default=1) The minimum number of confirmations before payments are included.\n"
            "2. include_empty     (bool, optional, default=false) Whether to include labels that haven't received any payments.\n"
            "3. include_watchonly (bool, optional, default=false) Whether to include watch-only addresses (see 'importaddress').\n"

            "\nResult:\n"
            "[\n"
            "  {\n"
            "    \"involvesWatchonly\" : true,   (bool) Only returned if imported addresses were involved in transaction\n"
            "    \"account\" : \"accountname\",  (string) DEPRECATED. Backwards compatible alias for label.\n"
            "    \"amount\" : x.xxx,             (numeric) The total amount received by addresses with this label\n"
            "    \"confirmations\" : n,          (numeric) The number of confirmations of the most recent transaction included\n"
            "    \"label\" : \"label\"           (string) The label of the receiving address. The default label is \"\".\n"
            "  }\n"
            "  ,...\n"
            "]\n"

            "\nExamples:\n"
            + HelpExampleCli("listreceivedbylabel", "")
            + HelpExampleCli("listreceivedbylabel", "6 true")
            + HelpExampleRpc("listreceivedbylabel", "6, true, true")
        );

    // Make sure the results are valid at least up to the most recent block
    // the user could have gotten from another RPC command prior to now
    pwallet->BlockUntilSyncedToCurrentChain();

    LOCK2(cs_main, pwallet->cs_wallet);

    return ListReceived(pwallet, request.params, true);
}

static void MaybePushAddress(UniValue & entry, const CTxDestination &dest)
{
    if (IsValidDestination(dest)) {
        entry.pushKV("address", EncodeDestination(dest));
    }
}

/**
 * List transactions based on the given criteria.
 *
 * @param  pwallet    The wallet.
 * @param  wtx        The wallet transaction.
 * @param  strAccount The account, if any, or "*" for all.
 * @param  nMinDepth  The minimum confirmation depth.
 * @param  fLong      Whether to include the JSON version of the transaction.
 * @param  ret        The UniValue into which the result is stored.
 * @param  filter     The "is mine" filter bool.
 */
static void ListTransactions(CWallet* const pwallet, const CWalletTx& wtx, int nMinDepth, bool fLong, UniValue& ret, const isminefilter& filter)
{
    CAmount nFee;
    std::string strSentAccount;
    std::list<COutputEntry> listReceived;
    std::list<COutputEntry> listSent;

    wtx.GetAmounts(listReceived, listSent, nFee, strSentAccount, filter);

    bool involvesWatchonly = wtx.IsFromMe(ISMINE_WATCH_ONLY);

    // Sent
    if ((!listSent.empty() || nFee != 0))
    {
        for (const COutputEntry& s : listSent)
        {
            UniValue entry(UniValue::VOBJ);
            if (involvesWatchonly || (::IsMine(*pwallet, s.destination) & ISMINE_WATCH_ONLY)) {
                entry.pushKV("involvesWatchonly", true);
            }
            MaybePushAddress(entry, s.destination);
            entry.pushKV("category", "send");

            addTokenKV(s.destination, -s.amount, entry);

            if (pwallet->mapAddressBook.count(s.destination)) {
                entry.pushKV("label", pwallet->mapAddressBook[s.destination].name);
            }
            entry.pushKV("vout", s.vout);
            entry.pushKV("fee", ValueFromAmount(-nFee));
            if (fLong)
                WalletTxToJSON(wtx, entry);
            entry.pushKV("abandoned", wtx.isAbandoned());
            ret.push_back(entry);
        }
    }

    // Received
    if (listReceived.size() > 0 && wtx.GetDepthInMainChain() >= nMinDepth)
    {
        for (const COutputEntry& r : listReceived)
        {
            std::string account;
            if (pwallet->mapAddressBook.count(r.destination)) {
                account = pwallet->mapAddressBook[r.destination].name;
            }

            UniValue entry(UniValue::VOBJ);
            if (involvesWatchonly || (::IsMine(*pwallet, r.destination) & ISMINE_WATCH_ONLY)) {
                entry.pushKV("involvesWatchonly", true);
            }
            MaybePushAddress(entry, r.destination);
            if (wtx.IsCoinBase())
            {
                if (wtx.GetDepthInMainChain() < 1)
                    entry.pushKV("category", "orphan");
                else
                    entry.pushKV("category", "generate");
            }
            else
            {
                entry.pushKV("category", "receive");
            }
            addTokenKV(r.destination, r.amount, entry);

            if (pwallet->mapAddressBook.count(r.destination)) {
                entry.pushKV("label", account);
            }
            entry.pushKV("vout", r.vout);
            if (fLong)
                WalletTxToJSON(wtx, entry);
            ret.push_back(entry);

        }
    }
}

static void AcentryToJSON(const CAccountingEntry& acentry, UniValue& ret)
{
    UniValue entry(UniValue::VOBJ);
    entry.pushKV("category", "move");
    entry.pushKV("time", acentry.nTime);
    entry.pushKV("token", CURRENCY_UNIT);
    entry.pushKV("amount", ValueFromAmount(acentry.nCreditDebit));
    entry.pushKV("comment", acentry.strComment);
    ret.push_back(entry);
}

UniValue listtransactions(const JSONRPCRequest& request)
{
    std::shared_ptr<CWallet> const wallet = GetWalletForJSONRPCRequest(request);
    CWallet* const pwallet = wallet.get();

    if (!EnsureWalletIsAvailable(pwallet, request.fHelp)) {
        return NullUniValue;
    }

    std::string help_text = "listtransactions (count skip include_watchonly)\n"
            "\nReturns up to 'count' most recent transactions skipping the first 'from' transactions for account 'account'.\n"
            "\nArguments:\n"
            "1. count          (numeric, optional, default=10) The number of transactions to return\n"
            "2. skip           (numeric, optional, default=0) The number of transactions to skip\n"
            "3. include_watchonly (bool, optional, default=false) Include transactions to watch-only addresses (see 'importaddress')\n"
            "\nResult:\n"
            "[\n"
            "  {\n"
            "    \"address\":\"address\",    (string) The bitcoin address of the transaction. Not present for \n"
            "                                                move transactions (category = move).\n"
            "    \"category\":\"send|receive|move\", (string) The transaction category. 'move' is a local (off blockchain)\n"
            "                                                transaction between accounts, and not associated with an address,\n"
            "                                                transaction id or block. 'send' and 'receive' transactions are \n"
            "                                                associated with an address, transaction id and block details\n"
            "    \"amount\": x.xxx,          (numeric) The amount in " + CURRENCY_UNIT + ". This is negative for the 'send' category, and for the\n"
            "                                         'move' category for moves outbound. It is positive for the 'receive' category,\n"
            "                                         and for the 'move' category for inbound funds.\n"
            "    \"label\": \"label\",       (string) A comment for the address/transaction, if any\n"
            "    \"vout\": n,                (numeric) the vout value\n"
            "    \"fee\": x.xxx,             (numeric) The amount of the fee in " + CURRENCY_UNIT + ". This is negative and only available for the \n"
            "                                         'send' category of transactions.\n"
            "    \"confirmations\": n,       (numeric) The number of confirmations for the transaction. Available for 'send' and \n"
            "                                         'receive' category of transactions. Negative confirmations indicate the\n"
            "                                         transaction conflicts with the block chain\n"
            "    \"trusted\": xxx,           (bool) Whether we consider the outputs of this unconfirmed transaction safe to spend.\n"
            "    \"blockhash\": \"hashvalue\", (string) The block hash containing the transaction. Available for 'send' and 'receive'\n"
            "                                          category of transactions.\n"
            "    \"blockindex\": n,          (numeric) The index of the transaction in the block that includes it. Available for 'send' and 'receive'\n"
            "                                          category of transactions.\n"
            "    \"blocktime\": xxx,         (numeric) The block time in seconds since epoch (1 Jan 1970 GMT).\n"
            "    \"txid\": \"transactionid\", (string) The transaction id. Available for 'send' and 'receive' category of transactions.\n"
            "    \"time\": xxx,              (numeric) The transaction time in seconds since epoch (midnight Jan 1 1970 GMT).\n"
            "    \"timereceived\": xxx,      (numeric) The time received in seconds since epoch (midnight Jan 1 1970 GMT). Available \n"
            "                                          for 'send' and 'receive' category of transactions.\n"
            "    \"comment\": \"...\",       (string) If a comment is associated with the transaction.\n"
            "    \"otheraccount\": \"accountname\",  (string) DEPRECATED. This field will be removed in V0.18. For the 'move' category of transactions, the account the funds came \n"
            "                                          from (for receiving funds, positive amounts), or went to (for sending funds,\n"
            "                                          negative amounts).\n"
            "    \"bip125-replaceable\": \"yes|no|unknown\",  (string) Whether this transaction could be replaced due to BIP125 (replace-by-fee);\n"
            "                                                     may be unknown for unconfirmed transactions not in the mempool\n"
            "    \"abandoned\": xxx          (bool) 'true' if the transaction has been abandoned (inputs are respendable). Only available for the \n"
            "                                         'send' category of transactions.\n"
            "  }\n"
            "]\n"

            "\nExamples:\n"
            "\nList the most recent 10 transactions in the systems\n"
            + HelpExampleCli("listtransactions", "") +
            "\nList transactions 100 to 120\n"
            + HelpExampleCli("listtransactions", "20 100") +
            "\nAs a json rpc call\n"
            + HelpExampleRpc("listtransactions", "20, 100");

    if (request.fHelp || request.params.size() > 3) throw std::runtime_error(help_text);

    // Make sure the results are valid at least up to the most recent block
    // the user could have gotten from another RPC command prior to now
    pwallet->BlockUntilSyncedToCurrentChain();

    int nCount = 10;
    if (!request.params[0].isNull())
        nCount = request.params[0].get_int();
    int nFrom = 0;
    if (!request.params[1].isNull())
        nFrom = request.params[1].get_int();
    isminefilter filter = ISMINE_SPENDABLE;
    if(!request.params[2].isNull())
        if(request.params[2].get_bool())
            filter = filter | ISMINE_WATCH_ONLY;

    if (nCount < 0)
        throw JSONRPCError(RPC_INVALID_PARAMETER, "Negative count");
    if (nFrom < 0)
        throw JSONRPCError(RPC_INVALID_PARAMETER, "Negative from");

    UniValue ret(UniValue::VARR);

    {
        LOCK2(cs_main, pwallet->cs_wallet);

        const CWallet::TxItems & txOrdered = pwallet->wtxOrdered;

        // iterate backwards until we have nCount items to return:
        for (CWallet::TxItems::const_reverse_iterator it = txOrdered.rbegin(); it != txOrdered.rend(); ++it)
        {
            CWalletTx *const pwtx = (*it).second.first;
            if (pwtx != nullptr)
                ListTransactions(pwallet, *pwtx, 0, true, ret, filter);

            if ((int)ret.size() >= (nCount+nFrom)) break;
        }
    }

    // ret is newest to oldest

    if (nFrom > (int)ret.size())
        nFrom = ret.size();
    if ((nFrom + nCount) > (int)ret.size())
        nCount = ret.size() - nFrom;

    std::vector<UniValue> arrTmp = ret.getValues();

    std::vector<UniValue>::iterator first = arrTmp.begin();
    std::advance(first, nFrom);
    std::vector<UniValue>::iterator last = arrTmp.begin();
    std::advance(last, nFrom+nCount);

    if (last != arrTmp.end()) arrTmp.erase(last, arrTmp.end());
    if (first != arrTmp.begin()) arrTmp.erase(arrTmp.begin(), first);

    std::reverse(arrTmp.begin(), arrTmp.end()); // Return oldest to newest

    ret.clear();
    ret.setArray();
    ret.push_backV(arrTmp);

    return ret;
}


static UniValue listsinceblock(const JSONRPCRequest& request)
{
    std::shared_ptr<CWallet> const wallet = GetWalletForJSONRPCRequest(request);
    CWallet* const pwallet = wallet.get();

    if (!EnsureWalletIsAvailable(pwallet, request.fHelp)) {
        return NullUniValue;
    }

    if (request.fHelp || request.params.size() > 4)
        throw std::runtime_error(
            "listsinceblock ( \"blockhash\" target_confirmations include_watchonly include_removed )\n"
            "\nGet all transactions in blocks since block [blockhash], or all transactions if omitted.\n"
            "If \"blockhash\" is no longer a part of the main chain, transactions from the fork point onward are included.\n"
            "Additionally, if include_removed is set, transactions affecting the wallet which were removed are returned in the \"removed\" array.\n"
            "\nArguments:\n"
            "1. \"blockhash\"            (string, optional) The block hash to list transactions since\n"
            "2. target_confirmations:    (numeric, optional, default=1) Return the nth block hash from the main chain. e.g. 1 would mean the best block hash. Note: this is not used as a filter, but only affects [lastblock] in the return value\n"
            "3. include_watchonly:       (bool, optional, default=false) Include transactions to watch-only addresses (see 'importaddress')\n"
            "4. include_removed:         (bool, optional, default=true) Show transactions that were removed due to a reorg in the \"removed\" array\n"
            "                                                           (not guaranteed to work on pruned nodes)\n"
            "\nResult:\n"
            "{\n"
            "  \"transactions\": [\n"
            "    \"address\":\"address\",    (string) The bitcoin address of the transaction. Not present for move transactions (category = move).\n"
            "    \"category\":\"send|receive\",     (string) The transaction category. 'send' has negative amounts, 'receive' has positive amounts.\n"
            "    \"amount\": x.xxx,          (numeric) The amount in " + CURRENCY_UNIT + ". This is negative for the 'send' category, and for the 'move' category for moves \n"
            "                                          outbound. It is positive for the 'receive' category, and for the 'move' category for inbound funds.\n"
            "    \"vout\" : n,               (numeric) the vout value\n"
            "    \"fee\": x.xxx,             (numeric) The amount of the fee in " + CURRENCY_UNIT + ". This is negative and only available for the 'send' category of transactions.\n"
            "    \"confirmations\": n,       (numeric) The number of confirmations for the transaction. Available for 'send' and 'receive' category of transactions.\n"
            "                                          When it's < 0, it means the transaction conflicted that many blocks ago.\n"
            "    \"blockhash\": \"hashvalue\",     (string) The block hash containing the transaction. Available for 'send' and 'receive' category of transactions.\n"
            "    \"blockindex\": n,          (numeric) The index of the transaction in the block that includes it. Available for 'send' and 'receive' category of transactions.\n"
            "    \"blocktime\": xxx,         (numeric) The block time in seconds since epoch (1 Jan 1970 GMT).\n"
            "    \"txid\": \"transactionid\",  (string) The transaction id. Available for 'send' and 'receive' category of transactions.\n"
            "    \"time\": xxx,              (numeric) The transaction time in seconds since epoch (Jan 1 1970 GMT).\n"
            "    \"timereceived\": xxx,      (numeric) The time received in seconds since epoch (Jan 1 1970 GMT). Available for 'send' and 'receive' category of transactions.\n"
            "    \"bip125-replaceable\": \"yes|no|unknown\",  (string) Whether this transaction could be replaced due to BIP125 (replace-by-fee);\n"
            "                                                   may be unknown for unconfirmed transactions not in the mempool\n"
            "    \"abandoned\": xxx,         (bool) 'true' if the transaction has been abandoned (inputs are respendable). Only available for the 'send' category of transactions.\n"
            "    \"comment\": \"...\",       (string) If a comment is associated with the transaction.\n"
            "    \"label\" : \"label\"       (string) A comment for the address/transaction, if any\n"
            "    \"to\": \"...\",            (string) If a comment to is associated with the transaction.\n"
            "  ],\n"
            "  \"removed\": [\n"
            "    <structure is the same as \"transactions\" above, only present if include_removed=true>\n"
            "    Note: transactions that were re-added in the active chain will appear as-is in this array, and may thus have a positive confirmation count.\n"
            "  ],\n"
            "  \"lastblock\": \"lastblockhash\"     (string) The hash of the block (target_confirmations-1) from the best block on the main chain. This is typically used to feed back into listsinceblock the next time you call it. So you would generally use a target_confirmations of say 6, so you will be continually re-notified of transactions until they've reached 6 confirmations plus any new ones\n"
            "}\n"
            "\nExamples:\n"
            + HelpExampleCli("listsinceblock", "")
            + HelpExampleCli("listsinceblock", "\"000000000000000bacf66f7497b7dc45ef753ee9a7d38571037cdb1a57f663ad\" 6")
            + HelpExampleRpc("listsinceblock", "\"000000000000000bacf66f7497b7dc45ef753ee9a7d38571037cdb1a57f663ad\", 6")
        );

    // Make sure the results are valid at least up to the most recent block
    // the user could have gotten from another RPC command prior to now
    pwallet->BlockUntilSyncedToCurrentChain();

    LOCK2(cs_main, pwallet->cs_wallet);

    const CBlockIndex* pindex = nullptr;    // Block index of the specified block or the common ancestor, if the block provided was in a deactivated chain.
    const CBlockIndex* paltindex = nullptr; // Block index of the specified block, even if it's in a deactivated chain.
    int target_confirms = 1;
    isminefilter filter = ISMINE_SPENDABLE;

    if (!request.params[0].isNull() && !request.params[0].get_str().empty()) {
        uint256 blockId;

        blockId.SetHex(request.params[0].get_str());
        paltindex = pindex = LookupBlockIndex(blockId);
        if (!pindex) {
            throw JSONRPCError(RPC_INVALID_ADDRESS_OR_KEY, "Block not found");
        }
        if (chainActive[pindex->nHeight] != pindex) {
            // the block being asked for is a part of a deactivated chain;
            // we don't want to depend on its perceived height in the block
            // chain, we want to instead use the last common ancestor
            pindex = chainActive.FindFork(pindex);
        }
    }

    if (!request.params[1].isNull()) {
        target_confirms = request.params[1].get_int();

        if (target_confirms < 1) {
            throw JSONRPCError(RPC_INVALID_PARAMETER, "Invalid parameter");
        }
    }

    if (!request.params[2].isNull() && request.params[2].get_bool()) {
        filter = filter | ISMINE_WATCH_ONLY;
    }

    bool include_removed = (request.params[3].isNull() || request.params[3].get_bool());

    int depth = pindex ? (1 + chainActive.Height() - pindex->nHeight) : -1;

    UniValue transactions(UniValue::VARR);

    for (const std::pair<const uint256, CWalletTx>& pairWtx : pwallet->mapWallet) {
        CWalletTx tx = pairWtx.second;

        if (depth == -1 || tx.GetDepthInMainChain() < depth) {
            ListTransactions(pwallet, tx, 0, true, transactions, filter);
        }
    }

    // when a reorg'd block is requested, we also list any relevant transactions
    // in the blocks of the chain that was detached
    UniValue removed(UniValue::VARR);
    while (include_removed && paltindex && paltindex != pindex) {
        CBlock block;
        if (!ReadBlockFromDisk(block, paltindex)) {
            throw JSONRPCError(RPC_INTERNAL_ERROR, "Can't read block from disk");
        }
        for (const CTransactionRef& tx : block.vtx) {
            auto it = pwallet->mapWallet.find(tx->GetHashMalFix());
            if (it != pwallet->mapWallet.end()) {
                // We want all transactions regardless of confirmation count to appear here,
                // even negative confirmation ones, hence the big negative.
                ListTransactions(pwallet, it->second, -100000000, true, removed, filter);
            }
        }
        paltindex = paltindex->pprev;
    }

    CBlockIndex *pblockLast = chainActive[chainActive.Height() + 1 - target_confirms];
    uint256 lastblock = pblockLast ? pblockLast->GetBlockHash() : uint256();

    UniValue ret(UniValue::VOBJ);
    ret.pushKV("transactions", transactions);
    if (include_removed) ret.pushKV("removed", removed);
    ret.pushKV("lastblock", lastblock.GetHex());

    return ret;
}

static UniValue gettransaction(const JSONRPCRequest& request)
{
    std::shared_ptr<CWallet> const wallet = GetWalletForJSONRPCRequest(request);
    CWallet* const pwallet = wallet.get();

    if (!EnsureWalletIsAvailable(pwallet, request.fHelp)) {
        return NullUniValue;
    }

    if (request.fHelp || request.params.size() < 1 || request.params.size() > 2)
        throw std::runtime_error(
            "gettransaction \"txid\" ( include_watchonly )\n"
            "\nGet detailed information about in-wallet transaction <txid>\n"
            "\nArguments:\n"
            "1. \"txid\"                  (string, required) The transaction id\n"
            "2. \"include_watchonly\"     (bool, optional, default=false) Whether to include watch-only addresses in balance calculation and details[]\n"
            "\nResult:\n"
            "{\n"
            "  \"amount\" : x.xxx,        (numeric) The transaction amount in " + CURRENCY_UNIT + "\n"
            "  \"fee\": x.xxx,            (numeric) The amount of the fee in " + CURRENCY_UNIT + ". This is negative and only available for the \n"
            "                              'send' category of transactions.\n"
            "  \"confirmations\" : n,     (numeric) The number of confirmations\n"
            "  \"blockhash\" : \"hash\",  (string) The block hash\n"
            "  \"blockindex\" : xx,       (numeric) The index of the transaction in the block that includes it\n"
            "  \"blocktime\" : ttt,       (numeric) The time in seconds since epoch (1 Jan 1970 GMT)\n"
            "  \"txid\" : \"transactionid\",   (string) The transaction id.\n"
            "  \"time\" : ttt,            (numeric) The transaction time in seconds since epoch (1 Jan 1970 GMT)\n"
            "  \"timereceived\" : ttt,    (numeric) The time received in seconds since epoch (1 Jan 1970 GMT)\n"
            "  \"bip125-replaceable\": \"yes|no|unknown\",  (string) Whether this transaction could be replaced due to BIP125 (replace-by-fee);\n"
            "                                                   may be unknown for unconfirmed transactions not in the mempool\n"
            "  \"details\" : [\n"
            "    {\n"
            "      \"address\" : \"address\",          (string) The bitcoin address involved in the transaction\n"
            "      \"category\" : \"send|receive\",    (string) The category, either 'send' or 'receive'\n"
            "      \"amount\" : x.xxx,                 (numeric) The amount in " + CURRENCY_UNIT + "\n"
            "      \"label\" : \"label\",              (string) A comment for the address/transaction, if any\n"
            "      \"vout\" : n,                       (numeric) the vout value\n"
            "      \"fee\": x.xxx,                     (numeric) The amount of the fee in " + CURRENCY_UNIT + ". This is negative and only available for the \n"
            "                                           'send' category of transactions.\n"
            "      \"abandoned\": xxx                  (bool) 'true' if the transaction has been abandoned (inputs are respendable). Only available for the \n"
            "                                           'send' category of transactions.\n"
            "    }\n"
            "    ,...\n"
            "  ],\n"
            "  \"hex\" : \"data\"         (string) Raw data for transaction\n"
            "}\n"

            "\nExamples:\n"
            + HelpExampleCli("gettransaction", "\"1075db55d416d3ca199f55b6084e2115b9345e16c5cf302fc80e9d5fbf5d48d\"")
            + HelpExampleCli("gettransaction", "\"1075db55d416d3ca199f55b6084e2115b9345e16c5cf302fc80e9d5fbf5d48d\" true")
            + HelpExampleRpc("gettransaction", "\"1075db55d416d3ca199f55b6084e2115b9345e16c5cf302fc80e9d5fbf5d48d\"")
        );

    // Make sure the results are valid at least up to the most recent block
    // the user could have gotten from another RPC command prior to now
    pwallet->BlockUntilSyncedToCurrentChain();

    LOCK2(cs_main, pwallet->cs_wallet);

    uint256 hash;
    hash.SetHex(request.params[0].get_str());

    isminefilter filter = ISMINE_SPENDABLE;
    if(!request.params[1].isNull())
        if(request.params[1].get_bool())
            filter = filter | ISMINE_WATCH_ONLY;

    UniValue entry(UniValue::VOBJ);
    auto it = pwallet->mapWallet.find(hash);
    if (it == pwallet->mapWallet.end()) {
        throw JSONRPCError(RPC_INVALID_ADDRESS_OR_KEY, "Invalid or non-wallet transaction id");
    }
    const CWalletTx& wtx = it->second;

    std::set<ColorIdentifier> txColorIdSet{ColorIdentifier()};
    for(auto iter = wtx.nCreditCached.begin(); iter != wtx.nCreditCached.end(); iter++)
        txColorIdSet.insert(iter->first);
    for(auto iter = wtx.nDebitCached.begin(); iter != wtx.nDebitCached.end(); iter++)
        txColorIdSet.insert(iter->first);

    for(auto &colorId:txColorIdSet)
    {
        CAmount nCredit = wtx.GetCredit(filter, colorId);
        CAmount nDebit = wtx.GetDebit(filter, colorId);
        CAmount nNet = nCredit - nDebit;
        CAmount nFee = (wtx.IsFromMe(filter) ? wtx.tx->GetValueOut(colorId) - nDebit : 0);

        entry.pushKV("token", colorId.toHexString());
        entry.pushKV("amount", (colorId.type == TokenTypes::NONE) ? ValueFromAmount(nNet - nFee) : nNet - nFee);
        entry.pushKV("fee", ValueFromAmount(nFee));
        
    }
    WalletTxToJSON(wtx, entry);

    UniValue details(UniValue::VARR);
    ListTransactions(pwallet, wtx, 0, false, details, filter);
    entry.pushKV("details", details);

    std::string strHex = EncodeHexTx(*wtx.tx, RPCSerializationFlags());
    entry.pushKV("hex", strHex);

    return entry;
}

static UniValue abandontransaction(const JSONRPCRequest& request)
{
    std::shared_ptr<CWallet> const wallet = GetWalletForJSONRPCRequest(request);
    CWallet* const pwallet = wallet.get();

    if (!EnsureWalletIsAvailable(pwallet, request.fHelp)) {
        return NullUniValue;
    }

    if (request.fHelp || request.params.size() != 1) {
        throw std::runtime_error(
            "abandontransaction \"txid\"\n"
            "\nMark in-wallet transaction <txid> as abandoned\n"
            "This will mark this transaction and all its in-wallet descendants as abandoned which will allow\n"
            "for their inputs to be respent.  It can be used to replace \"stuck\" or evicted transactions.\n"
            "It only works on transactions which are not included in a block and are not currently in the mempool.\n"
            "It has no effect on transactions which are already abandoned.\n"
            "\nArguments:\n"
            "1. \"txid\"    (string, required) The transaction id\n"
            "\nResult:\n"
            "\nExamples:\n"
            + HelpExampleCli("abandontransaction", "\"1075db55d416d3ca199f55b6084e2115b9345e16c5cf302fc80e9d5fbf5d48d\"")
            + HelpExampleRpc("abandontransaction", "\"1075db55d416d3ca199f55b6084e2115b9345e16c5cf302fc80e9d5fbf5d48d\"")
        );
    }

    // Make sure the results are valid at least up to the most recent block
    // the user could have gotten from another RPC command prior to now
    pwallet->BlockUntilSyncedToCurrentChain();

    LOCK2(cs_main, pwallet->cs_wallet);

    uint256 hash;
    hash.SetHex(request.params[0].get_str());

    if (!pwallet->mapWallet.count(hash)) {
        throw JSONRPCError(RPC_INVALID_ADDRESS_OR_KEY, "Invalid or non-wallet transaction id");
    }
    if (!pwallet->AbandonTransaction(hash)) {
        throw JSONRPCError(RPC_INVALID_ADDRESS_OR_KEY, "Transaction not eligible for abandonment");
    }

    return NullUniValue;
}


static UniValue backupwallet(const JSONRPCRequest& request)
{
    std::shared_ptr<CWallet> const wallet = GetWalletForJSONRPCRequest(request);
    CWallet* const pwallet = wallet.get();

    if (!EnsureWalletIsAvailable(pwallet, request.fHelp)) {
        return NullUniValue;
    }

    if (request.fHelp || request.params.size() != 1)
        throw std::runtime_error(
            "backupwallet \"destination\"\n"
            "\nSafely copies current wallet file to destination, which can be a directory or a path with filename.\n"
            "\nArguments:\n"
            "1. \"destination\"   (string) The destination directory or file\n"
            "\nExamples:\n"
            + HelpExampleCli("backupwallet", "\"backup.dat\"")
            + HelpExampleRpc("backupwallet", "\"backup.dat\"")
        );

    // Make sure the results are valid at least up to the most recent block
    // the user could have gotten from another RPC command prior to now
    pwallet->BlockUntilSyncedToCurrentChain();

    LOCK2(cs_main, pwallet->cs_wallet);

    std::string strDest = request.params[0].get_str();
    if (!pwallet->BackupWallet(strDest)) {
        throw JSONRPCError(RPC_WALLET_ERROR, "Error: Wallet backup failed!");
    }

    return NullUniValue;
}


static UniValue keypoolrefill(const JSONRPCRequest& request)
{
    std::shared_ptr<CWallet> const wallet = GetWalletForJSONRPCRequest(request);
    CWallet* const pwallet = wallet.get();

    if (!EnsureWalletIsAvailable(pwallet, request.fHelp)) {
        return NullUniValue;
    }

    if (request.fHelp || request.params.size() > 1)
        throw std::runtime_error(
            "keypoolrefill ( newsize )\n"
            "\nFills the keypool."
            + HelpRequiringPassphrase(pwallet) + "\n"
            "\nArguments\n"
            "1. newsize     (numeric, optional, default=100) The new keypool size\n"
            "\nExamples:\n"
            + HelpExampleCli("keypoolrefill", "")
            + HelpExampleRpc("keypoolrefill", "")
        );

    if (pwallet->IsWalletFlagSet(WALLET_FLAG_DISABLE_PRIVATE_KEYS)) {
        throw JSONRPCError(RPC_WALLET_ERROR, "Error: Private keys are disabled for this wallet");
    }

    LOCK2(cs_main, pwallet->cs_wallet);

    // 0 is interpreted by TopUpKeyPool() as the default keypool size given by -keypool
    unsigned int kpSize = 0;
    if (!request.params[0].isNull()) {
        if (request.params[0].get_int() < 0)
            throw JSONRPCError(RPC_INVALID_PARAMETER, "Invalid parameter, expected valid size.");
        kpSize = (unsigned int)request.params[0].get_int();
    }

    EnsureWalletIsUnlocked(pwallet);
    pwallet->TopUpKeyPool(kpSize);

    if (pwallet->GetKeyPoolSize() < kpSize) {
        throw JSONRPCError(RPC_WALLET_ERROR, "Error refreshing keypool.");
    }

    return NullUniValue;
}


static UniValue walletpassphrase(const JSONRPCRequest& request)
{
    std::shared_ptr<CWallet> const wallet = GetWalletForJSONRPCRequest(request);
    CWallet* const pwallet = wallet.get();

    if (!EnsureWalletIsAvailable(pwallet, request.fHelp)) {
        return NullUniValue;
    }

    if (request.fHelp || request.params.size() != 2) {
        throw std::runtime_error(
            "walletpassphrase \"passphrase\" timeout\n"
            "\nStores the wallet decryption key in memory for 'timeout' seconds.\n"
            "This is needed prior to performing transactions related to private keys such as sending TPC\n"
            "\nArguments:\n"
            "1. \"passphrase\"     (string, required) The wallet passphrase\n"
            "2. timeout            (numeric, required) The time to keep the decryption key in seconds; capped at 100000000 (~3 years).\n"
            "\nNote:\n"
            "Issuing the walletpassphrase command while the wallet is already unlocked will set a new unlock\n"
            "time that overrides the old one.\n"
            "\nExamples:\n"
            "\nUnlock the wallet for 60 seconds\n"
            + HelpExampleCli("walletpassphrase", "\"my pass phrase\" 60") +
            "\nLock the wallet again (before 60 seconds)\n"
            + HelpExampleCli("walletlock", "") +
            "\nAs json rpc call\n"
            + HelpExampleRpc("walletpassphrase", "\"my pass phrase\", 60")
        );
    }

    LOCK2(cs_main, pwallet->cs_wallet);

    if (!pwallet->IsCrypted()) {
        throw JSONRPCError(RPC_WALLET_WRONG_ENC_STATE, "Error: running with an unencrypted wallet, but walletpassphrase was called.");
    }

    // Note that the walletpassphrase is stored in request.params[0] which is not mlock()ed
    SecureString strWalletPass;
    strWalletPass.reserve(100);
    // TODO: get rid of this .c_str() by implementing SecureString::operator=(std::string)
    // Alternately, find a way to make request.params[0] mlock()'d to begin with.
    strWalletPass = request.params[0].get_str().c_str();

    // Get the timeout
    int64_t nSleepTime = request.params[1].get_int64();
    // Timeout cannot be negative, otherwise it will relock immediately
    if (nSleepTime < 0) {
        throw JSONRPCError(RPC_INVALID_PARAMETER, "Timeout cannot be negative.");
    }
    // Clamp timeout
    constexpr int64_t MAX_SLEEP_TIME = 100000000; // larger values trigger a macos/libevent bug?
    if (nSleepTime > MAX_SLEEP_TIME) {
        nSleepTime = MAX_SLEEP_TIME;
    }

    if (strWalletPass.length() > 0)
    {
        if (!pwallet->Unlock(strWalletPass)) {
            throw JSONRPCError(RPC_WALLET_PASSPHRASE_INCORRECT, "Error: The wallet passphrase entered was incorrect.");
        }
    }
    else
        throw std::runtime_error(
            "walletpassphrase <passphrase> <timeout>\n"
            "Stores the wallet decryption key in memory for <timeout> seconds.");

    pwallet->TopUpKeyPool();

    pwallet->nRelockTime = GetTime() + nSleepTime;

    // Keep a weak pointer to the wallet so that it is possible to unload the
    // wallet before the following callback is called. If a valid shared pointer
    // is acquired in the callback then the wallet is still loaded.
    std::weak_ptr<CWallet> weak_wallet = wallet;
    RPCRunLater(strprintf("lockwallet(%s)", pwallet->GetName()), [weak_wallet] {
        if (auto shared_wallet = weak_wallet.lock()) {
            LOCK(shared_wallet->cs_wallet);
            shared_wallet->Lock();
            shared_wallet->nRelockTime = 0;
        }
    }, nSleepTime);

    return NullUniValue;
}


static UniValue walletpassphrasechange(const JSONRPCRequest& request)
{
    std::shared_ptr<CWallet> const wallet = GetWalletForJSONRPCRequest(request);
    CWallet* const pwallet = wallet.get();

    if (!EnsureWalletIsAvailable(pwallet, request.fHelp)) {
        return NullUniValue;
    }

    if (request.fHelp || request.params.size() != 2) {
        throw std::runtime_error(
            "walletpassphrasechange \"oldpassphrase\" \"newpassphrase\"\n"
            "\nChanges the wallet passphrase from 'oldpassphrase' to 'newpassphrase'.\n"
            "\nArguments:\n"
            "1. \"oldpassphrase\"      (string) The current passphrase\n"
            "2. \"newpassphrase\"      (string) The new passphrase\n"
            "\nExamples:\n"
            + HelpExampleCli("walletpassphrasechange", "\"old one\" \"new one\"")
            + HelpExampleRpc("walletpassphrasechange", "\"old one\", \"new one\"")
        );
    }

    LOCK2(cs_main, pwallet->cs_wallet);

    if (!pwallet->IsCrypted()) {
        throw JSONRPCError(RPC_WALLET_WRONG_ENC_STATE, "Error: running with an unencrypted wallet, but walletpassphrasechange was called.");
    }

    // TODO: get rid of these .c_str() calls by implementing SecureString::operator=(std::string)
    // Alternately, find a way to make request.params[0] mlock()'d to begin with.
    SecureString strOldWalletPass;
    strOldWalletPass.reserve(100);
    strOldWalletPass = request.params[0].get_str().c_str();

    SecureString strNewWalletPass;
    strNewWalletPass.reserve(100);
    strNewWalletPass = request.params[1].get_str().c_str();

    if (strOldWalletPass.length() < 1 || strNewWalletPass.length() < 1)
        throw std::runtime_error(
            "walletpassphrasechange <oldpassphrase> <newpassphrase>\n"
            "Changes the wallet passphrase from <oldpassphrase> to <newpassphrase>.");

    if (!pwallet->ChangeWalletPassphrase(strOldWalletPass, strNewWalletPass)) {
        throw JSONRPCError(RPC_WALLET_PASSPHRASE_INCORRECT, "Error: The wallet passphrase entered was incorrect.");
    }

    return NullUniValue;
}


static UniValue walletlock(const JSONRPCRequest& request)
{
    std::shared_ptr<CWallet> const wallet = GetWalletForJSONRPCRequest(request);
    CWallet* const pwallet = wallet.get();

    if (!EnsureWalletIsAvailable(pwallet, request.fHelp)) {
        return NullUniValue;
    }

    if (request.fHelp || request.params.size() != 0) {
        throw std::runtime_error(
            "walletlock\n"
            "\nRemoves the wallet encryption key from memory, locking the wallet.\n"
            "After calling this method, you will need to call walletpassphrase again\n"
            "before being able to call any methods which require the wallet to be unlocked.\n"
            "\nExamples:\n"
            "\nSet the passphrase for 2 minutes to perform a transaction\n"
            + HelpExampleCli("walletpassphrase", "\"my pass phrase\" 120") +
            "\nPerform a send (requires passphrase set)\n"
            + HelpExampleCli("sendtoaddress", "\"1M72Sfpbz1BPpXFHz9m3CdqATR44Jvaydd\" 1.0") +
            "\nClear the passphrase since we are done before 2 minutes is up\n"
            + HelpExampleCli("walletlock", "") +
            "\nAs json rpc call\n"
            + HelpExampleRpc("walletlock", "")
        );
    }

    LOCK2(cs_main, pwallet->cs_wallet);

    if (!pwallet->IsCrypted()) {
        throw JSONRPCError(RPC_WALLET_WRONG_ENC_STATE, "Error: running with an unencrypted wallet, but walletlock was called.");
    }

    pwallet->Lock();
    pwallet->nRelockTime = 0;

    return NullUniValue;
}


static UniValue encryptwallet(const JSONRPCRequest& request)
{
    std::shared_ptr<CWallet> const wallet = GetWalletForJSONRPCRequest(request);
    CWallet* const pwallet = wallet.get();

    if (!EnsureWalletIsAvailable(pwallet, request.fHelp)) {
        return NullUniValue;
    }

    if (request.fHelp || request.params.size() != 1) {
        throw std::runtime_error(
            "encryptwallet \"passphrase\"\n"
            "\nEncrypts the wallet with 'passphrase'. This is for first time encryption.\n"
            "After this, any calls that interact with private keys such as sending or signing \n"
            "will require the passphrase to be set prior the making these calls.\n"
            "Use the walletpassphrase call for this, and then walletlock call.\n"
            "If the wallet is already encrypted, use the walletpassphrasechange call.\n"
            "Note that this will shutdown the server.\n"
            "\nArguments:\n"
            "1. \"passphrase\"    (string) The pass phrase to encrypt the wallet with. It must be at least 1 character, but should be long.\n"
            "\nExamples:\n"
            "\nEncrypt your wallet\n"
            + HelpExampleCli("encryptwallet", "\"my pass phrase\"") +
            "\nNow set the passphrase to use the wallet, such as for signing or sending bitcoin\n"
            + HelpExampleCli("walletpassphrase", "\"my pass phrase\"") +
            "\nNow we can do something like sign\n"
            + HelpExampleCli("signmessage", "\"address\" \"test message\"") +
            "\nNow lock the wallet again by removing the passphrase\n"
            + HelpExampleCli("walletlock", "") +
            "\nAs a json rpc call\n"
            + HelpExampleRpc("encryptwallet", "\"my pass phrase\"")
        );
    }

    LOCK2(cs_main, pwallet->cs_wallet);

    if (pwallet->IsCrypted()) {
        throw JSONRPCError(RPC_WALLET_WRONG_ENC_STATE, "Error: running with an encrypted wallet, but encryptwallet was called.");
    }

    // TODO: get rid of this .c_str() by implementing SecureString::operator=(std::string)
    // Alternately, find a way to make request.params[0] mlock()'d to begin with.
    SecureString strWalletPass;
    strWalletPass.reserve(100);
    strWalletPass = request.params[0].get_str().c_str();

    if (strWalletPass.length() < 1)
        throw std::runtime_error(
            "encryptwallet <passphrase>\n"
            "Encrypts the wallet with <passphrase>.");

    if (!pwallet->EncryptWallet(strWalletPass)) {
        throw JSONRPCError(RPC_WALLET_ENCRYPTION_FAILED, "Error: Failed to encrypt the wallet.");
    }

    // BDB seems to have a bad habit of writing old data into
    // slack space in .dat files; that is bad if the old data is
    // unencrypted private keys. So:
    StartShutdown();
    return "wallet encrypted; Tapyrus server stopping, restart to run with encrypted wallet. The keypool has been flushed and a new HD seed was generated (if you are using HD). You need to make a new backup.";
}

static UniValue lockunspent(const JSONRPCRequest& request)
{
    std::shared_ptr<CWallet> const wallet = GetWalletForJSONRPCRequest(request);
    CWallet* const pwallet = wallet.get();

    if (!EnsureWalletIsAvailable(pwallet, request.fHelp)) {
        return NullUniValue;
    }

    if (request.fHelp || request.params.size() < 1 || request.params.size() > 2)
        throw std::runtime_error(
            "lockunspent unlock ([{\"txid\":\"txid\",\"vout\":n},...])\n"
            "\nUpdates list of temporarily unspendable outputs.\n"
            "Temporarily lock (unlock=false) or unlock (unlock=true) specified transaction outputs.\n"
            "If no transaction outputs are specified when unlocking then all current locked transaction outputs are unlocked.\n"
            "A locked transaction output will not be chosen by automatic coin selection, when spending TPC.\n"
            "Locks are stored in memory only. Nodes start with zero locked outputs, and the locked output list\n"
            "is always cleared (by virtue of process exit) when a node stops or fails.\n"
            "Also see the listunspent call\n"
            "\nArguments:\n"
            "1. unlock            (boolean, required) Whether to unlock (true) or lock (false) the specified transactions\n"
            "2. \"transactions\"  (string, optional) A json array of objects. Each object the txid (string) vout (numeric)\n"
            "     [           (json array of json objects)\n"
            "       {\n"
            "         \"txid\":\"id\",    (string) The transaction id\n"
            "         \"vout\": n         (numeric) The output number\n"
            "       }\n"
            "       ,...\n"
            "     ]\n"

            "\nResult:\n"
            "true|false    (boolean) Whether the command was successful or not\n"

            "\nExamples:\n"
            "\nList the unspent transactions\n"
            + HelpExampleCli("listunspent", "") +
            "\nLock an unspent transaction\n"
            + HelpExampleCli("lockunspent", "false \"[{\\\"txid\\\":\\\"a08e6907dbbd3d809776dbfc5d82e371b764ed838b5655e72f463568df1aadf0\\\",\\\"vout\\\":1}]\"") +
            "\nList the locked transactions\n"
            + HelpExampleCli("listlockunspent", "") +
            "\nUnlock the transaction again\n"
            + HelpExampleCli("lockunspent", "true \"[{\\\"txid\\\":\\\"a08e6907dbbd3d809776dbfc5d82e371b764ed838b5655e72f463568df1aadf0\\\",\\\"vout\\\":1}]\"") +
            "\nAs a json rpc call\n"
            + HelpExampleRpc("lockunspent", "false, \"[{\\\"txid\\\":\\\"a08e6907dbbd3d809776dbfc5d82e371b764ed838b5655e72f463568df1aadf0\\\",\\\"vout\\\":1}]\"")
        );

    // Make sure the results are valid at least up to the most recent block
    // the user could have gotten from another RPC command prior to now
    pwallet->BlockUntilSyncedToCurrentChain();

    LOCK2(cs_main, pwallet->cs_wallet);

    RPCTypeCheckArgument(request.params[0], UniValue::VBOOL);

    bool fUnlock = request.params[0].get_bool();

    if (request.params[1].isNull()) {
        if (fUnlock)
            pwallet->UnlockAllCoins();
        return true;
    }

    RPCTypeCheckArgument(request.params[1], UniValue::VARR);

    const UniValue& output_params = request.params[1];

    // Create and validate the COutPoints first.

    std::vector<COutPoint> outputs;
    outputs.reserve(output_params.size());

    for (unsigned int idx = 0; idx < output_params.size(); idx++) {
        const UniValue& o = output_params[idx].get_obj();

        RPCTypeCheckObj(o,
            {
                {"txid", UniValueType(UniValue::VSTR)},
                {"vout", UniValueType(UniValue::VNUM)},
            });

        const std::string& txid = find_value(o, "txid").get_str();
        if (!IsHex(txid)) {
            throw JSONRPCError(RPC_INVALID_PARAMETER, "Invalid parameter, expected hex txid");
        }

        const int nOutput = find_value(o, "vout").get_int();
        if (nOutput < 0) {
            throw JSONRPCError(RPC_INVALID_PARAMETER, "Invalid parameter, vout must be positive");
        }

        const COutPoint outpt(uint256S(txid), nOutput);

        const auto it = pwallet->mapWallet.find(outpt.hashMalFix);
        if (it == pwallet->mapWallet.end()) {
            throw JSONRPCError(RPC_INVALID_PARAMETER, "Invalid parameter, unknown transaction");
        }

        const CWalletTx& trans = it->second;

        if (outpt.n >= trans.tx->vout.size()) {
            throw JSONRPCError(RPC_INVALID_PARAMETER, "Invalid parameter, vout index out of bounds");
        }

        if (pwallet->IsSpent(outpt.hashMalFix, outpt.n)) {
            throw JSONRPCError(RPC_INVALID_PARAMETER, "Invalid parameter, expected unspent output");
        }

        const bool is_locked = pwallet->IsLockedCoin(outpt.hashMalFix, outpt.n);

        if (fUnlock && !is_locked) {
            throw JSONRPCError(RPC_INVALID_PARAMETER, "Invalid parameter, expected locked output");
        }

        if (!fUnlock && is_locked) {
            throw JSONRPCError(RPC_INVALID_PARAMETER, "Invalid parameter, output already locked");
        }

        outputs.push_back(outpt);
    }

    // Atomically set (un)locked status for the outputs.
    for (const COutPoint& outpt : outputs) {
        if (fUnlock) pwallet->UnlockCoin(outpt);
        else pwallet->LockCoin(outpt);
    }

    return true;
}

static UniValue listlockunspent(const JSONRPCRequest& request)
{
    std::shared_ptr<CWallet> const wallet = GetWalletForJSONRPCRequest(request);
    CWallet* const pwallet = wallet.get();

    if (!EnsureWalletIsAvailable(pwallet, request.fHelp)) {
        return NullUniValue;
    }

    if (request.fHelp || request.params.size() > 0)
        throw std::runtime_error(
            "listlockunspent\n"
            "\nReturns list of temporarily unspendable outputs.\n"
            "See the lockunspent call to lock and unlock transactions for spending.\n"
            "\nResult:\n"
            "[\n"
            "  {\n"
            "    \"txid\" : \"transactionid\",     (string) The transaction id locked\n"
            "    \"vout\" : n                      (numeric) The vout value\n"
            "  }\n"
            "  ,...\n"
            "]\n"
            "\nExamples:\n"
            "\nList the unspent transactions\n"
            + HelpExampleCli("listunspent", "") +
            "\nLock an unspent transaction\n"
            + HelpExampleCli("lockunspent", "false \"[{\\\"txid\\\":\\\"a08e6907dbbd3d809776dbfc5d82e371b764ed838b5655e72f463568df1aadf0\\\",\\\"vout\\\":1}]\"") +
            "\nList the locked transactions\n"
            + HelpExampleCli("listlockunspent", "") +
            "\nUnlock the transaction again\n"
            + HelpExampleCli("lockunspent", "true \"[{\\\"txid\\\":\\\"a08e6907dbbd3d809776dbfc5d82e371b764ed838b5655e72f463568df1aadf0\\\",\\\"vout\\\":1}]\"") +
            "\nAs a json rpc call\n"
            + HelpExampleRpc("listlockunspent", "")
        );

    LOCK2(cs_main, pwallet->cs_wallet);

    std::vector<COutPoint> vOutpts;
    pwallet->ListLockedCoins(vOutpts);

    UniValue ret(UniValue::VARR);

    for (COutPoint &outpt : vOutpts) {
        UniValue o(UniValue::VOBJ);

        o.pushKV("txid", outpt.hashMalFix.GetHex());
        o.pushKV("vout", (int)outpt.n);
        ret.push_back(o);
    }

    return ret;
}

static UniValue settxfee(const JSONRPCRequest& request)
{
    std::shared_ptr<CWallet> const wallet = GetWalletForJSONRPCRequest(request);
    CWallet* const pwallet = wallet.get();

    if (!EnsureWalletIsAvailable(pwallet, request.fHelp)) {
        return NullUniValue;
    }

    if (request.fHelp || request.params.size() < 1 || request.params.size() > 1) {
        throw std::runtime_error(
            "settxfee amount\n"
            "\nSet the transaction fee per kB for this wallet. Overrides the global -paytxfee command line parameter.\n"
            "\nArguments:\n"
            "1. amount         (numeric or string, required) The transaction fee in " + CURRENCY_UNIT + "/kB\n"
            "\nResult\n"
            "true|false        (boolean) Returns true if successful\n"
            "\nExamples:\n"
            + HelpExampleCli("settxfee", "0.00001")
            + HelpExampleRpc("settxfee", "0.00001")
        );
    }

    LOCK2(cs_main, pwallet->cs_wallet);

    CAmount nAmount = AmountFromValue(request.params[0]);

    pwallet->m_pay_tx_fee = CFeeRate(nAmount, 1000);
    return true;
}

static UniValue getwalletinfo(const JSONRPCRequest& request)
{
    std::shared_ptr<CWallet> const wallet = GetWalletForJSONRPCRequest(request);
    CWallet* const pwallet = wallet.get();

    if (!EnsureWalletIsAvailable(pwallet, request.fHelp)) {
        return NullUniValue;
    }

    if (request.fHelp || request.params.size() != 0)
        throw std::runtime_error(
            "getwalletinfo\n"
            "Returns an object containing various wallet state info.\n"
            "\nResult:\n"
            "{\n"
            "  \"walletname\": xxxxx,               (string) the wallet name\n"
            "  \"walletversion\": xxxxx,            (numeric) the wallet version\n"
            "  \"balance\":                         (object) the balances of each " + CURRENCY_UNIT  + " and colored coins of the wallet\n"
            "       {\n"
            "         \"xxxx\":\"xxxx\"             (string) \"" + CURRENCY_UNIT  + "\" or color id in hex string : (numeric) The total confirmed balance of the wallet. The unit is " + CURRENCY_UNIT + " for the native coin. If it is a colored coin, the unit is the same digits as " + CURRENCY_UNIT + "\n"
            "       }\n"
            "  \"unconfirmed_balance\":             (object) the unconfirmed balances of each " + CURRENCY_UNIT  + " and colored coins of the wallet\n"
            "       {\n"
            "         \"xxxx\":\"xxxx\"             (string) \"" + CURRENCY_UNIT  + "\" or color id in hex string : (numeric) The total unconfirmed balance of the wallet. The unit is " + CURRENCY_UNIT + " for the native coin. If it is a colored coin, the unit is the same digits as " + CURRENCY_UNIT + "\n"
            "       }\n"
            "  \"txcount\": xxxxxxx,                (numeric) the total number of transactions in the wallet\n"
            "  \"keypoololdest\": xxxxxx,           (numeric) the timestamp (seconds since Unix epoch) of the oldest pre-generated key in the key pool\n"
            "  \"keypoolsize\": xxxx,               (numeric) how many new keys are pre-generated (only counts external keys)\n"
            "  \"keypoolsize_hd_internal\": xxxx,   (numeric) how many new keys are pre-generated for internal use (used for change outputs, only appears if the wallet is using this feature, otherwise external keys are used)\n"
            "  \"unlocked_until\": ttt,             (numeric) the timestamp in seconds since epoch (midnight Jan 1 1970 GMT) that the wallet is unlocked for transfers, or 0 if the wallet is locked\n"
            "  \"paytxfee\": x.xxxx,                (numeric) the transaction fee configuration, set in " + CURRENCY_UNIT + "/kB\n"
            "  \"hdseedid\": \"<hash160>\"            (string, optional) the Hash160 of the HD seed (only present when HD is enabled)\n"
            "  \"hdmasterkeyid\": \"<hash160>\"       (string, optional) alias for hdseedid retained for backwards-compatibility. Will be removed in V0.18.\n"
            "  \"private_keys_enabled\": true|false (boolean) false if privatekeys are disabled for this wallet (enforced watch-only wallet)\n"
            "}\n"
            "\nExamples:\n"
            + HelpExampleCli("getwalletinfo", "")
            + HelpExampleRpc("getwalletinfo", "")
        );

    // Make sure the results are valid at least up to the most recent block
    // the user could have gotten from another RPC command prior to now
    pwallet->BlockUntilSyncedToCurrentChain();

    LOCK2(cs_main, pwallet->cs_wallet);

    UniValue obj(UniValue::VOBJ);
    UniValue balances(UniValue::VOBJ);
    UniValue unconfirmBalancesObj(UniValue::VOBJ);

    TxColoredCoinBalancesMap walletbalances = pwallet->GetBalance();
    for (auto const& wb : walletbalances) {
        if (wb.first.type == TokenTypes::NONE) {
            balances.pushKV(CURRENCY_UNIT.c_str(), ValueFromAmount(wb.second));
        } else {
            balances.pushKV(HexStr(wb.first.toVector()).c_str(), wb.second);
        }
    };

    TxColoredCoinBalancesMap walletunconfirmedbalances = pwallet->GetUnconfirmedBalance();
    for (auto const& uwb : walletunconfirmedbalances) {
        unconfirmBalancesObj.pushKV(uwb.first.toHexString(), ValueFromAmount(uwb.second));
    };

    size_t kpExternalSize = pwallet->KeypoolCountExternalKeys();
    obj.pushKV("walletname", pwallet->GetName());
    obj.pushKV("walletversion", pwallet->GetVersion());
    obj.pushKV("balance", balances);
    obj.pushKV("unconfirmed_balance", unconfirmBalancesObj);
    obj.pushKV("txcount",       (int)pwallet->mapWallet.size());
    obj.pushKV("keypoololdest", pwallet->GetOldestKeyPoolTime());
    obj.pushKV("keypoolsize", (int64_t)kpExternalSize);
    CKeyID seed_id = pwallet->GetHDChain().seed_id;
    if (!seed_id.IsNull() && pwallet->CanSupportFeature(FEATURE_HD_SPLIT)) {
        obj.pushKV("keypoolsize_hd_internal",   (int64_t)(pwallet->GetKeyPoolSize() - kpExternalSize));
    }
    if (pwallet->IsCrypted()) {
        obj.pushKV("unlocked_until", pwallet->nRelockTime);
    }
    obj.pushKV("paytxfee", ValueFromAmount(pwallet->m_pay_tx_fee.GetFeePerK()));
    if (!seed_id.IsNull()) {
        obj.pushKV("hdseedid", seed_id.GetHex());
        obj.pushKV("hdmasterkeyid", seed_id.GetHex());
    }
    obj.pushKV("private_keys_enabled", !pwallet->IsWalletFlagSet(WALLET_FLAG_DISABLE_PRIVATE_KEYS));
    return obj;
}

static UniValue listwallets(const JSONRPCRequest& request)
{
    if (request.fHelp || request.params.size() != 0)
        throw std::runtime_error(
            "listwallets\n"
            "Returns a list of currently loaded wallets.\n"
            "For full information on the wallet, use \"getwalletinfo\"\n"
            "\nResult:\n"
            "[                         (json array of strings)\n"
            "  \"walletname\"            (string) the wallet name\n"
            "   ...\n"
            "]\n"
            "\nExamples:\n"
            + HelpExampleCli("listwallets", "")
            + HelpExampleRpc("listwallets", "")
        );

    UniValue obj(UniValue::VARR);

    for (const std::shared_ptr<CWallet>& wallet : GetWallets()) {
        if (!EnsureWalletIsAvailable(wallet.get(), request.fHelp)) {
            return NullUniValue;
        }

        LOCK(wallet->cs_wallet);

        obj.push_back(wallet->GetName());
    }

    return obj;
}

static UniValue loadwallet(const JSONRPCRequest& request)
{
    if (request.fHelp || request.params.size() != 1)
        throw std::runtime_error(
            "loadwallet \"filename\"\n"
            "\nLoads a wallet from a wallet file or directory."
            "\nNote that all wallet command-line options used when starting bitcoind will be"
            "\napplied to the new wallet (eg -zapwallettxes, upgradewallet, rescan, etc).\n"
            "\nArguments:\n"
            "1. \"filename\"    (string, required) The wallet directory or .dat file.\n"
            "\nResult:\n"
            "{\n"
            "  \"name\" :    <wallet_name>,        (string) The wallet name if loaded successfully.\n"
            "  \"warning\" : <warning>,            (string) Warning message if wallet was not loaded cleanly.\n"
            "}\n"
            "\nExamples:\n"
            + HelpExampleCli("loadwallet", "\"test.dat\"")
            + HelpExampleRpc("loadwallet", "\"test.dat\"")
        );
    std::string wallet_file = request.params[0].get_str();
    std::string error;

    fs::path wallet_path = fs::absolute(wallet_file, GetWalletDir());
    if (fs::symlink_status(wallet_path).type() == fs::file_not_found) {
        throw JSONRPCError(RPC_WALLET_NOT_FOUND, "Wallet " + wallet_file + " not found.");
    } else if (fs::is_directory(wallet_path)) {
        // The given filename is a directory. Check that there's a wallet.dat file.
        fs::path wallet_dat_file = wallet_path / "wallet.dat";
        if (fs::symlink_status(wallet_dat_file).type() == fs::file_not_found) {
            throw JSONRPCError(RPC_WALLET_NOT_FOUND, "Directory " + wallet_file + " does not contain a wallet.dat file.");
        }
    }

    std::string warning;
    if (!CWallet::Verify(wallet_file, false, error, warning)) {
        throw JSONRPCError(RPC_WALLET_ERROR, "Wallet file verification failed: " + error);
    }

    std::shared_ptr<CWallet> const wallet = CWallet::CreateWalletFromFile(wallet_file, fs::absolute(wallet_file, GetWalletDir()));
    if (!wallet) {
        throw JSONRPCError(RPC_WALLET_ERROR, "Wallet loading failed.");
    }
    AddWallet(wallet);

    wallet->postInitProcess();

    UniValue obj(UniValue::VOBJ);
    obj.pushKV("name", wallet->GetName());
    obj.pushKV("warning", warning);

    return obj;
}

static UniValue createwallet(const JSONRPCRequest& request)
{
    if (request.fHelp || request.params.size() < 1 || request.params.size() > 2) {
        throw std::runtime_error(
            "createwallet \"wallet_name\" ( disable_private_keys )\n"
            "\nCreates and loads a new wallet.\n"
            "\nArguments:\n"
            "1. \"wallet_name\"          (string, required) The name for the new wallet. If this is a path, the wallet will be created at the path location.\n"
            "2. disable_private_keys   (boolean, optional, default: false) Disable the possibility of private keys (only watchonlys are possible in this mode).\n"
            "\nResult:\n"
            "{\n"
            "  \"name\" :    <wallet_name>,        (string) The wallet name if created successfully. If the wallet was created using a full path, the wallet_name will be the full path.\n"
            "  \"warning\" : <warning>,            (string) Warning message if wallet was not loaded cleanly.\n"
            "}\n"
            "\nExamples:\n"
            + HelpExampleCli("createwallet", "\"testwallet\"")
            + HelpExampleRpc("createwallet", "\"testwallet\"")
        );
    }
    std::string wallet_name = request.params[0].get_str();
    std::string error;
    std::string warning;

    bool disable_privatekeys = false;
    if (!request.params[1].isNull()) {
        disable_privatekeys = request.params[1].get_bool();
    }

    fs::path wallet_path = fs::absolute(wallet_name, GetWalletDir());
    if (fs::symlink_status(wallet_path).type() != fs::file_not_found) {
        throw JSONRPCError(RPC_WALLET_ERROR, "Wallet " + wallet_name + " already exists.");
    }

    // Wallet::Verify will check if we're trying to create a wallet with a duplication name.
    if (!CWallet::Verify(wallet_name, false, error, warning)) {
        throw JSONRPCError(RPC_WALLET_ERROR, "Wallet file verification failed: " + error);
    }

    std::shared_ptr<CWallet> const wallet = CWallet::CreateWalletFromFile(wallet_name, fs::absolute(wallet_name, GetWalletDir()), (disable_privatekeys ? (uint64_t)WALLET_FLAG_DISABLE_PRIVATE_KEYS : 0));
    if (!wallet) {
        throw JSONRPCError(RPC_WALLET_ERROR, "Wallet creation failed.");
    }
    AddWallet(wallet);

    wallet->postInitProcess();

    UniValue obj(UniValue::VOBJ);
    obj.pushKV("name", wallet->GetName());
    obj.pushKV("warning", warning);

    return obj;
}

static UniValue unloadwallet(const JSONRPCRequest& request)
{
    if (request.fHelp || request.params.size() > 1) {
        throw std::runtime_error(
            "unloadwallet ( \"wallet_name\" )\n"
            "Unloads the wallet referenced by the request endpoint otherwise unloads the wallet specified in the argument.\n"
            "Specifying the wallet name on a wallet endpoint is invalid."
            "\nArguments:\n"
            "1. \"wallet_name\"    (string, optional) The name of the wallet to unload.\n"
            "\nExamples:\n"
            + HelpExampleCli("unloadwallet", "wallet_name")
            + HelpExampleRpc("unloadwallet", "wallet_name")
        );
    }

    std::string wallet_name;
    if (GetWalletNameFromJSONRPCRequest(request, wallet_name)) {
        if (!request.params[0].isNull()) {
            throw JSONRPCError(RPC_INVALID_PARAMETER, "Cannot unload the requested wallet");
        }
    } else {
        wallet_name = request.params[0].get_str();
    }

    std::shared_ptr<CWallet> wallet = GetWallet(wallet_name);
    if (!wallet) {
        throw JSONRPCError(RPC_WALLET_NOT_FOUND, "Requested wallet does not exist or is not loaded");
    }

    // Release the "main" shared pointer and prevent further notifications.
    // Note that any attempt to load the same wallet would fail until the wallet
    // is destroyed (see CheckUniqueFileid).
    if (!RemoveWallet(wallet)) {
        throw JSONRPCError(RPC_MISC_ERROR, "Requested wallet already unloaded");
    }
    UnregisterValidationInterface(wallet.get());

    // The wallet can be in use so it's not possible to explicitly unload here.
    // Just notify the unload intent so that all shared pointers are released.
    // The wallet will be destroyed once the last shared pointer is released.
    wallet->NotifyUnload();

    // There's no point in waiting for the wallet to unload.
    // At this point this method should never fail. The unloading could only
    // fail due to an unexpected error which would cause a process termination.

    return NullUniValue;
}

static UniValue resendwallettransactions(const JSONRPCRequest& request)
{
    std::shared_ptr<CWallet> const wallet = GetWalletForJSONRPCRequest(request);
    CWallet* const pwallet = wallet.get();

    if (!EnsureWalletIsAvailable(pwallet, request.fHelp)) {
        return NullUniValue;
    }

    if (request.fHelp || request.params.size() != 0)
        throw std::runtime_error(
            "resendwallettransactions\n"
            "Immediately re-broadcast unconfirmed wallet transactions to all peers.\n"
            "Intended only for testing; the wallet code periodically re-broadcasts\n"
            "automatically.\n"
            "Returns an RPC error if -walletbroadcast is set to false.\n"
            "Returns array of transaction ids that were re-broadcast.\n"
            );

    if (!g_connman)
        throw JSONRPCError(RPC_CLIENT_P2P_DISABLED, "Error: Peer-to-peer functionality missing or disabled");

    LOCK2(cs_main, pwallet->cs_wallet);

    if (!pwallet->GetBroadcastTransactions()) {
        throw JSONRPCError(RPC_WALLET_ERROR, "Error: Wallet transaction broadcasting is disabled with -walletbroadcast");
    }

    std::vector<uint256> txids = pwallet->ResendWalletTransactionsBefore(GetTime(), g_connman.get());
    UniValue result(UniValue::VARR);
    for (const uint256& txid : txids)
    {
        result.push_back(txid.ToString());
    }
    return result;
}

static UniValue listunspent(const JSONRPCRequest& request)
{
    std::shared_ptr<CWallet> const wallet = GetWalletForJSONRPCRequest(request);
    CWallet* const pwallet = wallet.get();

    if (!EnsureWalletIsAvailable(pwallet, request.fHelp)) {
        return NullUniValue;
    }

    if (request.fHelp || request.params.size() > 5)
        throw std::runtime_error(
            "listunspent ( minconf maxconf  [\"addresses\",...] [include_unsafe] [query_options])\n"
            "\nReturns array of unspent transaction outputs\n"
            "with between minconf and maxconf (inclusive) confirmations.\n"
            "Optionally filter to only include txouts paid to specified addresses.\n"
            "\nArguments:\n"
            "1. minconf          (numeric, optional, default=1) The minimum confirmations to filter\n"
            "2. maxconf          (numeric, optional, default=9999999) The maximum confirmations to filter\n"
            "3. \"addresses\"      (string) A json array of bitcoin addresses to filter\n"
            "    [\n"
            "      \"address\"     (string) bitcoin address\n"
            "      ,...\n"
            "    ]\n"
            "4. include_unsafe (bool, optional, default=true) Include outputs that are not safe to spend\n"
            "                  See description of \"safe\" attribute below.\n"
            "5. query_options    (json, optional) JSON with query options\n"
            "    {\n"
            "      \"minimumAmount\"    (numeric or string, default=0) Minimum value of each UTXO in " + CURRENCY_UNIT + "\n"
            "      \"maximumAmount\"    (numeric or string, default=unlimited) Maximum value of each UTXO in " + CURRENCY_UNIT + "\n"
            "      \"maximumCount\"     (numeric or string, default=unlimited) Maximum number of UTXOs\n"
            "      \"minimumSumAmount\" (numeric or string, default=unlimited) Minimum sum value of all UTXOs in " + CURRENCY_UNIT + "\n"
            "    }\n"
            "\nResult\n"
            "[                   (array of json object)\n"
            "  {\n"
            "    \"txid\" : \"txid\",          (string) the transaction id \n"
            "    \"vout\" : n,               (numeric) the vout value\n"
            "    \"address\" : \"address\",    (string) the bitcoin address\n"
            "    \"label\" : \"label\",        (string) The associated label, or \"\" for the default label\n"
            "    \"scriptPubKey\" : \"key\",   (string) the script key\n"
            "    \"amount\" : x.xxx,         (numeric) the transaction output amount in " + CURRENCY_UNIT + "\n"
            "    \"confirmations\" : n,      (numeric) The number of confirmations\n"
            "    \"redeemScript\" : n        (string) The redeemScript if scriptPubKey is P2SH\n"
            "    \"spendable\" : xxx,        (bool) Whether we have the private keys to spend this output\n"
            "    \"solvable\" : xxx,         (bool) Whether we know how to spend this output, ignoring the lack of keys\n"
            "    \"safe\" : xxx              (bool) Whether this output is considered safe to spend. Unconfirmed transactions\n"
            "                              from outside keys and unconfirmed replacement transactions are considered unsafe\n"
            "                              and are not eligible for spending by fundrawtransaction and sendtoaddress.\n"
            "  }\n"
            "  ,...\n"
            "]\n"

            "\nExamples\n"
            + HelpExampleCli("listunspent", "")
            + HelpExampleCli("listunspent", "6 9999999 \"[\\\"1PGFqEzfmQch1gKD3ra4k18PNj3tTUUSqg\\\",\\\"1LtvqCaApEdUGFkpKMM4MstjcaL4dKg8SP\\\"]\"")
            + HelpExampleRpc("listunspent", "6, 9999999 \"[\\\"1PGFqEzfmQch1gKD3ra4k18PNj3tTUUSqg\\\",\\\"1LtvqCaApEdUGFkpKMM4MstjcaL4dKg8SP\\\"]\"")
            + HelpExampleCli("listunspent", "6 9999999 '[]' true '{ \"minimumAmount\": 0.005 }'")
            + HelpExampleRpc("listunspent", "6, 9999999, [] , true, { \"minimumAmount\": 0.005 } ")
        );

    int nMinDepth = 1;
    if (!request.params[0].isNull()) {
        RPCTypeCheckArgument(request.params[0], UniValue::VNUM);
        nMinDepth = request.params[0].get_int();
    }

    int nMaxDepth = 9999999;
    if (!request.params[1].isNull()) {
        RPCTypeCheckArgument(request.params[1], UniValue::VNUM);
        nMaxDepth = request.params[1].get_int();
    }

    std::set<CTxDestination> destinations;
    if (!request.params[2].isNull()) {
        RPCTypeCheckArgument(request.params[2], UniValue::VARR);
        UniValue inputs = request.params[2].get_array();
        for (unsigned int idx = 0; idx < inputs.size(); idx++) {
            const UniValue& input = inputs[idx];
            CTxDestination dest = DecodeDestination(input.get_str());
            if (!IsValidDestination(dest)) {
                throw JSONRPCError(RPC_INVALID_ADDRESS_OR_KEY, std::string("Invalid Tapyrus address: ") + input.get_str());
            }
            if (!destinations.insert(dest).second) {
                throw JSONRPCError(RPC_INVALID_PARAMETER, std::string("Invalid parameter, duplicated address: ") + input.get_str());
            }
        }
    }

    bool include_unsafe = true;
    if (!request.params[3].isNull()) {
        RPCTypeCheckArgument(request.params[3], UniValue::VBOOL);
        include_unsafe = request.params[3].get_bool();
    }

    CAmount nMinimumAmount = 0;
    CAmount nMaximumAmount = MAX_MONEY;
    CAmount nMinimumSumAmount = MAX_MONEY;
    uint64_t nMaximumCount = 0;

    if (!request.params[4].isNull()) {
        const UniValue& options = request.params[4].get_obj();

        if (options.exists("minimumAmount"))
            nMinimumAmount = AmountFromValue(options["minimumAmount"]);

        if (options.exists("maximumAmount"))
            nMaximumAmount = AmountFromValue(options["maximumAmount"]);

        if (options.exists("minimumSumAmount"))
            nMinimumSumAmount = AmountFromValue(options["minimumSumAmount"]);

        if (options.exists("maximumCount"))
            nMaximumCount = options["maximumCount"].get_int64();
    }

    // Make sure the results are valid at least up to the most recent block
    // the user could have gotten from another RPC command prior to now
    pwallet->BlockUntilSyncedToCurrentChain();

    UniValue results(UniValue::VARR);
    std::vector<COutput> vecOutputs;
    {
        LOCK2(cs_main, pwallet->cs_wallet);
        pwallet->AvailableCoins(vecOutputs, !include_unsafe, nullptr, nMinimumAmount, nMaximumAmount, nMinimumSumAmount, nMaximumCount, nMinDepth, nMaxDepth);
    }

    LOCK(pwallet->cs_wallet);

    for (const COutput& out : vecOutputs) {
        CTxDestination address;
        const CScript& scriptPubKey = out.tx->tx->vout[out.i].scriptPubKey;
        bool fValidAddress = ExtractDestination(scriptPubKey, address);

        if (destinations.size() && (!fValidAddress || !destinations.count(address)))
            continue;

        UniValue entry(UniValue::VOBJ);
        entry.pushKV("txid", out.tx->GetHash().GetHex());
        entry.pushKV("vout", out.i);

        if (fValidAddress) {
            entry.pushKV("address", EncodeDestination(address));

            addTokenKV(address, out.tx->tx->vout[out.i].nValue, entry);

            auto i = pwallet->mapAddressBook.find(address);
            if (i != pwallet->mapAddressBook.end()) {
                entry.pushKV("label", i->second.name);
            }

            if (scriptPubKey.IsPayToScriptHash()) {
                const CScriptID& hash = boost::get<CScriptID>(address);
                CScript redeemScript;
                if (pwallet->GetCScript(hash, redeemScript)) {
                    entry.pushKV("redeemScript", HexStr(redeemScript.begin(), redeemScript.end()));
                }
            }
        }

        entry.pushKV("scriptPubKey", HexStr(scriptPubKey.begin(), scriptPubKey.end()));
        entry.pushKV("confirmations", out.nDepth);
        entry.pushKV("spendable", out.fSpendable);
        entry.pushKV("solvable", out.fSolvable);
        entry.pushKV("safe", out.fSafe);
        results.push_back(entry);
    }

    return results;
}

void FundTransaction(CWallet* const pwallet, CMutableTransaction& tx, CAmount& fee_out, int& change_position, UniValue options)
{
    // Make sure the results are valid at least up to the most recent block
    // the user could have gotten from another RPC command prior to now
    pwallet->BlockUntilSyncedToCurrentChain();

    CCoinControl coinControl;
    change_position = -1;
    bool lockUnspents = false;
    UniValue subtractFeeFromOutputs;
    std::set<int> setSubtractFeeFromOutputs;

    if (!options.isNull()) {
      if (options.type() == UniValue::VBOOL) {
        // backward compatibility bool only fallback
        coinControl.fAllowWatchOnly = options.get_bool();
      }
      else {
        RPCTypeCheckArgument(options, UniValue::VOBJ);
        RPCTypeCheckObj(options,
            {
                {"changeAddress", UniValueType(UniValue::VSTR)},
                {"changePosition", UniValueType(UniValue::VNUM)},
                {"change_type", UniValueType(UniValue::VSTR)},
                {"includeWatching", UniValueType(UniValue::VBOOL)},
                {"lockUnspents", UniValueType(UniValue::VBOOL)},
                {"feeRate", UniValueType()}, // will be checked below
                {"subtractFeeFromOutputs", UniValueType(UniValue::VARR)},
                {"replaceable", UniValueType(UniValue::VBOOL)},
                {"conf_target", UniValueType(UniValue::VNUM)},
                {"estimate_mode", UniValueType(UniValue::VSTR)},
            },
            true, true);

        if (options.exists("changeAddress")) {
            CTxDestination dest = DecodeDestination(options["changeAddress"].get_str());

            if (!IsValidDestination(dest)) {
                throw JSONRPCError(RPC_INVALID_ADDRESS_OR_KEY, "changeAddress must be a valid tapyrus address");
            }

            coinControl.destChange = dest;
        }

        if (options.exists("changePosition"))
            change_position = options["changePosition"].get_int();

        if (options.exists("change_type")) {
            if (options.exists("changeAddress")) {
                throw JSONRPCError(RPC_INVALID_PARAMETER, "Cannot specify both changeAddress and address_type options");
            }
            coinControl.m_change_type = pwallet->m_default_change_type;
            if (!ParseOutputType(options["change_type"].get_str(), *coinControl.m_change_type)) {
                throw JSONRPCError(RPC_INVALID_ADDRESS_OR_KEY, strprintf("Unknown change type '%s'", options["change_type"].get_str()));
            }
        }

        if (options.exists("includeWatching"))
            coinControl.fAllowWatchOnly = options["includeWatching"].get_bool();

        if (options.exists("lockUnspents"))
            lockUnspents = options["lockUnspents"].get_bool();

        if (options.exists("feeRate"))
        {
            coinControl.m_feerate = CFeeRate(AmountFromValue(options["feeRate"]));
            coinControl.fOverrideFeeRate = true;
        }

        if (options.exists("subtractFeeFromOutputs"))
            subtractFeeFromOutputs = options["subtractFeeFromOutputs"].get_array();

        if (options.exists("replaceable")) {
            coinControl.m_signal_bip125_rbf = options["replaceable"].get_bool();
        }
        if (options.exists("conf_target")) {
            if (options.exists("feeRate")) {
                throw JSONRPCError(RPC_INVALID_PARAMETER, "Cannot specify both conf_target and feeRate");
            }
            coinControl.m_confirm_target = ParseConfirmTarget(options["conf_target"]);
        }
        if (options.exists("estimate_mode")) {
            if (options.exists("feeRate")) {
                throw JSONRPCError(RPC_INVALID_PARAMETER, "Cannot specify both estimate_mode and feeRate");
            }
            if (!FeeModeFromString(options["estimate_mode"].get_str(), coinControl.m_fee_mode)) {
                throw JSONRPCError(RPC_INVALID_PARAMETER, "Invalid estimate_mode parameter");
            }
        }
      }
    }

    if (tx.vout.size() == 0)
        throw JSONRPCError(RPC_INVALID_PARAMETER, "TX must have at least one output");

    if (change_position != -1 && (change_position < 0 || (unsigned int)change_position > tx.vout.size()))
        throw JSONRPCError(RPC_INVALID_PARAMETER, "changePosition out of bounds");

    for (unsigned int idx = 0; idx < subtractFeeFromOutputs.size(); idx++) {
        int pos = subtractFeeFromOutputs[idx].get_int();
        if (setSubtractFeeFromOutputs.count(pos))
            throw JSONRPCError(RPC_INVALID_PARAMETER, strprintf("Invalid parameter, duplicated position: %d", pos));
        if (pos < 0)
            throw JSONRPCError(RPC_INVALID_PARAMETER, strprintf("Invalid parameter, negative position: %d", pos));
        if (pos >= int(tx.vout.size()))
            throw JSONRPCError(RPC_INVALID_PARAMETER, strprintf("Invalid parameter, position too large: %d", pos));
        setSubtractFeeFromOutputs.insert(pos);
    }

    std::string strFailReason;

    if (!pwallet->FundTransaction(tx, fee_out, change_position, strFailReason, lockUnspents, setSubtractFeeFromOutputs, coinControl)) {
        throw JSONRPCError(RPC_WALLET_ERROR, strFailReason);
    }
}

static UniValue fundrawtransaction(const JSONRPCRequest& request)
{
    std::shared_ptr<CWallet> const wallet = GetWalletForJSONRPCRequest(request);
    CWallet* const pwallet = wallet.get();

    if (!EnsureWalletIsAvailable(pwallet, request.fHelp)) {
        return NullUniValue;
    }

    if (request.fHelp || request.params.size() < 1 || request.params.size() > 3)
        throw std::runtime_error(
                            "fundrawtransaction \"hexstring\" ( options )\n"
                            "\nAdd inputs to a transaction until it has enough in value to meet its out value.\n"
                            "This will not modify existing inputs, and will add at most one change output to the outputs.\n"
                            "No existing outputs will be modified unless \"subtractFeeFromOutputs\" is specified.\n"
                            "Note that inputs which were signed may need to be resigned after completion since in/outputs have been added.\n"
                            "The inputs added will not be signed, use signrawtransaction for that.\n"
                            "Note that all existing inputs must have their previous output transaction be in the wallet.\n"
                            "Note that all inputs selected must be of standard form and P2SH scripts must be\n"
                            "in the wallet using importaddress or addmultisigaddress (to calculate fees).\n"
                            "You can see whether this is the case by checking the \"solvable\" field in the listunspent output.\n"
                            "Only pay-to-pubkey, multisig, and P2SH versions thereof are currently supported for watch-only\n"
                            "\nArguments:\n"
                            "1. \"hexstring\"           (string, required) The hex string of the raw transaction\n"
                            "2. options                 (object, optional)\n"
                            "   {\n"
                            "     \"changeAddress\"          (string, optional, default pool address) The bitcoin address to receive the change\n"
                            "     \"changePosition\"         (numeric, optional, default random) The index of the change output\n"
                            "     \"change_type\"            (string, optional) The output type to use. Only valid if changeAddress is not specified. Options are \"legacy\", \"p2sh-segwit\", and \"bech32\". Default is set by -changetype.\n"
                            "     \"includeWatching\"        (boolean, optional, default false) Also select inputs which are watch only\n"
                            "     \"lockUnspents\"           (boolean, optional, default false) Lock selected unspent outputs\n"
                            "     \"feeRate\"                (numeric, optional, default not set: makes wallet determine the fee) Set a specific fee rate in " + CURRENCY_UNIT + "/kB\n"
                            "     \"subtractFeeFromOutputs\" (array, optional) A json array of integers.\n"
                            "                              The fee will be equally deducted from the amount of each specified output.\n"
                            "                              The outputs are specified by their zero-based index, before any change output is added.\n"
                            "                              Those recipients will receive less TPC than you enter in their corresponding amount field.\n"
                            "                              If no outputs are specified here, the sender pays the fee.\n"
                            "                                  [vout_index,...]\n"
                            "     \"replaceable\"            (boolean, optional) Marks this transaction as BIP125 replaceable.\n"
                            "                              Allows this transaction to be replaced by a transaction with higher fees\n"
                            "     \"conf_target\"            (numeric, optional) Confirmation target (in blocks)\n"
                            "     \"estimate_mode\"          (string, optional, default=UNSET) The fee estimate mode, must be one of:\n"
                            "         \"UNSET\"\n"
                            "         \"ECONOMICAL\"\n"
                            "         \"CONSERVATIVE\"\n"
                            "   }\n"
                            "                         for backward compatibility: passing in a true instead of an object will result in {\"includeWatching\":true}\n"
                            "\nResult:\n"
                            "{\n"
                            "  \"hex\":       \"value\", (string)  The resulting raw transaction (hex-encoded string)\n"
                            "  \"fee\":       n,         (numeric) Fee in " + CURRENCY_UNIT + " the resulting transaction pays\n"
                            "  \"changepos\": n          (numeric) The position of the added change output, or -1\n"
                            "}\n"
                            "\nExamples:\n"
                            "\nCreate a transaction with no inputs\n"
                            + HelpExampleCli("createrawtransaction", "\"[]\" \"{\\\"myaddress\\\":0.01}\"") +
                            "\nAdd sufficient unsigned inputs to meet the output value\n"
                            + HelpExampleCli("fundrawtransaction", "\"rawtransactionhex\"") +
                            "\nSign the transaction\n"
                            + HelpExampleCli("signrawtransaction", "\"fundedtransactionhex\"") +
                            "\nSend the transaction\n"
                            + HelpExampleCli("sendrawtransaction", "\"signedtransactionhex\"")
                            );

    RPCTypeCheck(request.params, {UniValue::VSTR, UniValueType(), UniValue::VBOOL});

    // parse hex string from parameter
    CMutableTransaction tx;
    if (!DecodeHexTx(tx, request.params[0].get_str())) {
        throw JSONRPCError(RPC_DESERIALIZATION_ERROR, "TX decode failed");
    }

    CAmount fee;
    int change_position;
    FundTransaction(pwallet, tx, fee, change_position, request.params[1]);

    UniValue result(UniValue::VOBJ);
    result.pushKV("hex", EncodeHexTx(tx));
    result.pushKV("fee", ValueFromAmount(fee));
    result.pushKV("changepos", change_position);

    return result;
}

UniValue signrawtransactionwithwallet(const JSONRPCRequest& request)
{
    std::shared_ptr<CWallet> const wallet = GetWalletForJSONRPCRequest(request);
    CWallet* const pwallet = wallet.get();

    if (!EnsureWalletIsAvailable(pwallet, request.fHelp)) {
        return NullUniValue;
    }

    if (request.fHelp || request.params.size() < 1 || request.params.size() > 4)
        throw std::runtime_error(
            "signrawtransactionwithwallet \"hexstring\" ( [{\"txid\":\"id\",\"vout\":n,\"scriptPubKey\":\"hex\",\"redeemScript\":\"hex\"},...] sighashtype )\n"
            "\nSign inputs for raw transaction (serialized, hex-encoded).\n"
            "The second optional argument (may be null) is an array of previous transaction outputs that\n"
            "this transaction depends on but may not yet be in the block chain.\n"
            + HelpRequiringPassphrase(pwallet) + "\n"

            "\nArguments:\n"
            "1. \"hexstring\"                      (string, required) The transaction hex string\n"
            "2. \"prevtxs\"                        (string, optional) An json array of previous dependent transaction outputs\n"
            "     [                              (json array of json objects, or 'null' if none provided)\n"
            "       {\n"
            "         \"txid\":\"id\",               (string, required) The transaction id\n"
            "         \"vout\":n,                  (numeric, required) The output number\n"
            "         \"scriptPubKey\": \"hex\",     (string, required) script key\n"
            "         \"redeemScript\": \"hex\",     (string, required for P2SH or P2WSH) redeem script\n"
            "         \"amount\": value            (numeric, required) The amount spent\n"
            "       }\n"
            "       ,...\n"
            "    ]\n"
            "3. \"sighashtype\"                    (string, optional, default=ALL) The signature hash type. Must be one of\n"
            "       \"ALL\"\n"
            "       \"NONE\"\n"
            "       \"SINGLE\"\n"
            "       \"ALL|ANYONECANPAY\"\n"
            "       \"NONE|ANYONECANPAY\"\n"
            "       \"SINGLE|ANYONECANPAY\"\n"
            "4. \"sigscheme\"                    (string, optional, default=ECDSA) The signature scheme to use for this transaction\n"
            "       \"ECDSA\"\n"
            "       \"SCHNORR\"\n"

            "\nResult:\n"
            "{\n"
            "  \"hex\" : \"value\",                  (string) The hex-encoded raw transaction with signature(s)\n"
            "  \"complete\" : true|false,          (boolean) If the transaction has a complete set of signatures\n"
            "  \"errors\" : [                      (json array of objects) Script verification errors (if there are any)\n"
            "    {\n"
            "      \"txid\" : \"id\",              (string) The transaction id of the referenced, previous transaction\n"
            "      \"vout\" : n,                   (numeric) The index of the output to spent and used as input\n"
            "      \"scriptSig\" : \"hex\",          (string) The hex-encoded signature script\n"
            "      \"sequence\" : n,               (numeric) Script sequence number\n"
            "      \"error\" : \"text\"              (string) Verification or signing error related to the input\n"
            "    }\n"
            "    ,...\n"
            "  ]\n"
            "}\n"

            "\nExamples:\n"
            + HelpExampleCli("signrawtransactionwithwallet", "\"myhex\"")
            + HelpExampleRpc("signrawtransactionwithwallet", "\"myhex\"")
        );

    RPCTypeCheck(request.params, {UniValue::VSTR, UniValue::VARR, UniValue::VSTR}, true);

    CMutableTransaction mtx;
    if (!DecodeHexTx(mtx, request.params[0].get_str())) {
        throw JSONRPCError(RPC_DESERIALIZATION_ERROR, "TX decode failed");
    }

    SignatureScheme sigScheme(SignatureScheme::ECDSA);
    if(!request.params[4].isNull() && request.params[3].get_str() == "SCHNORR")
        sigScheme = SignatureScheme::SCHNORR;

    // Sign the transaction
    LOCK2(cs_main, pwallet->cs_wallet);
    return SignTransaction(mtx, request.params[1], pwallet, false, request.params[2], sigScheme);
}

static UniValue bumpfee(const JSONRPCRequest& request)
{
    std::shared_ptr<CWallet> const wallet = GetWalletForJSONRPCRequest(request);
    CWallet* const pwallet = wallet.get();


    if (!EnsureWalletIsAvailable(pwallet, request.fHelp))
        return NullUniValue;

    if (request.fHelp || request.params.size() < 1 || request.params.size() > 2) {
        throw std::runtime_error(
            "bumpfee \"txid\" ( options ) \n"
            "\nBumps the fee of an opt-in-RBF transaction T, replacing it with a new transaction B.\n"
            "An opt-in RBF transaction with the given txid must be in the wallet.\n"
            "The command will pay the additional fee by decreasing (or perhaps removing) its change output.\n"
            "If the change output is not big enough to cover the increased fee, the command will currently fail\n"
            "instead of adding new inputs to compensate. (A future implementation could improve this.)\n"
            "The command will fail if the wallet or mempool contains a transaction that spends one of T's outputs.\n"
            "By default, the new fee will be calculated automatically using estimatesmartfee.\n"
            "The user can specify a confirmation target for estimatesmartfee.\n"
            "Alternatively, the user can specify totalFee, or use RPC settxfee to set a higher fee rate.\n"
            "At a minimum, the new fee rate must be high enough to pay an additional new relay fee (incrementalfee\n"
            "returned by getnetworkinfo) to enter the node's mempool.\n"
            "\nArguments:\n"
            "1. txid                  (string, required) The txid to be bumped\n"
            "2. options               (object, optional)\n"
            "   {\n"
            "     \"confTarget\"        (numeric, optional) Confirmation target (in blocks)\n"
            "     \"totalFee\"          (numeric, optional) Total fee (NOT feerate) to pay, in tapyrus.\n"
            "                         In rare cases, the actual fee paid might be slightly higher than the specified\n"
            "                         totalFee if the tx change output has to be removed because it is too close to\n"
            "                         the dust threshold.\n"
            "     \"replaceable\"       (boolean, optional, default true) Whether the new transaction should still be\n"
            "                         marked bip-125 replaceable. If true, the sequence numbers in the transaction will\n"
            "                         be left unchanged from the original. If false, any input sequence numbers in the\n"
            "                         original transaction that were less than 0xfffffffe will be increased to 0xfffffffe\n"
            "                         so the new transaction will not be explicitly bip-125 replaceable (though it may\n"
            "                         still be replaceable in practice, for example if it has unconfirmed ancestors which\n"
            "                         are replaceable).\n"
            "     \"estimate_mode\"     (string, optional, default=UNSET) The fee estimate mode, must be one of:\n"
            "         \"UNSET\"\n"
            "         \"ECONOMICAL\"\n"
            "         \"CONSERVATIVE\"\n"
            "   }\n"
            "\nResult:\n"
            "{\n"
            "  \"txid\":    \"value\",   (string)  The id of the new transaction\n"
            "  \"origfee\":  n,         (numeric) Fee of the replaced transaction\n"
            "  \"fee\":      n,         (numeric) Fee of the new transaction\n"
            "  \"errors\":  [ str... ] (json array of strings) Errors encountered during processing (may be empty)\n"
            "}\n"
            "\nExamples:\n"
            "\nBump the fee, get the new transaction\'s txid\n" +
            HelpExampleCli("bumpfee", "<txid>"));
    }

    RPCTypeCheck(request.params, {UniValue::VSTR, UniValue::VOBJ});
    uint256 hash;
    hash.SetHex(request.params[0].get_str());

    // optional parameters
    CAmount totalFee = 0;
    CCoinControl coin_control;
    coin_control.m_signal_bip125_rbf = true;
    if (!request.params[1].isNull()) {
        UniValue options = request.params[1];
        RPCTypeCheckObj(options,
            {
                {"confTarget", UniValueType(UniValue::VNUM)},
                {"totalFee", UniValueType(UniValue::VNUM)},
                {"replaceable", UniValueType(UniValue::VBOOL)},
                {"estimate_mode", UniValueType(UniValue::VSTR)},
            },
            true, true);

        if (options.exists("confTarget") && options.exists("totalFee")) {
            throw JSONRPCError(RPC_INVALID_PARAMETER, "confTarget and totalFee options should not both be set. Please provide either a confirmation target for fee estimation or an explicit total fee for the transaction.");
        } else if (options.exists("confTarget")) { // TODO: alias this to conf_target
            coin_control.m_confirm_target = ParseConfirmTarget(options["confTarget"]);
        } else if (options.exists("totalFee")) {
            totalFee = options["totalFee"].get_int64();
            if (totalFee <= 0) {
                throw JSONRPCError(RPC_INVALID_PARAMETER, strprintf("Invalid totalFee %s (must be greater than 0)", FormatMoney(totalFee)));
            }
        }

        if (options.exists("replaceable")) {
            coin_control.m_signal_bip125_rbf = options["replaceable"].get_bool();
        }
        if (options.exists("estimate_mode")) {
            if (!FeeModeFromString(options["estimate_mode"].get_str(), coin_control.m_fee_mode)) {
                throw JSONRPCError(RPC_INVALID_PARAMETER, "Invalid estimate_mode parameter");
            }
        }
    }

    // Make sure the results are valid at least up to the most recent block
    // the user could have gotten from another RPC command prior to now
    pwallet->BlockUntilSyncedToCurrentChain();

    LOCK2(cs_main, pwallet->cs_wallet);
    EnsureWalletIsUnlocked(pwallet);


    std::vector<std::string> errors;
    CAmount old_fee;
    CAmount new_fee;
    CMutableTransaction mtx;
    feebumper::Result res = feebumper::CreateTransaction(pwallet, hash, coin_control, totalFee, errors, old_fee, new_fee, mtx);
    if (res != feebumper::Result::OK) {
        switch(res) {
            case feebumper::Result::INVALID_ADDRESS_OR_KEY:
                throw JSONRPCError(RPC_INVALID_ADDRESS_OR_KEY, errors[0]);
                break;
            case feebumper::Result::INVALID_REQUEST:
                throw JSONRPCError(RPC_INVALID_REQUEST, errors[0]);
                break;
            case feebumper::Result::INVALID_PARAMETER:
                throw JSONRPCError(RPC_INVALID_PARAMETER, errors[0]);
                break;
            case feebumper::Result::WALLET_ERROR:
                throw JSONRPCError(RPC_WALLET_ERROR, errors[0]);
                break;
            default:
                throw JSONRPCError(RPC_MISC_ERROR, errors[0]);
                break;
        }
    }

    // sign bumped transaction
    if (!feebumper::SignTransaction(pwallet, mtx)) {
        throw JSONRPCError(RPC_WALLET_ERROR, "Can't sign transaction.");
    }
    // commit the bumped transaction
    uint256 txid;
    if (feebumper::CommitTransaction(pwallet, hash, std::move(mtx), errors, txid) != feebumper::Result::OK) {
        throw JSONRPCError(RPC_WALLET_ERROR, errors[0]);
    }
    UniValue result(UniValue::VOBJ);
    result.pushKV("txid", txid.GetHex());
    result.pushKV("origfee", ValueFromAmount(old_fee));
    result.pushKV("fee", ValueFromAmount(new_fee));
    UniValue result_errors(UniValue::VARR);
    for (const std::string& error : errors) {
        result_errors.push_back(error);
    }
    result.pushKV("errors", result_errors);

    return result;
}

UniValue generate(const JSONRPCRequest& request)
{
    std::shared_ptr<CWallet> const wallet = GetWalletForJSONRPCRequest(request);
    CWallet* const pwallet = wallet.get();


    if (!EnsureWalletIsAvailable(pwallet, request.fHelp)) {
        return NullUniValue;
    }

    if (request.fHelp || request.params.size() != 2) {
        throw std::runtime_error(
            "generate nblocks ( )\n"
            "\nMine up to nblocks blocks immediately (before the RPC call returns) to an address in the wallet.\n"
            "\nArguments:\n"
            "1. nblocks      (numeric, required) How many blocks are generated immediately.\n"
            "2. private key  (string, required) The aggregate private key to sign the generated blocks. The format is WIF.\n"
            "\nResult:\n"
            "[ blockhashes ]     (array) hashes of blocks generated\n"
            "\nExamples:\n"
            "\nGenerate 11 blocks signed with 1 privatekey\n"
            + HelpExampleCli("generate", "11  \"L3wNcWW97SZYV6fb6b5VgoEvtybc9d1Uu6LeiQkVN4Z38VTivKT6\"")
        );
    }

    int num_generate = request.params[0].get_int();

    CKey cPrivKey = DecodeSecret(request.params[1].get_str());
    if(!cPrivKey.IsValid())
        throw JSONRPCError(RPC_WALLET_INVALID_PRIVATE_KEY, "No private key given or invalid private key.");

    if(cPrivKey.GetPubKey() != FederationParams().GetLatestAggregatePubkey())
        throw JSONRPCError(RPC_WALLET_INVALID_AGGREGATE_KEY, "Given private key doesn't correspond to the Aggregate Key.");

    std::shared_ptr<CReserveScript> coinbase_script;
    pwallet->GetScriptForMining(coinbase_script);

    // If the keypool is exhausted, no script is returned at all.  Catch this.
    if (!coinbase_script) {
        throw JSONRPCError(RPC_WALLET_KEYPOOL_RAN_OUT, "Error: Keypool ran out, please call keypoolrefill first");
    }

    //throw an error if no script was provided
    if (coinbase_script->reserveScript.empty()) {
        throw JSONRPCError(RPC_INTERNAL_ERROR, "No coinbase script available");
    }

    return generateBlocks(coinbase_script, num_generate, true, cPrivKey);
}

UniValue rescanblockchain(const JSONRPCRequest& request)
{
    std::shared_ptr<CWallet> const wallet = GetWalletForJSONRPCRequest(request);
    CWallet* const pwallet = wallet.get();

    if (!EnsureWalletIsAvailable(pwallet, request.fHelp)) {
        return NullUniValue;
    }

    if (request.fHelp || request.params.size() > 2) {
        throw std::runtime_error(
            "rescanblockchain (\"start_height\") (\"stop_height\")\n"
            "\nRescan the local blockchain for wallet related transactions.\n"
            "\nArguments:\n"
            "1. \"start_height\"    (numeric, optional) block height where the rescan should start\n"
            "2. \"stop_height\"     (numeric, optional) the last block height that should be scanned\n"
            "\nResult:\n"
            "{\n"
            "  \"start_height\"     (numeric) The block height where the rescan has started. If omitted, rescan started from the genesis block.\n"
            "  \"stop_height\"      (numeric) The height of the last rescanned block. If omitted, rescan stopped at the chain tip.\n"
            "}\n"
            "\nExamples:\n"
            + HelpExampleCli("rescanblockchain", "100000 120000")
            + HelpExampleRpc("rescanblockchain", "100000, 120000")
            );
    }

    WalletRescanReserver reserver(pwallet);
    if (!reserver.reserve()) {
        throw JSONRPCError(RPC_WALLET_ERROR, "Wallet is currently rescanning. Abort existing rescan or wait.");
    }

    CBlockIndex *pindexStart = nullptr;
    CBlockIndex *pindexStop = nullptr;
    CBlockIndex *pChainTip = nullptr;
    {
        LOCK(cs_main);
        pindexStart = chainActive.Genesis();
        pChainTip = chainActive.Tip();

        if (!request.params[0].isNull()) {
            pindexStart = chainActive[request.params[0].get_int()];
            if (!pindexStart) {
                throw JSONRPCError(RPC_INVALID_PARAMETER, "Invalid start_height");
            }
        }

        if (!request.params[1].isNull()) {
            pindexStop = chainActive[request.params[1].get_int()];
            if (!pindexStop) {
                throw JSONRPCError(RPC_INVALID_PARAMETER, "Invalid stop_height");
            }
            else if (pindexStop->nHeight < pindexStart->nHeight) {
                throw JSONRPCError(RPC_INVALID_PARAMETER, "stop_height must be greater than start_height");
            }
        }
    }

    // We can't rescan beyond non-pruned blocks, stop and throw an error
    if (fPruneMode) {
        LOCK(cs_main);
        CBlockIndex *block = pindexStop ? pindexStop : pChainTip;
        while (block && block->nHeight >= pindexStart->nHeight) {
            if (!(block->nStatus & BLOCK_HAVE_DATA)) {
                throw JSONRPCError(RPC_MISC_ERROR, "Can't rescan beyond pruned data. Use RPC call getblockchaininfo to determine your pruned height.");
            }
            block = block->pprev;
        }
    }

    CBlockIndex *stopBlock = pwallet->ScanForWalletTransactions(pindexStart, pindexStop, reserver, true);
    if (!stopBlock) {
        if (pwallet->IsAbortingRescan()) {
            throw JSONRPCError(RPC_MISC_ERROR, "Rescan aborted.");
        }
        // if we got a nullptr returned, ScanForWalletTransactions did rescan up to the requested stopindex
        stopBlock = pindexStop ? pindexStop : pChainTip;
    }
    else {
        throw JSONRPCError(RPC_MISC_ERROR, "Rescan failed. Potentially corrupted data files.");
    }
    UniValue response(UniValue::VOBJ);
    response.pushKV("start_height", pindexStart->nHeight);
    response.pushKV("stop_height", stopBlock->nHeight);
    return response;
}

class DescribeWalletAddressVisitor : public boost::static_visitor<UniValue>
{
public:
    CWallet * const pwallet;

    void ProcessSubScript(const CScript& subscript, UniValue& obj, bool include_addresses = false) const
    {
        // Always present: script type and redeemscript
        txnouttype which_type;
        std::vector<std::vector<unsigned char>> solutions_data;
        Solver(subscript, which_type, solutions_data);
        obj.pushKV("script", GetTxnOutputType(which_type));
        obj.pushKV("hex", HexStr(subscript.begin(), subscript.end()));

        CTxDestination embedded;
        UniValue a(UniValue::VARR);
        if (ExtractDestination(subscript, embedded)) {
            // Only when the script corresponds to an address.
            UniValue subobj(UniValue::VOBJ);
            UniValue detail = DescribeAddress(embedded);
            subobj.pushKVs(detail);
            UniValue wallet_detail = boost::apply_visitor(*this, embedded);
            subobj.pushKVs(wallet_detail);
            subobj.pushKV("address", EncodeDestination(embedded));
            subobj.pushKV("scriptPubKey", HexStr(subscript.begin(), subscript.end()));
            // Always report the pubkey at the top level, so that `getnewaddress()['pubkey']` always works.
            if (subobj.exists("pubkey")) obj.pushKV("pubkey", subobj["pubkey"]);
            obj.pushKV("embedded", std::move(subobj));
            if (include_addresses) a.push_back(EncodeDestination(embedded));
        } else if (which_type == TX_MULTISIG) {
            // Also report some information on multisig scripts (which do not have a corresponding address).
            // TODO: abstract out the common functionality between this logic and ExtractDestinations.
            obj.pushKV("sigsrequired", solutions_data[0][0]);
            UniValue pubkeys(UniValue::VARR);
            for (size_t i = 1; i < solutions_data.size() - 1; ++i) {
                CPubKey key(solutions_data[i].begin(), solutions_data[i].end());
                if (include_addresses) a.push_back(EncodeDestination(key.GetID()));
                pubkeys.push_back(HexStr(key.begin(), key.end()));
            }
            obj.pushKV("pubkeys", std::move(pubkeys));
        }

        // The "addresses" field is confusing because it refers to public keys using their P2PKH address.
        // For that reason, only add the 'addresses' field when needed for backward compatibility. New applications
        // can use the 'embedded'->'address' field for P2SH or P2WSH wrapped addresses, and 'pubkeys' for
        // inspecting multisig participants.
        if (include_addresses) obj.pushKV("addresses", std::move(a));
    }

    explicit DescribeWalletAddressVisitor(CWallet* _pwallet) : pwallet(_pwallet) {}

    UniValue operator()(const CNoDestination& dest) const { return UniValue(UniValue::VOBJ); }

    UniValue operator()(const CKeyID& keyID) const
    {
        UniValue obj(UniValue::VOBJ);
        CPubKey vchPubKey;
        if (pwallet && pwallet->GetPubKey(keyID, vchPubKey)) {
            obj.pushKV("pubkey", HexStr(vchPubKey));
            obj.pushKV("iscompressed", vchPubKey.IsCompressed());
        }
        return obj;
    }

    UniValue operator()(const CScriptID& scriptID) const
    {
        UniValue obj(UniValue::VOBJ);
        CScript subscript;
        if (pwallet && pwallet->GetCScript(scriptID, subscript)) {
            ProcessSubScript(subscript, obj, IsDeprecatedRPCEnabled("validateaddress"));
        }
        return obj;
    }
};

static UniValue DescribeWalletAddress(CWallet* pwallet, const CTxDestination& dest)
{
    UniValue ret(UniValue::VOBJ);
    UniValue detail = DescribeAddress(dest);
    ret.pushKVs(detail);
    ret.pushKVs(boost::apply_visitor(DescribeWalletAddressVisitor(pwallet), dest));
    return ret;
}

/** Convert CAddressBookData to JSON record.  */
static UniValue AddressBookDataToJSON(const CAddressBookData& data, const bool verbose)
{
    UniValue ret(UniValue::VOBJ);
    if (verbose) {
        ret.pushKV("name", data.name);
    }
    ret.pushKV("purpose", data.purpose);
    return ret;
}

UniValue getaddressinfo(const JSONRPCRequest& request)
{
    std::shared_ptr<CWallet> const wallet = GetWalletForJSONRPCRequest(request);
    CWallet* const pwallet = wallet.get();

    if (!EnsureWalletIsAvailable(pwallet, request.fHelp)) {
        return NullUniValue;
    }

    if (request.fHelp || request.params.size() != 1) {
        throw std::runtime_error(
            "getaddressinfo \"address\"\n"
            "\nReturn information about the given bitcoin address. Some information requires the address\n"
            "to be in the wallet.\n"
            "\nArguments:\n"
            "1. \"address\"                    (string, required) The bitcoin address to get the information of.\n"
            "\nResult:\n"
            "{\n"
            "  \"address\" : \"address\",        (string) The bitcoin address validated\n"
            "  \"scriptPubKey\" : \"hex\",       (string) The hex encoded scriptPubKey generated by the address\n"
            "  \"ismine\" : true|false,        (boolean) If the address is yours or not\n"
            "  \"iswatchonly\" : true|false,   (boolean) If the address is watchonly\n"
            "  \"isscript\" : true|false,      (boolean) If the key is a script\n"
            "  \"hex\" : \"hex\",                (string, optional) The redeemscript for the p2sh address\n"
            "  \"pubkeys\"                     (string, optional) Array of pubkeys associated with the known redeemscript (only if \"script\" is \"multisig\")\n"
            "    [\n"
            "      \"pubkey\"\n"
            "      ,...\n"
            "    ]\n"
            "  \"sigsrequired\" : xxxxx        (numeric, optional) Number of signatures required to spend multisig output (only if \"script\" is \"multisig\")\n"
            "  \"pubkey\" : \"publickeyhex\",    (string, optional) The hex value of the raw public key, for single-key addresses (possibly embedded in P2SH)\n"
            "  \"embedded\" : {...},           (object, optional) Information about the address embedded in P2SH, if relevant and known. It includes all getaddressinfo output fields for the embedded address, excluding metadata (\"timestamp\", \"hdkeypath\", \"hdseedid\") and relation to the wallet (\"ismine\", \"iswatchonly\", \"account\").\n"
            "  \"iscompressed\" : true|false,  (boolean) If the address is compressed\n"
            "  \"label\" :  \"label\"         (string) The label associated with the address\n"
            "  \"timestamp\" : timestamp,      (number, optional) The creation time of the key if available in seconds since epoch (Jan 1 1970 GMT)\n"
            "  \"hdkeypath\" : \"keypath\"       (string, optional) The HD keypath if the key is HD and available\n"
            "  \"hdseedid\" : \"<hash160>\"      (string, optional) The Hash160 of the HD seed\n"
            "  \"hdmasterkeyid\" : \"<hash160>\" (string, optional) alias for hdseedid maintained for backwards compatibility. Will be removed in V0.18.\n"
            "  \"labels\"                      (object) Array of labels associated with the address.\n"
            "    [\n"
            "      { (json object of label data)\n"
            "        \"name\": \"labelname\" (string) The label\n"
            "        \"purpose\": \"string\" (string) Purpose of address (\"send\" for sending address, \"receive\" for receiving address)\n"
            "      },...\n"
            "    ]\n"
            "}\n"
            "\nExamples:\n"
            + HelpExampleCli("getaddressinfo", "\"1PSSGeFHDnKNxiEyFrD1wcEaHr9hrQDDWc\"")
            + HelpExampleRpc("getaddressinfo", "\"1PSSGeFHDnKNxiEyFrD1wcEaHr9hrQDDWc\"")
        );
    }

    LOCK(pwallet->cs_wallet);

    UniValue ret(UniValue::VOBJ);
    CTxDestination dest = DecodeDestination(request.params[0].get_str());

    // Make sure the destination is valid
    if (!IsValidDestination(dest)) {
        throw JSONRPCError(RPC_INVALID_ADDRESS_OR_KEY, "Invalid address");
    }

    std::string currentAddress = EncodeDestination(dest);
    ret.pushKV("address", currentAddress);

    CScript scriptPubKey = GetScriptForDestination(dest);
    ret.pushKV("scriptPubKey", HexStr(scriptPubKey.begin(), scriptPubKey.end()));

    isminetype mine = IsMine(*pwallet, dest);
    ret.pushKV("ismine", bool(mine & ISMINE_SPENDABLE));
    ret.pushKV("iswatchonly", bool(mine & ISMINE_WATCH_ONLY));
    UniValue detail = DescribeWalletAddress(pwallet, dest);
    ret.pushKVs(detail);
    if (pwallet->mapAddressBook.count(dest)) {
        ret.pushKV("label", pwallet->mapAddressBook[dest].name);
    }
    const CKeyMetadata* meta = nullptr;
    CKeyID key_id = GetKeyForDestination(*pwallet, dest);
    if (!key_id.IsNull()) {
        auto it = pwallet->mapKeyMetadata.find(key_id);
        if (it != pwallet->mapKeyMetadata.end()) {
            meta = &it->second;
        }
    }
    if (!meta) {
        auto it = pwallet->m_script_metadata.find(CScriptID(scriptPubKey));
        if (it != pwallet->m_script_metadata.end()) {
            meta = &it->second;
        }
    }
    if (meta) {
        ret.pushKV("timestamp", meta->nCreateTime);
        if (!meta->hdKeypath.empty()) {
            ret.pushKV("hdkeypath", meta->hdKeypath);
            ret.pushKV("hdseedid", meta->hd_seed_id.GetHex());
            ret.pushKV("hdmasterkeyid", meta->hd_seed_id.GetHex());
        }
    }

    // Currently only one label can be associated with an address, return an array
    // so the API remains stable if we allow multiple labels to be associated with
    // an address.
    UniValue labels(UniValue::VARR);
    std::map<CTxDestination, CAddressBookData>::iterator mi = pwallet->mapAddressBook.find(dest);
    if (mi != pwallet->mapAddressBook.end()) {
        labels.push_back(AddressBookDataToJSON(mi->second, true));
    }
    ret.pushKV("labels", std::move(labels));

    return ret;
}

static UniValue getaddressesbylabel(const JSONRPCRequest& request)
{
    std::shared_ptr<CWallet> const wallet = GetWalletForJSONRPCRequest(request);
    CWallet* const pwallet = wallet.get();

    if (!EnsureWalletIsAvailable(pwallet, request.fHelp)) {
        return NullUniValue;
    }

    if (request.fHelp || request.params.size() != 1)
        throw std::runtime_error(
            "getaddressesbylabel \"label\"\n"
            "\nReturns the list of addresses assigned the specified label.\n"
            "\nArguments:\n"
            "1. \"label\"  (string, required) The label.\n"
            "\nResult:\n"
            "{ (json object with addresses as keys)\n"
            "  \"address\": { (json object with information about address)\n"
            "    \"purpose\": \"string\" (string)  Purpose of address (\"send\" for sending address, \"receive\" for receiving address)\n"
            "  },...\n"
            "}\n"
            "\nExamples:\n"
            + HelpExampleCli("getaddressesbylabel", "\"tabby\"")
            + HelpExampleRpc("getaddressesbylabel", "\"tabby\"")
        );

    LOCK(pwallet->cs_wallet);

    std::string label = LabelFromValue(request.params[0]);

    // Find all addresses that have the given label
    UniValue ret(UniValue::VOBJ);
    for (const std::pair<const CTxDestination, CAddressBookData>& item : pwallet->mapAddressBook) {
        if (item.second.name == label) {
            ret.pushKV(EncodeDestination(item.first), AddressBookDataToJSON(item.second, false));
        }
    }

    if (ret.empty()) {
        throw JSONRPCError(RPC_WALLET_INVALID_LABEL_NAME, std::string("No addresses with label " + label));
    }

    return ret;
}

static UniValue listlabels(const JSONRPCRequest& request)
{
    std::shared_ptr<CWallet> const wallet = GetWalletForJSONRPCRequest(request);
    CWallet* const pwallet = wallet.get();

    if (!EnsureWalletIsAvailable(pwallet, request.fHelp)) {
        return NullUniValue;
    }

    if (request.fHelp || request.params.size() > 1)
        throw std::runtime_error(
            "listlabels ( \"purpose\" )\n"
            "\nReturns the list of all labels, or labels that are assigned to addresses with a specific purpose.\n"
            "\nArguments:\n"
            "1. \"purpose\"    (string, optional) Address purpose to list labels for ('send','receive'). An empty string is the same as not providing this argument.\n"
            "\nResult:\n"
            "[               (json array of string)\n"
            "  \"label\",      (string) Label name\n"
            "  ...\n"
            "]\n"
            "\nExamples:\n"
            "\nList all labels\n"
            + HelpExampleCli("listlabels", "") +
            "\nList labels that have receiving addresses\n"
            + HelpExampleCli("listlabels", "receive") +
            "\nList labels that have sending addresses\n"
            + HelpExampleCli("listlabels", "send") +
            "\nAs json rpc call\n"
            + HelpExampleRpc("listlabels", "receive")
        );

    LOCK(pwallet->cs_wallet);

    std::string purpose;
    if (!request.params[0].isNull()) {
        purpose = request.params[0].get_str();
    }

    // Add to a set to sort by label name, then insert into Univalue array
    std::set<std::string> label_set;
    for (const std::pair<const CTxDestination, CAddressBookData>& entry : pwallet->mapAddressBook) {
        if (purpose.empty() || entry.second.purpose == purpose) {
            label_set.insert(entry.second.name);
        }
    }

    UniValue ret(UniValue::VARR);
    for (const std::string& name : label_set) {
        ret.push_back(name);
    }

    return ret;
}

UniValue sethdseed(const JSONRPCRequest& request)
{
    std::shared_ptr<CWallet> const wallet = GetWalletForJSONRPCRequest(request);
    CWallet* const pwallet = wallet.get();

    if (!EnsureWalletIsAvailable(pwallet, request.fHelp)) {
        return NullUniValue;
    }

    if (request.fHelp || request.params.size() > 2) {
        throw std::runtime_error(
            "sethdseed ( \"newkeypool\" \"seed\" )\n"
            "\nSet or generate a new HD wallet seed. Non-HD wallets will not be upgraded to being a HD wallet. Wallets that are already\n"
            "HD will have a new HD seed set so that new keys added to the keypool will be derived from this new seed.\n"
            "\nNote that you will need to MAKE A NEW BACKUP of your wallet after setting the HD wallet seed.\n"
            + HelpRequiringPassphrase(pwallet) +
            "\nArguments:\n"
            "1. \"newkeypool\"         (boolean, optional, default=true) Whether to flush old unused addresses, including change addresses, from the keypool and regenerate it.\n"
            "                             If true, the next address from getnewaddress and change address from getrawchangeaddress will be from this new seed.\n"
            "                             If false, addresses (including change addresses if the wallet already had HD Chain Split enabled) from the existing\n"
            "                             keypool will be used until it has been depleted.\n"
            "2. \"seed\"               (string, optional) The WIF private key to use as the new HD seed; if not provided a random seed will be used.\n"
            "                             The seed value can be retrieved using the dumpwallet command. It is the private key marked hdseed=1\n"
            "\nExamples:\n"
            + HelpExampleCli("sethdseed", "")
            + HelpExampleCli("sethdseed", "false")
            + HelpExampleCli("sethdseed", "true \"wifkey\"")
            + HelpExampleRpc("sethdseed", "true, \"wifkey\"")
            );
    }

    if (IsInitialBlockDownload()) {
        throw JSONRPCError(RPC_CLIENT_IN_INITIAL_DOWNLOAD, "Cannot set a new HD seed while still in Initial Block Download");
    }

    LOCK2(cs_main, pwallet->cs_wallet);

    // Do not do anything to non-HD wallets
    if (!pwallet->IsHDEnabled()) {
        throw JSONRPCError(RPC_WALLET_ERROR, "Cannot set a HD seed on a non-HD wallet. Start with -upgradewallet in order to upgrade a non-HD wallet to HD");
    }

    EnsureWalletIsUnlocked(pwallet);

    bool flush_key_pool = true;
    if (!request.params[0].isNull()) {
        flush_key_pool = request.params[0].get_bool();
    }

    CPubKey master_pub_key;
    if (request.params[1].isNull()) {
        master_pub_key = pwallet->GenerateNewSeed();
    } else {
        CKey key = DecodeSecret(request.params[1].get_str());
        if (!key.IsValid()) {
            throw JSONRPCError(RPC_INVALID_ADDRESS_OR_KEY, "Invalid private key");
        }

        if (HaveKey(*pwallet, key)) {
            throw JSONRPCError(RPC_INVALID_ADDRESS_OR_KEY, "Already have this key (either as an HD seed or as a loose private key)");
        }

        master_pub_key = pwallet->DeriveNewSeed(key);
    }

    pwallet->SetHDSeed(master_pub_key);
    if (flush_key_pool) pwallet->NewKeyPool();

    return NullUniValue;
}

bool ParseHDKeypath(std::string keypath_str, std::vector<uint32_t>& keypath)
{
    std::stringstream ss(keypath_str);
    std::string item;
    bool first = true;
    while (std::getline(ss, item, '/')) {
        if (item.compare("m") == 0) {
            if (first) {
                first = false;
                continue;
            }
            return false;
        }
        // Finds whether it is hardened
        uint32_t path = 0;
        size_t pos = item.find("'");
        if (pos != std::string::npos) {
            // The hardened tick can only be in the last index of the string
            if (pos != item.size() - 1) {
                return false;
            }
            path |= 0x80000000;
            item = item.substr(0, item.size() - 1); // Drop the last character which is the hardened tick
        }

        // Ensure this is only numbers
        if (item.find_first_not_of( "0123456789" ) != std::string::npos) {
            return false;
        }
        uint32_t number;
        if (!ParseUInt32(item, &number)) {
            return false;
        }
        path |= number;

        keypath.push_back(path);
        first = false;
    }
    return true;
}

void AddKeypathToMap(const CWallet* pwallet, const CKeyID& keyID, std::map<CPubKey, std::vector<uint32_t>>& hd_keypaths)
{
    CPubKey vchPubKey;
    if (!pwallet->GetPubKey(keyID, vchPubKey)) {
        return;
    }
    CKeyMetadata meta;
    auto it = pwallet->mapKeyMetadata.find(keyID);
    if (it != pwallet->mapKeyMetadata.end()) {
        meta = it->second;
    }
    std::vector<uint32_t> keypath;
    if (!meta.hdKeypath.empty()) {
        if (!ParseHDKeypath(meta.hdKeypath, keypath)) {
            throw JSONRPCError(RPC_INTERNAL_ERROR, "Internal keypath is broken");
        }
        // Get the proper master key id
        CKey key;
        pwallet->GetKey(meta.hd_seed_id, key);
        CExtKey masterKey;
        masterKey.SetSeed(key.begin(), key.size());
        // Add to map
        keypath.insert(keypath.begin(), ReadLE32(masterKey.key.GetPubKey().GetID().begin()));
    } else { // Single pubkeys get the master fingerprint of themselves
        keypath.insert(keypath.begin(), ReadLE32(vchPubKey.GetID().begin()));
    }
    hd_keypaths.emplace(vchPubKey, keypath);
}

bool FillPSBT(const CWallet* pwallet, PartiallySignedTransaction& psbtx, const CTransaction* txConst, int sighash_type, bool sign, bool bip32derivs)
{
    LOCK(pwallet->cs_wallet);
    // Get all of the previous transactions
    bool complete = true;
    for (unsigned int i = 0; i < txConst->vin.size(); ++i) {
        const CTxIn& txin = txConst->vin[i];
        PSBTInput& input = psbtx.inputs.at(i);

        // If we don't know about this input, skip it and let someone else deal with it
        const uint256& txhash = txin.prevout.hashMalFix;
        const auto it = pwallet->mapWallet.find(txhash);
        if (it != pwallet->mapWallet.end()) {
            const CWalletTx& wtx = it->second;
            CTxOut utxo = wtx.tx->vout[txin.prevout.n];
            // Update both UTXOs from the wallet.
            input.non_witness_utxo = wtx.tx;
            input.witness_utxo = utxo;
        }

        // Get the Sighash type
        if (sign && input.sighash_type > 0 && input.sighash_type != sighash_type) {
            throw JSONRPCError(RPC_DESERIALIZATION_ERROR, "Specified Sighash and sighash in PSBT do not match.");
        }

        SignatureData sigdata;
        if (sign) {
            complete &= SignPSBTInput(*pwallet, *psbtx.tx, input, sigdata, i, sighash_type);
        } else {
            complete &= SignPSBTInput(PublicOnlySigningProvider(pwallet), *psbtx.tx, input, sigdata, i, sighash_type);
        }

        if (it != pwallet->mapWallet.end()) {
            // Drop the unnecessary UTXO if we added both from the wallet.
            if (sigdata.witness) {
                input.non_witness_utxo = nullptr;
            } else {
                input.witness_utxo.SetNull();
            }
        }

        // Get public key paths
        if (bip32derivs) {
            for (const auto& pubkey_it : sigdata.misc_pubkeys) {
                AddKeypathToMap(pwallet, pubkey_it.first, input.hd_keypaths);
            }
        }
    }

    // Fill in the bip32 keypaths and redeemscripts for the outputs so that hardware wallets can identify change
    for (unsigned int i = 0; i < txConst->vout.size(); ++i) {
        const CTxOut& out = txConst->vout.at(i);
        PSBTOutput& psbt_out = psbtx.outputs.at(i);

        // Dummy tx so we can use ProduceSignature to get stuff out
        /*CMutableTransaction dummy_tx;
        dummy_tx.vin.push_back(CTxIn());
        dummy_tx.vout.push_back(CTxOut());*/

        // Fill a SignatureData with output info
        SignatureData sigdata;
        psbt_out.FillSignatureData(sigdata);

        MutableTransactionSignatureCreator creator(psbtx.tx.get_ptr(), 0, out.nValue, 1);
        ProduceSignature(*pwallet, creator, out.scriptPubKey, sigdata);
        psbt_out.FromSignatureData(sigdata);

        // Get public key paths
        if (bip32derivs) {
            for (const auto& pubkey_it : sigdata.misc_pubkeys) {
                AddKeypathToMap(pwallet, pubkey_it.first, psbt_out.hd_keypaths);
            }
        }
    }
    return complete;
}

UniValue walletprocesspsbt(const JSONRPCRequest& request)
{
    std::shared_ptr<CWallet> const wallet = GetWalletForJSONRPCRequest(request);
    CWallet* const pwallet = wallet.get();

    if (!EnsureWalletIsAvailable(pwallet, request.fHelp)) {
        return NullUniValue;
    }

    if (request.fHelp || request.params.size() < 1 || request.params.size() > 4)
        throw std::runtime_error(
            "walletprocesspsbt \"psbt\" ( sign \"sighashtype\" bip32derivs )\n"
            "\nUpdate a PSBT with input information from our wallet and then sign inputs\n"
            "that we can sign for.\n"
            + HelpRequiringPassphrase(pwallet) + "\n"

            "\nArguments:\n"
            "1. \"psbt\"                      (string, required) The transaction base64 string\n"
            "2. sign                          (boolean, optional, default=true) Also sign the transaction when updating\n"
            "3. \"sighashtype\"            (string, optional, default=ALL) The signature hash type to sign with if not specified by the PSBT. Must be one of\n"
            "       \"ALL\"\n"
            "       \"NONE\"\n"
            "       \"SINGLE\"\n"
            "       \"ALL|ANYONECANPAY\"\n"
            "       \"NONE|ANYONECANPAY\"\n"
            "       \"SINGLE|ANYONECANPAY\"\n"
            "4. bip32derivs                    (boolean, optional, default=false) If true, includes the BIP 32 derivation paths for public keys if we know them\n"

            "\nResult:\n"
            "{\n"
            "  \"psbt\" : \"value\",          (string) The base64-encoded partially signed transaction\n"
            "  \"complete\" : true|false,   (boolean) If the transaction has a complete set of signatures\n"
            "  ]\n"
            "}\n"

            "\nExamples:\n"
            + HelpExampleCli("walletprocesspsbt", "\"psbt\"")
        );

    RPCTypeCheck(request.params, {UniValue::VSTR, UniValue::VBOOL, UniValue::VSTR});

    // Unserialize the transaction
    PartiallySignedTransaction psbtx;
    std::string error;
    if (!DecodePSBT(psbtx, request.params[0].get_str(), error)) {
        throw JSONRPCError(RPC_DESERIALIZATION_ERROR, strprintf("TX decode failed %s", error));
    }

    // Get the sighash type
    int nHashType = ParseSighashString(request.params[2]);

    // Use CTransaction for the constant parts of the
    // transaction to avoid rehashing.
    const CTransaction txConst(*psbtx.tx);

    // Fill transaction with our data and also sign
    bool sign = request.params[1].isNull() ? true : request.params[1].get_bool();
    bool bip32derivs = request.params[3].isNull() ? false : request.params[3].get_bool();
    bool complete = FillPSBT(pwallet, psbtx, &txConst, nHashType, sign, bip32derivs);

    UniValue result(UniValue::VOBJ);
    CDataStream ssTx(SER_NETWORK, PROTOCOL_VERSION);
    ssTx << psbtx;
    result.pushKV("psbt", EncodeBase64((unsigned char*)ssTx.data(), ssTx.size()));
    result.pushKV("complete", complete);

    return result;
}

UniValue walletcreatefundedpsbt(const JSONRPCRequest& request)
{
    std::shared_ptr<CWallet> const wallet = GetWalletForJSONRPCRequest(request);
    CWallet* const pwallet = wallet.get();

    if (!EnsureWalletIsAvailable(pwallet, request.fHelp)) {
        return NullUniValue;
    }

    if (request.fHelp || request.params.size() < 2 || request.params.size() > 5)
        throw std::runtime_error(
                            "walletcreatefundedpsbt [{\"txid\":\"id\",\"vout\":n},...] [{\"address\":amount},{\"data\":\"hex\"},...] ( locktime ) ( replaceable ) ( options bip32derivs )\n"
                            "\nCreates and funds a transaction in the Partially Signed Transaction format. Inputs will be added if supplied inputs are not enough\n"
                            "Implements the Creator and Updater roles.\n"
                            "\nArguments:\n"
                            "1. \"inputs\"                (array, required) A json array of json objects\n"
                            "     [\n"
                            "       {\n"
                            "         \"txid\":\"id\",      (string, required) The transaction id\n"
                            "         \"vout\":n,         (numeric, required) The output number\n"
                            "         \"sequence\":n      (numeric, optional) The sequence number\n"
                            "       } \n"
                            "       ,...\n"
                            "     ]\n"
                            "2. \"outputs\"               (array, required) a json array with outputs (key-value pairs)\n"
                            "   [\n"
                            "    {\n"
                            "      \"address\": x.xxx,    (obj, optional) A key-value pair. The key (string) is the bitcoin address, the value (float or string) is the amount in " + CURRENCY_UNIT + "\n"
                            "    },\n"
                            "    {\n"
                            "      \"data\": \"hex\"        (obj, optional) A key-value pair. The key must be \"data\", the value is hex encoded data\n"
                            "    }\n"
                            "    ,...                     More key-value pairs of the above form. For compatibility reasons, a dictionary, which holds the key-value pairs directly, is also\n"
                            "                             accepted as second parameter.\n"
                            "   ]\n"
                            "3. locktime                  (numeric, optional, default=0) Raw locktime. Non-0 value also locktime-activates inputs\n"
                            "                             Allows this transaction to be replaced by a transaction with higher fees. If provided, it is an error if explicit sequence numbers are incompatible.\n"
                            "4. options                 (object, optional)\n"
                            "   {\n"
                            "     \"changeAddress\"          (string, optional, default pool address) The bitcoin address to receive the change\n"
                            "     \"changePosition\"         (numeric, optional, default random) The index of the change output\n"
                            "     \"change_type\"            (string, optional) The output type to use. Only valid if changeAddress is not specified. Options are \"legacy\", \"p2sh-segwit\", and \"bech32\". Default is set by -changetype.\n"
                            "     \"includeWatching\"        (boolean, optional, default false) Also select inputs which are watch only\n"
                            "     \"lockUnspents\"           (boolean, optional, default false) Lock selected unspent outputs\n"
                            "     \"feeRate\"                (numeric, optional, default not set: makes wallet determine the fee) Set a specific fee rate in " + CURRENCY_UNIT + "/kB\n"
                            "     \"subtractFeeFromOutputs\" (array, optional) A json array of integers.\n"
                            "                              The fee will be equally deducted from the amount of each specified output.\n"
                            "                              The outputs are specified by their zero-based index, before any change output is added.\n"
                            "                              Those recipients will receive less TPC than you enter in their corresponding amount field.\n"
                            "                              If no outputs are specified here, the sender pays the fee.\n"
                            "                                  [vout_index,...]\n"
                            "     \"replaceable\"            (boolean, optional) Marks this transaction as BIP125 replaceable.\n"
                            "                              Allows this transaction to be replaced by a transaction with higher fees\n"
                            "     \"conf_target\"            (numeric, optional) Confirmation target (in blocks)\n"
                            "     \"estimate_mode\"          (string, optional, default=UNSET) The fee estimate mode, must be one of:\n"
                            "         \"UNSET\"\n"
                            "         \"ECONOMICAL\"\n"
                            "         \"CONSERVATIVE\"\n"
                            "   }\n"
                            "5. bip32derivs                    (boolean, optional, default=false) If true, includes the BIP 32 derivation paths for public keys if we know them\n"
                            "\nResult:\n"
                            "{\n"
                            "  \"psbt\": \"value\",        (string)  The resulting raw transaction (base64-encoded string)\n"
                            "  \"fee\":       n,         (numeric) Fee in " + CURRENCY_UNIT + " the resulting transaction pays\n"
                            "  \"changepos\": n          (numeric) The position of the added change output, or -1\n"
                            "}\n"
                            "\nExamples:\n"
                            "\nCreate a transaction with no inputs\n"
                            + HelpExampleCli("walletcreatefundedpsbt", "\"[{\\\"txid\\\":\\\"myid\\\",\\\"vout\\\":0}]\" \"[{\\\"data\\\":\\\"00010203\\\"}]\"")
                            );

    RPCTypeCheck(request.params, {
        UniValue::VARR,
        UniValueType(), // ARR or OBJ, checked later
        UniValue::VNUM,
        UniValue::VOBJ,
        UniValue::VBOOL
        }, true
    );

    CAmount fee;
    int change_position;
    CMutableTransaction rawTx = ConstructTransaction(request.params[0], request.params[1], request.params[2], request.params[3]["replaceable"]);
    FundTransaction(pwallet, rawTx, fee, change_position, request.params[3]);

    // Make a blank psbt
    PartiallySignedTransaction psbtx;
    psbtx.tx = rawTx;
    for (unsigned int i = 0; i < rawTx.vin.size(); ++i) {
        psbtx.inputs.push_back(PSBTInput());
    }
    for (unsigned int i = 0; i < rawTx.vout.size(); ++i) {
        psbtx.outputs.push_back(PSBTOutput());
    }

    // Use CTransaction for the constant parts of the
    // transaction to avoid rehashing.
    const CTransaction txConst(*psbtx.tx);

    // Fill transaction with out data but don't sign
    bool bip32derivs = request.params[4].isNull() ? false : request.params[4].get_bool();
    FillPSBT(pwallet, psbtx, &txConst, 1, false, bip32derivs);

    // Serialize the PSBT
    CDataStream ssTx(SER_NETWORK, PROTOCOL_VERSION);
    ssTx << psbtx;

    UniValue result(UniValue::VOBJ);
    result.pushKV("psbt", EncodeBase64((unsigned char*)ssTx.data(), ssTx.size()));
    result.pushKV("fee", ValueFromAmount(fee));
    result.pushKV("changepos", change_position);
    return result;
}

static ColorIdentifier getColorIdFromRequest(const JSONRPCRequest& request, bool tokenValueIsPresent = true) 
{
    TokenTypes tokentype;
    switch(request.params[0].get_int())
    {
        case 1: tokentype = TokenTypes::REISSUABLE; break;
        case 2: tokentype = TokenTypes::NON_REISSUABLE; break;
        case 3: tokentype = TokenTypes::NFT; break;
        default: tokentype = TokenTypes::NONE;
    }

    if (tokentype == TokenTypes::NONE) {
        throw JSONRPCError(RPC_INVALID_PARAMETER, "Unknown token type given.");
    }

    if (tokentype == TokenTypes::REISSUABLE && !request.params[3].isNull()){
        throw JSONRPCError(RPC_INVALID_PARAMETER, "Extra parameter for Reissuable token.");
    }

    int indexOfTxid = tokenValueIsPresent ? 2 : 1;

    const std::string scriptOrTxid(request.params[indexOfTxid].get_str());
    ColorIdentifier colorId;
    if(tokentype == TokenTypes::REISSUABLE)
    {
        std::vector<unsigned char> vscript = ParseHex(scriptOrTxid);
        CScript script(vscript.begin(), vscript.end());
        colorId = ColorIdentifier(script);
    }
    else
    {
        COutPoint out(std::move(uint256S(scriptOrTxid)), request.params[indexOfTxid + 1].get_int());
        colorId = ColorIdentifier(out, tokentype);
    }

    return colorId;
}

static UniValue getcolor(const JSONRPCRequest& request)
{
    std::shared_ptr<CWallet> const wallet = GetWalletForJSONRPCRequest(request);
    CWallet* const pwallet = wallet.get();

    if (!EnsureWalletIsAvailable(pwallet, request.fHelp)) {
        return NullUniValue;
    }

    if (request.fHelp || request.params.size() < 2 || request.params.size() > 3)
        throw std::runtime_error(
            "getcolor \"token_type\" \"txid/scriptpubkey\" index \n"
            "\nGet the color of the token that can be generated when using the script pubkey given as parameter or transaction id and index pair given as parameter.\n"
            + HelpRequiringPassphrase(pwallet) +
            "\nArguments:\n"
            "1. \"token_type\"       (numberic, required) Value can be 1 or 2 or 3.\n"
            " 1. REISSUABLE\n"
            " 2. NON-REISSUABLE\n"
            " 3. NFT\n"
            "2. \"scriptpubkey\"     (string, optional) Script pubkey that is used to issue REISSUABLE token\n"
            "2. \"txid\"             (string, optional) Transaction id from which the NON-REISSUABLE or NFT tokens are issued\n"
            "3. \"index\"            (numeric, optional) Index in the above transaction id used for issuing token\n"
            "\nResult:\n"
            "\"color\"               (string) The color or token.\n"
            "\nExamples:\n"
            + HelpExampleCli("getcolor", "\"1\" 8282263212c609d9ea2a6e3e172de238d8c39cabd5ac1ca10646e23fd5f51508")
            + HelpExampleCli("getcolor", "\"2\" 485273f6703f038a234400edadb543eb44b4af5372e8b207990beebc386e7954" "0")
            + HelpExampleCli("getcolor", "\"3\" 485273f6703f038a234400edadb543eb44b4af5372e8b207990beebc386e7954" "1")
        );

    RPCTypeCheck(request.params, {UniValue::VNUM, UniValue::VSTR});

    const ColorIdentifier colorId = getColorIdFromRequest(request, false);

    return colorId.toHexString();
}

static UniValue issuetoken(const JSONRPCRequest& request)
{
    std::shared_ptr<CWallet> const wallet = GetWalletForJSONRPCRequest(request);
    CWallet* const pwallet = wallet.get();

    if (!EnsureWalletIsAvailable(pwallet, request.fHelp)) {
        return NullUniValue;
    }

    if (request.fHelp || request.params.size() < 3 || request.params.size() > 4)
        throw std::runtime_error(
            "issuetoken \"token_type\" \"token_value\" \"txid/scriptpubkey\" \"index\" \n"
            "\nIssue new colored coins or tokens and store then in the wallet.\n"
            + HelpRequiringPassphrase(pwallet) +
            "\nArguments:\n"
            "1. \"token_type\"       (numberic, required) Value can be 1 or 2 or 3.\n"
            " 1. REISSUABLE\n"
            " 2. NON-REISSUABLE\n"
            " 3. NFT\n"
            "2. \"token_value\"      (numberic, required) Number of tokens to be issued \n"
            "3. \"scriptpubkey\"     (string, optional) Script pubkey that is used to issue REISSUABLE token\n"
            "3. \"txid\"             (string, optional) Transaction id from which the NON-REISSUABLE or NFT tokens are issued\n"
            "4. \"index\"            (numeric, optional) Index in the above transaction id used for issuing token\n"
            "\nResult:\n"
            "{\n"
            "  \"color\"               (string) The color or token.\n"
            "  \"txid\":               (string) The transaction id.\n"
            "}\n"
            "\nExamples:\n"
            + HelpExampleCli("issuetoken", "\"1\" \"100\" 8282263212c609d9ea2a6e3e172de238d8c39cabd5ac1ca10646e23fd5f51508")
            + HelpExampleCli("issuetoken", "\"2\" \"1000\" 485273f6703f038a234400edadb543eb44b4af5372e8b207990beebc386e7954" "0")
            + HelpExampleCli("issuetoken", "\"3\" \"500\" 485273f6703f038a234400edadb543eb44b4af5372e8b207990beebc386e7954" "1")
        );
    RPCTypeCheck(request.params, {UniValue::VNUM, UniValue::VNUM, UniValue::VSTR});

    const ColorIdentifier colorId = getColorIdFromRequest(request);

    // token value
    CAmount tokenValue = request.params[1].get_int64();
    if (tokenValue <= 0)
        throw JSONRPCError(RPC_TYPE_ERROR, "Invalid token amount in issue");

    CCoinControl coin_control;
    coin_control.colorTxType = ColoredTxType::ISSUE;
    if(colorId.type != TokenTypes::REISSUABLE)
    {
        COutPoint out(uint256S(request.params[2].get_str()), request.params[3].get_int());
        coin_control.Select(out);
    }

    //TODO : validate utxo
    if (pwallet->IsWalletFlagSet(WALLET_FLAG_DISABLE_PRIVATE_KEYS)) {
        throw JSONRPCError(RPC_WALLET_ERROR, "Error: Private keys are disabled for this wallet");
    }

    LOCK2(cs_main, pwallet->cs_wallet);

    if (!pwallet->IsLocked()) {
        pwallet->TopUpKeyPool();
    }

    // Generate a new key that is added to wallet
    CPubKey newKey;
    if (!pwallet->GetKeyFromPool(newKey)) {
        throw JSONRPCError(RPC_WALLET_KEYPOOL_RAN_OUT, "Error: Keypool ran out, please call keypoolrefill first");
    }

    CKeyID key_id = newKey.GetID();
    CScript redeemScript = GetScriptForDestination(key_id);
    CColorScriptID colorscriptid(CScriptID(redeemScript), colorId);
    CTxDestination colorDest = CColorScriptID(colorscriptid, colorId);
    CScript scriptpubkey = GetScriptForDestination(colorDest);
    pwallet->SetAddressBook(colorDest, "", "send");

    // Create and send the transaction
    CReserveKey reservekey(pwallet);
    CAmount nFeeRequired;
    std::string strError;
    std::vector<CRecipient> vecSend;
    CWallet::ChangePosInOut mapChangePosRet;
    mapChangePosRet[ColorIdentifier()] = -1;
    CRecipient recipient = {scriptpubkey, tokenValue, false};
    vecSend.push_back(recipient);
    CTransactionRef tx;

    if (!pwallet->CreateTransaction(vecSend, tx, reservekey, nFeeRequired, mapChangePosRet, strError, coin_control)) {
        throw JSONRPCError(RPC_WALLET_ERROR, strError);
    }
    CValidationState state;
    mapValue_t mapValue;
    mapValue["comment"] = colorId.toHexString();
    if (!pwallet->CommitTransaction(tx, std::move(mapValue), {} /* orderForm */, reservekey, g_connman.get(), state)) {
        strError = strprintf("Error: The transaction was rejected! Reason given: %s", FormatStateMessage(state));
        throw JSONRPCError(RPC_WALLET_ERROR, strError);
    }

    UniValue result(UniValue::VOBJ);
    result.pushKV("color", colorId.toHexString());
    result.pushKV("txid", tx->GetHashMalFix().GetHex());
    return result;
}

static UniValue reissuetoken(const JSONRPCRequest& request)
{
    std::shared_ptr<CWallet> const wallet = GetWalletForJSONRPCRequest(request);
    CWallet* const pwallet = wallet.get();

    if (!EnsureWalletIsAvailable(pwallet, request.fHelp)) {
        return NullUniValue;
    }

    if (request.fHelp || request.params.size() != 2)
        throw std::runtime_error(
            "reissuetoken \"color\" \"value\" \n"
            "\nReissue colored coins or tokens with the given color. The token must be of type REISSUABLE for this RPC to issue the token.\n"
            + HelpRequiringPassphrase(pwallet) +
            "\nArguments:\n"
            "1. \"color\"              (string, required) The tapyrus color / token to be reissued.\n"
            "2. \"value\"              (numeric, required) The amount to issue. eg 10\n"
            "\nResult:\n"
            "\"txid\"                  (string) The transaction id.\n"
            "\nExamples:\n"
            + HelpExampleCli("reissuetoken", "\"c18282263212c609d9ea2a6e3e172de238d8c39cabd5ac1ca10646e23f\" 10")
        );

    const std::vector<unsigned char> vColorId(ParseHex(request.params[0].get_str()));
    ColorIdentifier colorId(vColorId);

    if(colorId.type != TokenTypes::REISSUABLE)
        throw JSONRPCError(RPC_INVALID_PARAMETER, "Unknown token type given.");

    throw JSONRPCError(RPC_METHOD_NOT_FOUND, "Not implemented.");
}

static UniValue transfertoken(const JSONRPCRequest& request)
{
    std::shared_ptr<CWallet> const wallet = GetWalletForJSONRPCRequest(request);
    CWallet* const pwallet = wallet.get();

    if (!EnsureWalletIsAvailable(pwallet, request.fHelp)) {
        return NullUniValue;
    }

    if (request.fHelp || request.params.size() != 2)
        throw std::runtime_error(
            "transfertoken \"address\" \"amount\" \n"
            "\nSend colored coins or tokens to a given address.\n"
            + HelpRequiringPassphrase(pwallet) +
            "\nArguments:\n"
            "1. \"address\"            (string, required) The colored tapyrus address to send to.\n"
            "2. \"amount\"             (numeric, required) The amount in to send. eg 10\n"
            "\nResult:\n"
            "\"txid\"                  (string) The transaction id.\n"
            "\nExamples:\n"
            + HelpExampleCli("transfertoken", "\"1M72Sfpbz1BPpXFHz9m3CdqATR44Jvaydd\" 10")
        );

    return sendtoaddress(request);
}

/* burn token essentially means that we want to create a transaction that sends the remaining amount of colored coins to another address belonging to us. i.e send  pwallet->GetBalance()[colorId] - nValue to getnewaddress */
static CTransactionRef BurnToken(CWallet * const pwallet, const ColorIdentifier& colorId, CAmount nValue)
{
    CAmount curBalance = pwallet->GetBalance()[colorId];

    // Check amount
    if (nValue <= 0)
        throw JSONRPCError(RPC_INVALID_PARAMETER, "Invalid amount");

    if (nValue > curBalance)
        throw JSONRPCError(RPC_WALLET_INSUFFICIENT_FUNDS, "Insufficient funds");

    if (pwallet->GetBroadcastTransactions() && !g_connman) {
        throw JSONRPCError(RPC_CLIENT_P2P_DISABLED, "Error: Peer-to-peer functionality missing or disabled");
    }

    CScript scriptPubKey = CScript() << colorId.toVector() << OP_COLOR << OP_TRUE;
    mapValue_t mapValue;
    mapValue["comment"] = colorId.toHexString();

    // Create and send the transaction
    CReserveKey reservekey(pwallet);
    CAmount nFeeRequired;
    std::string strError;
    std::vector<CRecipient> vecSend;
    CWallet::ChangePosInOut mapChangePosRet;
    mapChangePosRet[ColorIdentifier()] = -1;
    CRecipient recipient = {scriptPubKey, nValue, false};
    vecSend.push_back(recipient);
    CTransactionRef tx;
    CCoinControl coin_control;
    coin_control.colorTxType = ColoredTxType::BURN;
    //coin_control.destChange = colorDest;
    if (!pwallet->CreateTransaction(vecSend, tx, reservekey, nFeeRequired, mapChangePosRet, strError, coin_control)) {
        throw JSONRPCError(RPC_WALLET_ERROR, strError);
    }

    CValidationState state;
    if (!pwallet->CommitTransaction(tx, std::move(mapValue), {} /* orderForm */, reservekey, g_connman.get(), state)) {
        strError = strprintf("Error: The transaction was rejected! Reason given: %s", FormatStateMessage(state));
        throw JSONRPCError(RPC_WALLET_ERROR, strError);
    }
    return tx;
}

static UniValue burntoken(const JSONRPCRequest& request)
{
    std::shared_ptr<CWallet> const wallet = GetWalletForJSONRPCRequest(request);
    CWallet* const pwallet = wallet.get();

    if (!EnsureWalletIsAvailable(pwallet, request.fHelp)) {
        return NullUniValue;
    }

    if (request.fHelp || request.params.size() != 2)
        throw std::runtime_error(
            "burntoken \"color\" \"value\" \n"
            "\nBurn colored coins or tokens in the wallet.\n"
            + HelpRequiringPassphrase(pwallet) +
            "\nArguments:\n"
            "1. \"color\"              (string, required) The tapyrus color / token to burn.\n"
            "2. \"value\"              (numeric, required) The amount to burn. eg 10\n"
            "\nResult:\n"
            "\"txid\"                  (string) The transaction id.\n"
            "\nExamples:\n"
            + HelpExampleCli("burntoken", "\"c38282263212c609d9ea2a6e3e172de238d8c39cabd5ac1ca10646e23f\" 10")
        );

    // Make sure the results are valid at least up to the most recent block
    // the user could have gotten from another RPC command prior to now
    pwallet->BlockUntilSyncedToCurrentChain();

    LOCK2(cs_main, pwallet->cs_wallet);

    const std::vector<unsigned char> vColorId(ParseHex(request.params[0].get_str()));
    ColorIdentifier colorId(vColorId);

    if(colorId.type != TokenTypes::REISSUABLE)
        throw JSONRPCError(RPC_INVALID_PARAMETER, "Unknown token type given.");

    if (colorId.type != TokenTypes::NONE
      && pwallet->GetBalance()[colorId] == 0 ) {
        throw JSONRPCError(RPC_INVALID_ADDRESS_OR_KEY, "No Token found in wallet. But token address was given.");
    }

    CAmount nAmount = request.params[1].get_int64();
    if (nAmount <= 0)
        throw JSONRPCError(RPC_TYPE_ERROR, "Invalid amount for burn");

    EnsureWalletIsUnlocked(pwallet);

    if(pwallet->GetBalance()[colorId] < nAmount)
        throw JSONRPCError(RPC_INVALID_PARAMETER, "Insufficient token balance in wallet");

    CTransactionRef tx = BurnToken(pwallet, colorId, nAmount);

    return tx->GetHashMalFix().GetHex();
}

extern UniValue abortrescan(const JSONRPCRequest& request); // in rpcdump.cpp
extern UniValue dumpprivkey(const JSONRPCRequest& request); // in rpcdump.cpp
extern UniValue importprivkey(const JSONRPCRequest& request);
extern UniValue importaddress(const JSONRPCRequest& request);
extern UniValue importpubkey(const JSONRPCRequest& request);
extern UniValue dumpwallet(const JSONRPCRequest& request);
extern UniValue importwallet(const JSONRPCRequest& request);
extern UniValue importprunedfunds(const JSONRPCRequest& request);
extern UniValue removeprunedfunds(const JSONRPCRequest& request);
extern UniValue importmulti(const JSONRPCRequest& request);
extern UniValue rescanblockchain(const JSONRPCRequest& request);
extern UniValue getcolor(const JSONRPCRequest& request);
extern UniValue issuetoken(const JSONRPCRequest& request);
extern UniValue reissuetoken(const JSONRPCRequest& request);
extern UniValue transfertoken(const JSONRPCRequest& request);
extern UniValue burntoken(const JSONRPCRequest& request);

static const CRPCCommand commands[] =
{ //  category              name                                actor (function)                argNames
    //  --------------------- ------------------------          -----------------------         ----------
    { "rawtransactions",    "fundrawtransaction",               &fundrawtransaction,            {"hexstring","options"} },
    { "wallet",             "walletprocesspsbt",                &walletprocesspsbt,             {"psbt","sign","sighashtype","bip32derivs"} },
    { "wallet",             "walletcreatefundedpsbt",           &walletcreatefundedpsbt,        {"inputs","outputs","locktime","options","bip32derivs"} },
    { "hidden",             "resendwallettransactions",         &resendwallettransactions,      {} },
    { "wallet",             "abandontransaction",               &abandontransaction,            {"txid"} },
    { "wallet",             "abortrescan",                      &abortrescan,                   {} },
    { "wallet",             "addmultisigaddress",               &addmultisigaddress,            {"nrequired","keys","label"} },
    { "wallet",             "backupwallet",                     &backupwallet,                  {"destination"} },
    { "wallet",             "bumpfee",                          &bumpfee,                       {"txid", "options"} },
    { "wallet",             "createwallet",                     &createwallet,                  {"wallet_name", "disable_private_keys"} },
    { "wallet",             "dumpprivkey",                      &dumpprivkey,                   {"address"}  },
    { "wallet",             "dumpwallet",                       &dumpwallet,                    {"filename"} },
    { "wallet",             "encryptwallet",                    &encryptwallet,                 {"passphrase"} },
    { "wallet",             "getaddressinfo",                   &getaddressinfo,                {"address"} },
    { "wallet",             "getbalance",                       &getbalance,                    {"minconf","include_watchonly"} },
    { "wallet",             "getnewaddress",                    &getnewaddress,                 {"label","color"} },
    { "wallet",             "getrawchangeaddress",              &getrawchangeaddress,           {"color"} },
    { "wallet",             "getreceivedbyaddress",             &getreceivedbyaddress,          {"address","minconf"} },
    { "wallet",             "gettransaction",                   &gettransaction,                {"txid","include_watchonly"} },
    { "wallet",             "getunconfirmedbalance",            &getunconfirmedbalance,         {} },
    { "wallet",             "getwalletinfo",                    &getwalletinfo,                 {} },
    { "wallet",             "importmulti",                      &importmulti,                   {"requests","options"} },
    { "wallet",             "importprivkey",                    &importprivkey,                 {"privkey","label","rescan"} },
    { "wallet",             "importwallet",                     &importwallet,                  {"filename"} },
    { "wallet",             "importaddress",                    &importaddress,                 {"address","label","rescan","p2sh"} },
    { "wallet",             "importprunedfunds",                &importprunedfunds,             {"rawtransaction","txoutproof"} },
    { "wallet",             "importpubkey",                     &importpubkey,                  {"pubkey","label","rescan"} },
    { "wallet",             "keypoolrefill",                    &keypoolrefill,                 {"newsize"} },
    { "wallet",             "listaddressgroupings",             &listaddressgroupings,          {} },
    { "wallet",             "listlockunspent",                  &listlockunspent,               {} },
    { "wallet",             "listreceivedbyaddress",            &listreceivedbyaddress,         {"minconf","include_empty","include_watchonly","address_filter"} },
    { "wallet",             "listsinceblock",                   &listsinceblock,                {"blockhash","target_confirmations","include_watchonly","include_removed"} },
    { "wallet",             "listtransactions",                 &listtransactions,              {"count","skip","include_watchonly"} },
    { "wallet",             "listunspent",                      &listunspent,                   {"minconf","maxconf","addresses","include_unsafe","query_options"} },
    { "wallet",             "listwallets",                      &listwallets,                   {} },
    { "wallet",             "loadwallet",                       &loadwallet,                    {"filename"} },
    { "wallet",             "lockunspent",                      &lockunspent,                   {"unlock","transactions"} },
    { "wallet",             "sendmany",                         &sendmany,                      {"amounts","minconf","comment","subtractfeefrom","replaceable","conf_target","estimate_mode"} },
    { "wallet",             "sendtoaddress",                    &sendtoaddress,                 {"address","amount","comment","comment_to","subtractfeefromamount","replaceable","conf_target","estimate_mode"} },
    { "wallet",             "settxfee",                         &settxfee,                      {"amount"} },
    { "wallet",             "signmessage",                      &signmessage,                   {"address","message"} },
    { "wallet",             "signrawtransactionwithwallet",     &signrawtransactionwithwallet,  {"hexstring","prevtxs","sighashtype"} },
    { "wallet",             "unloadwallet",                     &unloadwallet,                  {"wallet_name"} },
    { "wallet",             "walletlock",                       &walletlock,                    {} },
    { "wallet",             "walletpassphrasechange",           &walletpassphrasechange,        {"oldpassphrase","newpassphrase"} },
    { "wallet",             "walletpassphrase",                 &walletpassphrase,              {"passphrase","timeout"} },
    { "wallet",             "removeprunedfunds",                &removeprunedfunds,             {"txid"} },
    { "wallet",             "rescanblockchain",                 &rescanblockchain,              {"start_height", "stop_height"} },
    { "wallet",             "sethdseed",                        &sethdseed,                     {"newkeypool","seed"} },

    /** Label functions */
    { "wallet",             "getaddressesbylabel",              &getaddressesbylabel,           {"label"} },
    { "wallet",             "getreceivedbylabel",               &getreceivedbylabel,            {"label","minconf"} },
    { "wallet",             "listlabels",                       &listlabels,                    {"purpose"} },
    { "wallet",             "listreceivedbylabel",              &listreceivedbylabel,           {"minconf","include_empty","include_watchonly"} },
    { "wallet",             "setlabel",                         &setlabel,                      {"address","label"} },

    /** colored coin RPCs */
    { "wallet",                    "getcolor",               &getcolor,                      {"type","txid","index"} },
    { "wallet",                    "issuetoken",             &issuetoken,                      {"type","value","txid","index"} },
    { "wallet",                    "reissuetoken",           &reissuetoken,                      {"color","value"} },
    { "wallet",                    "transfertoken",          &transfertoken,                      {"address","value"} },
    { "wallet",                    "burntoken",              &burntoken,                      {"color","value"} },

    { "generating",         "generate",                         &generate,                      {"nblocks","privkeys"} },
};

void RegisterWalletRPCCommands(CRPCTable &t)
{
    for (unsigned int vcidx = 0; vcidx < ARRAYLEN(commands); vcidx++)
        t.appendCommand(commands[vcidx].name, &commands[vcidx]);
}<|MERGE_RESOLUTION|>--- conflicted
+++ resolved
@@ -345,11 +345,7 @@
 }
 
 
-<<<<<<< HEAD
 static CTransactionRef SendMoney(CWallet * const pwallet, const CTxDestination &address, CAmount nValue, bool fSubtractFeeFromAmount, const CCoinControl& coin_control, mapValue_t mapValue, const ColorIdentifier& colorId)
-=======
-static CTransactionRef SendMoney(CWallet * const pwallet, const CTxDestination &address, CAmount nValue, bool fSubtractFeeFromAmount, const CCoinControl& coin_control, mapValue_t mapValue, std::string fromAccount, const ColorIdentifier& colorId)
->>>>>>> 730ae60d
 {
     CAmount curBalance = pwallet->GetBalance()[colorId];
 
@@ -970,11 +966,7 @@
     if (!fCreated)
         throw JSONRPCError(RPC_WALLET_INSUFFICIENT_FUNDS, strFailReason);
     CValidationState state;
-<<<<<<< HEAD
     if (!pwallet->CommitTransaction(tx, std::move(mapValue), {} /* orderForm */, keyChange, g_connman.get(), state)) {
-=======
-    if (!pwallet->CommitTransaction(tx, std::move(mapValue), {} /* orderForm */, {}, keyChange, g_connman.get(), state)) {
->>>>>>> 730ae60d
         strFailReason = strprintf("Transaction commit failed:: %s", FormatStateMessage(state));
         throw JSONRPCError(RPC_WALLET_ERROR, strFailReason);
     }
@@ -991,11 +983,7 @@
         return NullUniValue;
     }
 
-<<<<<<< HEAD
-    if (request.fHelp || request.params.size() < 1 || request.params.size() > 3) 
-=======
     if (request.fHelp || request.params.size() < 1 || request.params.size() > 3)
->>>>>>> 730ae60d
         throw std::runtime_error("addmultisigaddress nrequired [\"key\",...] ( \"label\" )\n"
             "\nAdd a nrequired-to-sign multisignature address to the wallet. Requires a new wallet backup.\n"
             "Each key is a Tapyrus address or hex-encoded public key.\n"
