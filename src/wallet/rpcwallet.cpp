// Copyright (c) 2010 Satoshi Nakamoto
// Copyright (c) 2009-2018 The Bitcoin Core developers
// Copyright (c) 2019 Chaintope Inc.
// Distributed under the MIT software license, see the accompanying
// file COPYING or http://www.opensource.org/licenses/mit-license.php.

#include <amount.h>
#include <chain.h>
#include <consensus/validation.h>
#include <core_io.h>
#include <httpserver.h>
#include <validation.h>
#include <key_io.h>
#include <net.h>
#include <outputtype.h>
#include <policy/feerate.h>
#include <policy/fees.h>
#include <policy/policy.h>
#include <policy/rbf.h>
#include <rpc/mining.h>
#include <rpc/rawtransaction.h>
#include <rpc/server.h>
#include <rpc/util.h>
#include <script/sign.h>
#include <shutdown.h>
#include <timedata.h>
#include <util.h>
#include <utilmoneystr.h>
#include <wallet/coincontrol.h>
#include <wallet/feebumper.h>
#include <wallet/rpcwallet.h>
#include <wallet/wallet.h>
#include <wallet/walletdb.h>
#include <wallet/walletutil.h>

#include <stdint.h>

#include <univalue.h>

#include <functional>

static const std::string WALLET_ENDPOINT_BASE = "/wallet/";

bool GetWalletNameFromJSONRPCRequest(const JSONRPCRequest& request, std::string& wallet_name)
{
    if (request.URI.substr(0, WALLET_ENDPOINT_BASE.size()) == WALLET_ENDPOINT_BASE) {
        // wallet endpoint was used
        wallet_name = urlDecode(request.URI.substr(WALLET_ENDPOINT_BASE.size()));
        return true;
    }
    return false;
}

std::shared_ptr<CWallet> GetWalletForJSONRPCRequest(const JSONRPCRequest& request)
{
    std::string wallet_name;
    if (GetWalletNameFromJSONRPCRequest(request, wallet_name)) {
        std::shared_ptr<CWallet> pwallet = GetWallet(wallet_name);
        if (!pwallet) throw JSONRPCError(RPC_WALLET_NOT_FOUND, "Requested wallet does not exist or is not loaded");
        return pwallet;
    }

    std::vector<std::shared_ptr<CWallet>> wallets = GetWallets();
    return wallets.size() == 1 || (request.fHelp && wallets.size() > 0) ? wallets[0] : nullptr;
}

std::string HelpRequiringPassphrase(CWallet * const pwallet)
{
    return pwallet && pwallet->IsCrypted()
        ? "\nRequires wallet passphrase to be set with walletpassphrase call."
        : "";
}

bool EnsureWalletIsAvailable(CWallet * const pwallet, bool avoidException)
{
    if (pwallet) return true;
    if (avoidException) return false;
    if (!HasWallets()) {
        throw JSONRPCError(
            RPC_METHOD_NOT_FOUND, "Method not found (wallet method is disabled because no wallet is loaded)");
    }
    throw JSONRPCError(RPC_WALLET_NOT_SPECIFIED,
        "Wallet file not specified (must request wallet RPC through /wallet/<filename> uri-path).");
}

void EnsureWalletIsUnlocked(CWallet * const pwallet)
{
    if (pwallet->IsLocked()) {
        throw JSONRPCError(RPC_WALLET_UNLOCK_NEEDED, "Error: Please enter the wallet passphrase with walletpassphrase first.");
    }
}

static void WalletTxToJSON(const CWalletTx& wtx, UniValue& entry)
{
    int confirms = wtx.GetDepthInMainChain();
    entry.pushKV("confirmations", confirms);
    if (wtx.IsCoinBase())
        entry.pushKV("generated", true);
    if (confirms > 0)
    {
        entry.pushKV("blockhash", wtx.hashBlock.GetHex());
        entry.pushKV("blockindex", wtx.nIndex);
        entry.pushKV("blocktime", LookupBlockIndex(wtx.hashBlock)->GetBlockTime());
    } else {
        entry.pushKV("trusted", wtx.IsTrusted());
    }
    uint256 hash = wtx.GetHash();
    entry.pushKV("txid", hash.GetHex());
    UniValue conflicts(UniValue::VARR);
    for (const uint256& conflict : wtx.GetConflicts())
        conflicts.push_back(conflict.GetHex());
    entry.pushKV("walletconflicts", conflicts);
    entry.pushKV("time", wtx.GetTxTime());
    entry.pushKV("timereceived", (int64_t)wtx.nTimeReceived);

    // Add opt-in RBF status
    std::string rbfStatus = "no";
    if (confirms <= 0) {
        LOCK(mempool.cs);
        RBFTransactionState rbfState = IsRBFOptIn(*wtx.tx, mempool);
        if (rbfState == RBFTransactionState::UNKNOWN)
            rbfStatus = "unknown";
        else if (rbfState == RBFTransactionState::REPLACEABLE_BIP125)
            rbfStatus = "yes";
    }
    entry.pushKV("bip125-replaceable", rbfStatus);

    for (const std::pair<const std::string, std::string>& item : wtx.mapValue)
        entry.pushKV(item.first, item.second);
}

static std::string LabelFromValue(const UniValue& value)
{
    std::string label = value.get_str();
    if (label == "*")
        throw JSONRPCError(RPC_WALLET_INVALID_LABEL_NAME, "Invalid label name");
    return label;
}

static void addTokenKV(const CTxDestination& address, const CAmount nAmount, UniValue& entry)
{
    ColorIdentifier colorId;
    if(address.which() == 3)
        colorId = boost::get<CColorKeyID>(address).color;
    else if(address.which() == 4)
        colorId = boost::get<CColorScriptID>(address).color;

    entry.pushKV("token", colorId.toHexString());

    entry.pushKV("amount", (colorId.type == TokenTypes::NONE ? ValueFromAmount(nAmount) : nAmount ));
}

static UniValue getnewaddress(const JSONRPCRequest& request)
{
    std::shared_ptr<CWallet> const wallet = GetWalletForJSONRPCRequest(request);
    CWallet* const pwallet = wallet.get();

    if (!EnsureWalletIsAvailable(pwallet, request.fHelp)) {
        return NullUniValue;
    }

    if (request.fHelp || request.params.size() > 2)
        throw std::runtime_error(
            "getnewaddress ( \"label\" \"color\" )\n"
            "\nReturns a new Tapyrus address for receiving payments.\n"
            "If 'label' is specified, it is added to the address book \n"
            "so payments received with the address will be associated with 'label'.\n"
            "\nArguments:\n"
            "1. \"label\"          (string, optional) The label name for the address to be linked to. If not provided, the default label \"\" is used. It can also be set to the empty string \"\" to represent the default label. The label does not need to exist, it will be created if there is no label by the given name.\n"
            "2. \"color\"          (string, optional) For new token addresses the token or color.\n"
            "\nResult:\n"
            "\"address\"    (string) The new Tapyrus address\n"
            "\nExamples:\n"
            + HelpExampleCli("getnewaddress", "")
            + HelpExampleCli("getnewaddress", "\"\", \"c38282263212c609d9ea2a6e3e172de238d8c39cabd5ac1ca10646e23f\"")
            + HelpExampleRpc("getnewaddress", "\"\", \"c38282263212c609d9ea2a6e3e172de238d8c39cabd5ac1ca10646e23f\"")
        );

    if (pwallet->IsWalletFlagSet(WALLET_FLAG_DISABLE_PRIVATE_KEYS)) {
        throw JSONRPCError(RPC_WALLET_ERROR, "Error: Private keys are disabled for this wallet");
    }

    LOCK2(cs_main, pwallet->cs_wallet);

    // Parse the label first so we don't generate a key if there's an error
    std::string label;
    if (!request.params[0].isNull())
        label = LabelFromValue(request.params[0]);

    ColorIdentifier colorId;
    if (!request.params[1].isNull())
    {
        const std::vector<unsigned char> vColorId(ParseHex(request.params[1].get_str()));
        colorId = ColorIdentifier(vColorId);
        if(colorId.type == TokenTypes::NONE)
            throw JSONRPCError(RPC_INVALID_PARAMETER, "Invalid color parameter.");
    }

    if (!pwallet->IsLocked()) {
        pwallet->TopUpKeyPool();
    }

    // Generate a new key that is added to wallet
    CPubKey newKey;
    if (!pwallet->GetKeyFromPool(newKey)) {
        throw JSONRPCError(RPC_WALLET_KEYPOOL_RAN_OUT, "Error: Keypool ran out, please call keypoolrefill first");
    }

    CTxDestination dest;
    OutputType output_type = pwallet->m_default_address_type;

    if (colorId.type == TokenTypes::NONE)
        dest = GetDestinationForKey(newKey, output_type);
    else
        dest = CColorKeyID(newKey.GetID(), colorId);

    pwallet->SetAddressBook(dest, label, "receive");

    return EncodeDestination(dest);
}

CTxDestination GetLabelDestination(CWallet* const pwallet, const std::string& label, bool bForceNew=false)
{
    CTxDestination dest;
    if (!pwallet->GetLabelDestination(dest, label, bForceNew)) {
        throw JSONRPCError(RPC_WALLET_KEYPOOL_RAN_OUT, "Error: Keypool ran out, please call keypoolrefill first");
    }

    return dest;
}

static UniValue getaccountaddress(const JSONRPCRequest& request)
{
    std::shared_ptr<CWallet> const wallet = GetWalletForJSONRPCRequest(request);
    CWallet* const pwallet = wallet.get();

    if (!EnsureWalletIsAvailable(pwallet, request.fHelp)) {
        return NullUniValue;
    }

    if (!IsDeprecatedRPCEnabled("accounts")) {
        if (request.fHelp) {
            throw std::runtime_error("getaccountaddress (Deprecated, will be removed in V0.18. To use this command, start bitcoind with -deprecatedrpc=accounts)");
        }
        throw JSONRPCError(RPC_METHOD_DEPRECATED, "getaccountaddress is deprecated and will be removed in V0.18. To use this command, start bitcoind with -deprecatedrpc=accounts.");
    }

    if (request.fHelp || request.params.size() != 1)
        throw std::runtime_error(
            "getaccountaddress \"account\"\n"
            "\n\nDEPRECATED. Returns the current Tapyrus address for receiving payments to this account.\n"
            "\nArguments:\n"
            "1. \"account\"       (string, required) The account for the address. It can also be set to the empty string \"\" to represent the default account. The account does not need to exist, it will be created and a new address created  if there is no account by the given name.\n"
            "\nResult:\n"
            "\"address\"          (string) The account bitcoin address\n"
            "\nExamples:\n"
            + HelpExampleCli("getaccountaddress", "")
            + HelpExampleCli("getaccountaddress", "\"\"")
            + HelpExampleCli("getaccountaddress", "\"myaccount\"")
            + HelpExampleRpc("getaccountaddress", "\"myaccount\"")
        );

    LOCK2(cs_main, pwallet->cs_wallet);

    // Parse the account first so we don't generate a key if there's an error
    std::string account = LabelFromValue(request.params[0]);

    UniValue ret(UniValue::VSTR);

    ret = EncodeDestination(GetLabelDestination(pwallet, account));
    return ret;
}


static UniValue getrawchangeaddress(const JSONRPCRequest& request)
{
    std::shared_ptr<CWallet> const wallet = GetWalletForJSONRPCRequest(request);
    CWallet* const pwallet = wallet.get();

    if (!EnsureWalletIsAvailable(pwallet, request.fHelp)) {
        return NullUniValue;
    }

    if (request.fHelp || request.params.size() > 1)
        throw std::runtime_error(
            "getrawchangeaddress ( \"color\" )\n"
            "\nReturns a new Tapyrus address, for receiving change.\n"
            "This is for use with raw transactions, NOT normal use.\n"
            "\nArguments:\n"
            "1. \"color\"         (string, optional) For new token addresses the token or color.\n"
            "\nResult:\n"
            "\"address\"    (string) The address\n"
            "\nExamples:\n"
            + HelpExampleCli("getrawchangeaddress", "")
            + HelpExampleRpc("getrawchangeaddress", "")
       );

    if (pwallet->IsWalletFlagSet(WALLET_FLAG_DISABLE_PRIVATE_KEYS)) {
        throw JSONRPCError(RPC_WALLET_ERROR, "Error: Private keys are disabled for this wallet");
    }

    LOCK2(cs_main, pwallet->cs_wallet);

    if (!pwallet->IsLocked()) {
        pwallet->TopUpKeyPool();
    }

    ColorIdentifier colorId;
    if (!request.params[0].isNull())
    {
        const std::vector<unsigned char> vColorId(ParseHex(request.params[0].get_str()));
        colorId = ColorIdentifier(vColorId);
        if(colorId.type == TokenTypes::NONE)
            throw JSONRPCError(RPC_INVALID_PARAMETER, "Invalid color parameter.");
    }

    CReserveKey reservekey(pwallet);
    CPubKey vchPubKey;
    if (!reservekey.GetReservedKey(vchPubKey, true))
        throw JSONRPCError(RPC_WALLET_KEYPOOL_RAN_OUT, "Error: Keypool ran out, please call keypoolrefill first");

    reservekey.KeepKey();

    CTxDestination dest;
    OutputType output_type = pwallet->m_default_change_type;
    if (colorId.type == TokenTypes::NONE)
        dest = GetDestinationForKey(vchPubKey, output_type);
    else
        dest = CColorKeyID(vchPubKey.GetID(), colorId);

    return EncodeDestination(dest);
}


static UniValue setlabel(const JSONRPCRequest& request)
{
    std::shared_ptr<CWallet> const wallet = GetWalletForJSONRPCRequest(request);
    CWallet* const pwallet = wallet.get();

    if (!EnsureWalletIsAvailable(pwallet, request.fHelp)) {
        return NullUniValue;
    }

    if (!IsDeprecatedRPCEnabled("accounts") && request.strMethod == "setaccount") {
        if (request.fHelp) {
            throw std::runtime_error("setaccount (Deprecated, will be removed in V0.18. To use this command, start bitcoind with -deprecatedrpc=accounts)");
        }
        throw JSONRPCError(RPC_METHOD_DEPRECATED, "setaccount is deprecated and will be removed in V0.18. To use this command, start bitcoind with -deprecatedrpc=accounts.");
    }

    if (request.fHelp || request.params.size() != 2)
        throw std::runtime_error(
            "setlabel \"address\" \"label\"\n"
            "\nSets the label associated with the given address.\n"
            "\nArguments:\n"
            "1. \"address\"         (string, required) The bitcoin address to be associated with a label.\n"
            "2. \"label\"           (string, required) The label to assign to the address.\n"
            "\nExamples:\n"
            + HelpExampleCli("setlabel", "\"1D1ZrZNe3JUo7ZycKEYQQiQAWd9y54F4XX\" \"tabby\"")
            + HelpExampleRpc("setlabel", "\"1D1ZrZNe3JUo7ZycKEYQQiQAWd9y54F4XX\", \"tabby\"")
        );

    LOCK2(cs_main, pwallet->cs_wallet);

    CTxDestination dest = DecodeDestination(request.params[0].get_str());
    if (!IsValidDestination(dest)) {
        throw JSONRPCError(RPC_INVALID_ADDRESS_OR_KEY, "Invalid Tapyrus address");
    }

    std::string old_label = pwallet->mapAddressBook[dest].name;
    std::string label = LabelFromValue(request.params[1]);

    if (IsMine(*pwallet, dest)) {
        pwallet->SetAddressBook(dest, label, "receive");
        if (request.strMethod == "setaccount" && old_label != label && dest == GetLabelDestination(pwallet, old_label)) {
            // for setaccount, call GetLabelDestination so a new receive address is created for the old account
            GetLabelDestination(pwallet, old_label, true);
        }
    } else {
        pwallet->SetAddressBook(dest, label, "send");
    }

    // Detect when there are no addresses using this label.
    // If so, delete the account record for it. Labels, unlike addresses, can be deleted,
    // and if we wouldn't do this, the record would stick around forever.
    bool found_address = false;
    for (const std::pair<const CTxDestination, CAddressBookData>& item : pwallet->mapAddressBook) {
        if (item.second.name == label) {
            found_address = true;
            break;
        }
    }
    if (!found_address) {
        pwallet->DeleteLabel(old_label);
    }

    return NullUniValue;
}


static UniValue getaccount(const JSONRPCRequest& request)
{
    std::shared_ptr<CWallet> const wallet = GetWalletForJSONRPCRequest(request);
    CWallet* const pwallet = wallet.get();

    if (!EnsureWalletIsAvailable(pwallet, request.fHelp)) {
        return NullUniValue;
    }

    if (!IsDeprecatedRPCEnabled("accounts")) {
        if (request.fHelp) {
            throw std::runtime_error("getaccount (Deprecated, will be removed in V0.18. To use this command, start bitcoind with -deprecatedrpc=accounts)");
        }
        throw JSONRPCError(RPC_METHOD_DEPRECATED, "getaccount is deprecated and will be removed in V0.18. To use this command, start bitcoind with -deprecatedrpc=accounts.");
    }

    if (request.fHelp || request.params.size() != 1)
        throw std::runtime_error(
            "getaccount \"address\"\n"
            "\nDEPRECATED. Returns the account associated with the given address.\n"
            "\nArguments:\n"
            "1. \"address\"         (string, required) The bitcoin address for account lookup.\n"
            "\nResult:\n"
            "\"accountname\"        (string) the account address\n"
            "\nExamples:\n"
            + HelpExampleCli("getaccount", "\"1D1ZrZNe3JUo7ZycKEYQQiQAWd9y54F4XX\"")
            + HelpExampleRpc("getaccount", "\"1D1ZrZNe3JUo7ZycKEYQQiQAWd9y54F4XX\"")
        );

    LOCK2(cs_main, pwallet->cs_wallet);

    CTxDestination dest = DecodeDestination(request.params[0].get_str());
    if (!IsValidDestination(dest)) {
        throw JSONRPCError(RPC_INVALID_ADDRESS_OR_KEY, "Invalid Tapyrus address");
    }

    std::string strAccount;
    std::map<CTxDestination, CAddressBookData>::iterator mi = pwallet->mapAddressBook.find(dest);
    if (mi != pwallet->mapAddressBook.end() && !(*mi).second.name.empty()) {
        strAccount = (*mi).second.name;
    }
    return strAccount;
}


static UniValue getaddressesbyaccount(const JSONRPCRequest& request)
{
    std::shared_ptr<CWallet> const wallet = GetWalletForJSONRPCRequest(request);
    CWallet* const pwallet = wallet.get();

    if (!EnsureWalletIsAvailable(pwallet, request.fHelp)) {
        return NullUniValue;
    }

    if (!IsDeprecatedRPCEnabled("accounts")) {
        if (request.fHelp) {
            throw std::runtime_error("getaddressbyaccount (Deprecated, will be removed in V0.18. To use this command, start bitcoind with -deprecatedrpc=accounts)");
        }
        throw JSONRPCError(RPC_METHOD_DEPRECATED, "getaddressesbyaccount is deprecated and will be removed in V0.18. To use this command, start bitcoind with -deprecatedrpc=accounts.");
    }

    if (request.fHelp || request.params.size() != 1)
        throw std::runtime_error(
            "getaddressesbyaccount \"account\"\n"
            "\nDEPRECATED. Returns the list of addresses for the given account.\n"
            "\nArguments:\n"
            "1. \"account\"        (string, required) The account name.\n"
            "\nResult:\n"
            "[                     (json array of string)\n"
            "  \"address\"         (string) a bitcoin address associated with the given account\n"
            "  ,...\n"
            "]\n"
            "\nExamples:\n"
            + HelpExampleCli("getaddressesbyaccount", "\"tabby\"")
            + HelpExampleRpc("getaddressesbyaccount", "\"tabby\"")
        );

    LOCK2(cs_main, pwallet->cs_wallet);

    std::string strAccount = LabelFromValue(request.params[0]);

    // Find all addresses that have the given account
    UniValue ret(UniValue::VARR);
    for (const std::pair<const CTxDestination, CAddressBookData>& item : pwallet->mapAddressBook) {
        const CTxDestination& dest = item.first;
        const std::string& strName = item.second.name;
        if (strName == strAccount) {
            ret.push_back(EncodeDestination(dest));
        }
    }
    return ret;
}

static CTransactionRef SendMoney(CWallet * const pwallet, const CTxDestination &address, CAmount nValue, bool fSubtractFeeFromAmount, const CCoinControl& coin_control, mapValue_t mapValue, std::string fromAccount, const ColorIdentifier& colorId)
{
    CAmount curBalance = pwallet->GetBalance()[colorId];

    // Check amount
    if (nValue <= 0)
        throw JSONRPCError(RPC_INVALID_PARAMETER, "Invalid amount");

    if (nValue > curBalance)
        throw JSONRPCError(RPC_WALLET_INSUFFICIENT_FUNDS, "Insufficient funds");

    if (pwallet->GetBroadcastTransactions() && !g_connman) {
        throw JSONRPCError(RPC_CLIENT_P2P_DISABLED, "Error: Peer-to-peer functionality missing or disabled");
    }

    // Parse Tapyrus address
    CScript scriptPubKey = GetScriptForDestination(address);

    // Create and send the transaction
    CReserveKey reservekey(pwallet);
    CAmount nFeeRequired;
    std::string strError;
    std::vector<CRecipient> vecSend;
    CWallet::ChangePosInOut mapChangePosRet;
    mapChangePosRet[ColorIdentifier()] = -1;
    CRecipient recipient = {scriptPubKey, nValue, fSubtractFeeFromAmount};
    vecSend.push_back(recipient);
    CTransactionRef tx;
    if (!pwallet->CreateTransaction(vecSend, tx, reservekey, nFeeRequired, mapChangePosRet, strError, coin_control)) {
        if (!fSubtractFeeFromAmount && nValue + nFeeRequired > curBalance)
            strError = strprintf("Error: This transaction requires a transaction fee of at least %s", FormatMoney(nFeeRequired));
        throw JSONRPCError(RPC_WALLET_ERROR, strError);
    }
    CValidationState state;
    if (!pwallet->CommitTransaction(tx, std::move(mapValue), {} /* orderForm */, std::move(fromAccount), reservekey, g_connman.get(), state)) {
        strError = strprintf("Error: The transaction was rejected! Reason given: %s", FormatStateMessage(state));
        throw JSONRPCError(RPC_WALLET_ERROR, strError);
    }
    return tx;
}

static UniValue sendtoaddress(const JSONRPCRequest& request)
{
    std::shared_ptr<CWallet> const wallet = GetWalletForJSONRPCRequest(request);
    CWallet* const pwallet = wallet.get();

    if (!EnsureWalletIsAvailable(pwallet, request.fHelp)) {
        return NullUniValue;
    }

    if (request.fHelp || request.params.size() < 2 || request.params.size() > 8)
        throw std::runtime_error(
            "sendtoaddress \"address\" amount ( \"comment\" \"comment_to\" subtractfeefromamount replaceable conf_target \"estimate_mode\")\n"
            "\nSend an amount to a given address.\n"
            + HelpRequiringPassphrase(pwallet) +
            "\nArguments:\n"
            "1. \"address\"            (string, required) The tapyrus address to send to.\n"
            "2. \"amount\"             (numeric or string, required) The amount in " + CURRENCY_UNIT + "or tapyrus token to send. eg 0.1\n"
            "3. \"comment\"            (string, optional) A comment used to store what the transaction is for. \n"
            "                             This is not part of the transaction, just kept in your wallet.\n"
            "4. \"comment_to\"         (string, optional) A comment to store the name of the person or organization \n"
            "                             to which you're sending the transaction. This is not part of the \n"
            "                             transaction, just kept in your wallet.\n"
            "5. subtractfeefromamount  (boolean, optional, default=false) The fee will be deducted from the amount being sent.\n"
            "                             The recipient will receive less TPC than you enter in the amount field.\n"
            "6. replaceable            (boolean, optional) Allow this transaction to be replaced by a transaction with higher fees via BIP 125\n"
            "7. conf_target            (numeric, optional) Confirmation target (in blocks)\n"
            "8. \"estimate_mode\"      (string, optional, default=UNSET) The fee estimate mode, must be one of:\n"
            "       \"UNSET\"\n"
            "       \"ECONOMICAL\"\n"
            "       \"CONSERVATIVE\"\n"
            "\nResult:\n"
            "\"txid\"                  (string) The transaction id.\n"
            "\nExamples:\n"
            + HelpExampleCli("sendtoaddress", "\"1M72Sfpbz1BPpXFHz9m3CdqATR44Jvaydd\" 0.1")
            + HelpExampleCli("sendtoaddress", "\"1M72Sfpbz1BPpXFHz9m3CdqATR44Jvaydd\" 0.1  \"donation\" \"seans outpost\"")
            + HelpExampleCli("sendtoaddress", "\"1M72Sfpbz1BPpXFHz9m3CdqATR44Jvaydd\" 0.1 \"\" \"\" true")
            + HelpExampleRpc("sendtoaddress", "\"1M72Sfpbz1BPpXFHz9m3CdqATR44Jvaydd\", 0.1, \"donation\", \"seans outpost\"")
            + HelpExampleRpc("sendtoaddress", "\"1M72Sfpbz1BPpXFHz9m3CdqATR44Jvaydd\", 0.1, \"donation\", \"seans outpost\"")
        );

    // Make sure the results are valid at least up to the most recent block
    // the user could have gotten from another RPC command prior to now
    pwallet->BlockUntilSyncedToCurrentChain();

    LOCK2(cs_main, pwallet->cs_wallet);

    CTxDestination dest = DecodeDestination(request.params[0].get_str());
    if (!IsValidDestination(dest)) {
        throw JSONRPCError(RPC_INVALID_ADDRESS_OR_KEY, "Invalid address");
    }
    ColorIdentifier colorId;
    if(dest.which() == 3)
        colorId = boost::get<CColorKeyID>(dest).color;
    else if(dest.which() == 4)
        colorId = boost::get<CColorScriptID>(dest).color;

    if (colorId.type != TokenTypes::NONE
      && pwallet->GetBalance()[colorId] == 0 ) {
        throw JSONRPCError(RPC_INVALID_ADDRESS_OR_KEY, "No Token found in wallet. But token address was given.");
    }

    // Amount
    CAmount nAmount = (colorId.type == TokenTypes::NONE ? AmountFromValue(request.params[1]) : request.params[1].get_int64());
    if (nAmount <= 0)
        throw JSONRPCError(RPC_TYPE_ERROR, "Invalid amount for send");

    // Wallet comments
    mapValue_t mapValue;
    if (!request.params[2].isNull() && !request.params[2].get_str().empty())
        mapValue["comment"] = request.params[2].get_str();
    if (!request.params[3].isNull() && !request.params[3].get_str().empty())
        mapValue["to"] = request.params[3].get_str();

    bool fSubtractFeeFromAmount = false;
    if (!request.params[4].isNull()) {
        fSubtractFeeFromAmount = request.params[4].get_bool();
    }

    CCoinControl coin_control;
    if (!request.params[5].isNull()) {
        coin_control.m_signal_bip125_rbf = request.params[5].get_bool();
    }

    if (!request.params[6].isNull()) {
        coin_control.m_confirm_target = ParseConfirmTarget(request.params[6]);
    }

    if (!request.params[7].isNull()) {
        if (!FeeModeFromString(request.params[7].get_str(), coin_control.m_fee_mode)) {
            throw JSONRPCError(RPC_INVALID_PARAMETER, "Invalid estimate_mode parameter");
        }
    }

    if (colorId.type != TokenTypes::NONE)
    {
        coin_control.m_colorTxType = ColoredTxType::TRANSFER; 
        coin_control.m_colorId = colorId;
    }

    EnsureWalletIsUnlocked(pwallet);

    if(pwallet->GetBalance()[colorId] < nAmount)
        throw JSONRPCError(RPC_INVALID_PARAMETER, "Insufficient token balance in wallet");

    CTransactionRef tx = SendMoney(pwallet, dest, nAmount, fSubtractFeeFromAmount, coin_control, std::move(mapValue), {} /* fromAccount */, colorId);
    return tx->GetHashMalFix().GetHex();
}

static UniValue listaddressgroupings(const JSONRPCRequest& request)
{
    std::shared_ptr<CWallet> const wallet = GetWalletForJSONRPCRequest(request);
    CWallet* const pwallet = wallet.get();

    if (!EnsureWalletIsAvailable(pwallet, request.fHelp)) {
        return NullUniValue;
    }

    if (request.fHelp || request.params.size() != 0)
        throw std::runtime_error(
            "listaddressgroupings\n"
            "\nLists groups of addresses which have had their common ownership\n"
            "made public by common use as inputs or as the resulting change\n"
            "in past transactions\n"
            "\nResult:\n"
            "[\n"
            "  [\n"
            "    [\n"
            "      \"address\",            (string) The bitcoin address\n"
            "      amount,                 (numeric) The amount in " + CURRENCY_UNIT + "\n"
            "      \"label\"               (string, optional) The label\n"
            "    ]\n"
            "    ,...\n"
            "  ]\n"
            "  ,...\n"
            "]\n"
            "\nExamples:\n"
            + HelpExampleCli("listaddressgroupings", "")
            + HelpExampleRpc("listaddressgroupings", "")
        );

    // Make sure the results are valid at least up to the most recent block
    // the user could have gotten from another RPC command prior to now
    pwallet->BlockUntilSyncedToCurrentChain();

    LOCK2(cs_main, pwallet->cs_wallet);

    UniValue jsonGroupings(UniValue::VARR);
    std::map<CTxDestination, CAmount> balances = pwallet->GetAddressBalances();
    for (const std::set<CTxDestination>& grouping : pwallet->GetAddressGroupings()) {
        UniValue jsonGrouping(UniValue::VARR);
        for (const CTxDestination& address : grouping)
        {
            ColorIdentifier colorId;
            if(address.which() == 3)
                colorId = boost::get<CColorKeyID>(address).color;
            else if(address.which() == 4)
                colorId = boost::get<CColorScriptID>(address).color;
            UniValue addressInfo(UniValue::VARR);
            addressInfo.push_back(EncodeDestination(address));
            addressInfo.push_back(colorId.type == TokenTypes::NONE ? ValueFromAmount(balances[address]) : balances[address]);
            {
                if (pwallet->mapAddressBook.find(address) != pwallet->mapAddressBook.end()) {
                    addressInfo.push_back(pwallet->mapAddressBook.find(address)->second.name);
                }
            }
            jsonGrouping.push_back(addressInfo);
        }
        jsonGroupings.push_back(jsonGrouping);
    }
    return jsonGroupings;
}

static UniValue signmessage(const JSONRPCRequest& request)
{
    std::shared_ptr<CWallet> const wallet = GetWalletForJSONRPCRequest(request);
    CWallet* const pwallet = wallet.get();

    if (!EnsureWalletIsAvailable(pwallet, request.fHelp)) {
        return NullUniValue;
    }

    if (request.fHelp || request.params.size() != 2)
        throw std::runtime_error(
            "signmessage \"address\" \"message\"\n"
            "\nSign a message with the private key of an address"
            + HelpRequiringPassphrase(pwallet) + "\n"
            "\nArguments:\n"
            "1. \"address\"         (string, required) The bitcoin address to use for the private key.\n"
            "2. \"message\"         (string, required) The message to create a signature of.\n"
            "\nResult:\n"
            "\"signature\"          (string) The signature of the message encoded in base 64\n"
            "\nExamples:\n"
            "\nUnlock the wallet for 30 seconds\n"
            + HelpExampleCli("walletpassphrase", "\"mypassphrase\" 30") +
            "\nCreate the signature\n"
            + HelpExampleCli("signmessage", "\"1D1ZrZNe3JUo7ZycKEYQQiQAWd9y54F4XX\" \"my message\"") +
            "\nVerify the signature\n"
            + HelpExampleCli("verifymessage", "\"1D1ZrZNe3JUo7ZycKEYQQiQAWd9y54F4XX\" \"signature\" \"my message\"") +
            "\nAs json rpc\n"
            + HelpExampleRpc("signmessage", "\"1D1ZrZNe3JUo7ZycKEYQQiQAWd9y54F4XX\", \"my message\"")
        );

    LOCK2(cs_main, pwallet->cs_wallet);

    EnsureWalletIsUnlocked(pwallet);

    std::string strAddress = request.params[0].get_str();
    std::string strMessage = request.params[1].get_str();

    CTxDestination dest = DecodeDestination(strAddress);
    if (!IsValidDestination(dest)) {
        throw JSONRPCError(RPC_TYPE_ERROR, "Invalid address");
    }

    const CKeyID *keyID = boost::get<CKeyID>(&dest);
    if (!keyID) {
        throw JSONRPCError(RPC_TYPE_ERROR, "Address does not refer to key");
    }

    CKey key;
    if (!pwallet->GetKey(*keyID, key)) {
        throw JSONRPCError(RPC_WALLET_ERROR, "Private key not available");
    }

    CHashWriter ss(SER_GETHASH, 0);
    ss << strMessageMagic;
    ss << strMessage;

    std::vector<unsigned char> vchSig;
    if (!key.SignCompact(ss.GetHash(), vchSig))
        throw JSONRPCError(RPC_INVALID_ADDRESS_OR_KEY, "Sign failed");

    return EncodeBase64(vchSig.data(), vchSig.size());
}

static UniValue getreceivedbyaddress(const JSONRPCRequest& request)
{
    std::shared_ptr<CWallet> const wallet = GetWalletForJSONRPCRequest(request);
    CWallet* const pwallet = wallet.get();

    if (!EnsureWalletIsAvailable(pwallet, request.fHelp)) {
        return NullUniValue;
    }

    if (request.fHelp || request.params.size() < 1 || request.params.size() > 2)
        throw std::runtime_error(
            "getreceivedbyaddress \"address\" ( minconf )\n"
            "\nReturns the total amount received by the given address in transactions with at least minconf confirmations.\n"
            "\nArguments:\n"
            "1. \"address\"         (string, required) The bitcoin address for transactions.\n"
            "2. minconf             (numeric, optional, default=1) Only include transactions confirmed at least this many times.\n"
            "\nResult:\n"
            "amount   (numeric) The total amount in " + CURRENCY_UNIT + " received at this address.\n"
            "\nExamples:\n"
            "\nThe amount from transactions with at least 1 confirmation\n"
            + HelpExampleCli("getreceivedbyaddress", "\"1D1ZrZNe3JUo7ZycKEYQQiQAWd9y54F4XX\"") +
            "\nThe amount including unconfirmed transactions, zero confirmations\n"
            + HelpExampleCli("getreceivedbyaddress", "\"1D1ZrZNe3JUo7ZycKEYQQiQAWd9y54F4XX\" 0") +
            "\nThe amount with at least 6 confirmations\n"
            + HelpExampleCli("getreceivedbyaddress", "\"1D1ZrZNe3JUo7ZycKEYQQiQAWd9y54F4XX\" 6") +
            "\nAs a json rpc call\n"
            + HelpExampleRpc("getreceivedbyaddress", "\"1D1ZrZNe3JUo7ZycKEYQQiQAWd9y54F4XX\", 6")
       );

    // Make sure the results are valid at least up to the most recent block
    // the user could have gotten from another RPC command prior to now
    pwallet->BlockUntilSyncedToCurrentChain();

    LOCK2(cs_main, pwallet->cs_wallet);

    // Tapyrus address
    CTxDestination dest = DecodeDestination(request.params[0].get_str());
    if (!IsValidDestination(dest)) {
        throw JSONRPCError(RPC_INVALID_ADDRESS_OR_KEY, "Invalid Tapyrus address");
    }
    CScript scriptPubKey = GetScriptForDestination(dest);
    if (!IsMine(*pwallet, scriptPubKey)) {
        throw JSONRPCError(RPC_WALLET_ERROR, "Address not found in wallet");
    }

    // Minimum confirmations
    int nMinDepth = 1;
    if (!request.params[1].isNull())
        nMinDepth = request.params[1].get_int();

    // Tally
    CAmount nAmount = 0;
    for (const std::pair<const uint256, CWalletTx>& pairWtx : pwallet->mapWallet) {
        const CWalletTx& wtx = pairWtx.second;
        if (wtx.IsCoinBase() || !CheckFinalTx(*wtx.tx))
            continue;

        for (const CTxOut& txout : wtx.tx->vout)
            if (txout.scriptPubKey == scriptPubKey)
                if (wtx.GetDepthInMainChain() >= nMinDepth)
                    nAmount += txout.nValue;
    }

    return  ValueFromAmount(nAmount);
}


static UniValue getreceivedbylabel(const JSONRPCRequest& request)
{
    std::shared_ptr<CWallet> const wallet = GetWalletForJSONRPCRequest(request);
    CWallet* const pwallet = wallet.get();

    if (!EnsureWalletIsAvailable(pwallet, request.fHelp)) {
        return NullUniValue;
    }

    if (!IsDeprecatedRPCEnabled("accounts") && request.strMethod == "getreceivedbyaccount") {
        if (request.fHelp) {
            throw std::runtime_error("getreceivedbyaccount (Deprecated, will be removed in V0.18. To use this command, start bitcoind with -deprecatedrpc=accounts)");
        }
        throw JSONRPCError(RPC_METHOD_DEPRECATED, "getreceivedbyaccount is deprecated and will be removed in V0.18. To use this command, start bitcoind with -deprecatedrpc=accounts.");
    }

    if (request.fHelp || request.params.size() < 1 || request.params.size() > 2)
        throw std::runtime_error(
            "getreceivedbylabel \"label\" ( minconf )\n"
            "\nReturns the total amount received by addresses with <label> in transactions with at least [minconf] confirmations.\n"
            "\nArguments:\n"
            "1. \"label\"        (string, required) The selected label, may be the default label using \"\".\n"
            "2. minconf          (numeric, optional, default=1) Only include transactions confirmed at least this many times.\n"
            "\nResult:\n"
            "amount              (numeric) The total amount in " + CURRENCY_UNIT + " received for this label.\n"
            "\nExamples:\n"
            "\nAmount received by the default label with at least 1 confirmation\n"
            + HelpExampleCli("getreceivedbylabel", "\"\"") +
            "\nAmount received at the tabby label including unconfirmed amounts with zero confirmations\n"
            + HelpExampleCli("getreceivedbylabel", "\"tabby\" 0") +
            "\nThe amount with at least 6 confirmations\n"
            + HelpExampleCli("getreceivedbylabel", "\"tabby\" 6") +
            "\nAs a json rpc call\n"
            + HelpExampleRpc("getreceivedbylabel", "\"tabby\", 6")
        );

    // Make sure the results are valid at least up to the most recent block
    // the user could have gotten from another RPC command prior to now
    pwallet->BlockUntilSyncedToCurrentChain();

    LOCK2(cs_main, pwallet->cs_wallet);

    // Minimum confirmations
    int nMinDepth = 1;
    if (!request.params[1].isNull())
        nMinDepth = request.params[1].get_int();

    // Get the set of pub keys assigned to label
    std::string label = LabelFromValue(request.params[0]);
    std::set<CTxDestination> setAddress = pwallet->GetLabelAddresses(label);

    // Tally
    CAmount nAmount = 0;
    for (const std::pair<const uint256, CWalletTx>& pairWtx : pwallet->mapWallet) {
        const CWalletTx& wtx = pairWtx.second;
        if (wtx.IsCoinBase() || !CheckFinalTx(*wtx.tx))
            continue;

        for (const CTxOut& txout : wtx.tx->vout)
        {
            CTxDestination address;
            if (ExtractDestination(txout.scriptPubKey, address) && IsMine(*pwallet, address) && setAddress.count(address)) {
                if (wtx.GetDepthInMainChain() >= nMinDepth)
                    nAmount += txout.nValue;
            }
        }
    }

    return ValueFromAmount(nAmount);
}


static UniValue getbalance(const JSONRPCRequest& request)
{
    std::shared_ptr<CWallet> const wallet = GetWalletForJSONRPCRequest(request);
    CWallet* const pwallet = wallet.get();

    if (!EnsureWalletIsAvailable(pwallet, request.fHelp)) {
        return NullUniValue;
    }

    if (request.fHelp || (request.params.size() > 3 ))
        throw std::runtime_error(
           (IsDeprecatedRPCEnabled("accounts") ? std::string(
            "getbalance ( \"account\" minconf include_watchonly )\n"
            "\nIf account is not specified, returns the server's total available balance.\n"
            "The available balance is what the wallet considers currently spendable, and is\n"
            "thus affected by options which limit spendability such as -spendzeroconfchange.\n"
            "If account is specified (DEPRECATED), returns the balance in the account.\n"
            "Note that the account \"\" is not the same as leaving the parameter out.\n"
            "The server total may be different to the balance in the default \"\" account.\n"
            "\nArguments:\n"
            "1. \"account\"         (string, optional) DEPRECATED. This argument will be removed in V0.18. \n"
            "                     To use this deprecated argument, start bitcoind with -deprecatedrpc=accounts. The account string may be given as a\n"
            "                     specific account name to find the balance associated with wallet keys in\n"
            "                     a named account, or as the empty string (\"\") to find the balance\n"
            "                     associated with wallet keys not in any named account, or as \"*\" to find\n"
            "                     the balance associated with all wallet keys regardless of account.\n"
            "                     When this option is specified, it calculates the balance in a different\n"
            "                     way than when it is not specified, and which can count spends twice when\n"
            "                     there are conflicting pending transactions (such as those created by\n"
            "                     the bumpfee command), temporarily resulting in low or even negative\n"
            "                     balances. In general, account balance calculation is not considered\n"
            "                     reliable and has resulted in confusing outcomes, so it is recommended to\n"
            "                     avoid passing this argument.\n"
            "2. minconf           (numeric, optional) Only include transactions confirmed at least this many times. \n"
            "                     The default is 1 if an account is provided or 0 if no account is provided\n")
            : std::string(
            "getbalance ( \"(dummy)\" minconf include_watchonly )\n"
            "\nReturns the total available balance.\n"
            "The available balance is what the wallet considers currently spendable, and is\n"
            "thus affected by options which limit spendability such as -spendzeroconfchange.\n"
            "\nArguments:\n"
            "1. (dummy)           (string, optional) Remains for backward compatibility. Must be excluded or set to \"*\".\n"
            "2. minconf           (numeric, optional, default=0) Only include transactions confirmed at least this many times.\n")) +
            "3. include_watchonly (bool, optional, default=false) Also include balance in watch-only addresses (see 'importaddress')\n"
            "\nResult:\n"
            "amount              (numeric) The total amount in " + CURRENCY_UNIT + " received for this account.\n"
            "\nExamples:\n"
            "\nThe total amount in the wallet with 1 or more confirmations\n"
            + HelpExampleCli("getbalance", "") +
            "\nThe total amount in the wallet at least 6 blocks confirmed\n"
            + HelpExampleCli("getbalance", "\"*\" 6") +
            "\nAs a json rpc call\n"
            + HelpExampleRpc("getbalance", "\"*\", 6")
        );

    // Make sure the results are valid at least up to the most recent block
    // the user could have gotten from another RPC command prior to now
    pwallet->BlockUntilSyncedToCurrentChain();

    LOCK2(cs_main, pwallet->cs_wallet);

    const UniValue& account_value = request.params[0];

    int min_depth = 0;
    if (IsDeprecatedRPCEnabled("accounts") && !account_value.isNull()) {
        // Default min_depth to 1 when an account is provided.
        min_depth = 1;
    }
    if (!request.params[1].isNull()) {
        min_depth = request.params[1].get_int();
    }

    isminefilter filter = ISMINE_SPENDABLE;
    if (!request.params[2].isNull() && request.params[2].get_bool()) {
        filter = filter | ISMINE_WATCH_ONLY;
    }

    ColorIdentifier colorId;
    if (!account_value.isNull()) {

        const std::string& account_param = account_value.get_str();
        const std::string* account = account_param != "*" ? &account_param : nullptr;

        if (!IsDeprecatedRPCEnabled("accounts") && account_param != "*") {
            throw JSONRPCError(RPC_METHOD_DEPRECATED, "dummy first argument must be excluded or set to \"*\".");
        } else if (IsDeprecatedRPCEnabled("accounts")) {
            CAmount amount = pwallet->GetLegacyBalance(filter, min_depth, account, colorId);
            return colorId.type == TokenTypes::NONE ? ValueFromAmount(amount) : amount;
        }
    }
    CAmount amount = pwallet->GetBalance(filter, min_depth)[colorId];
    return colorId.type == TokenTypes::NONE ? ValueFromAmount(amount) : amount;
}

static UniValue getunconfirmedbalance(const JSONRPCRequest &request)
{
    std::shared_ptr<CWallet> const wallet = GetWalletForJSONRPCRequest(request);
    CWallet* const pwallet = wallet.get();

    if (!EnsureWalletIsAvailable(pwallet, request.fHelp)) {
        return NullUniValue;
    }

    if (request.fHelp || request.params.size() > 0)
        throw std::runtime_error(
                "getunconfirmedbalance\n"
                "Returns the server's total unconfirmed balance\n");

    // Make sure the results are valid at least up to the most recent block
    // the user could have gotten from another RPC command prior to now
    pwallet->BlockUntilSyncedToCurrentChain();

    LOCK2(cs_main, pwallet->cs_wallet);

    return ValueFromAmount(pwallet->GetUnconfirmedBalance()[ColorIdentifier()]);
}


static UniValue movecmd(const JSONRPCRequest& request)
{
    std::shared_ptr<CWallet> const wallet = GetWalletForJSONRPCRequest(request);
    CWallet* const pwallet = wallet.get();

    if (!EnsureWalletIsAvailable(pwallet, request.fHelp)) {
        return NullUniValue;
    }

    if (!IsDeprecatedRPCEnabled("accounts")) {
        if (request.fHelp) {
            throw std::runtime_error("move (Deprecated, will be removed in V0.18. To use this command, start bitcoind with -deprecatedrpc=accounts)");
        }
        throw JSONRPCError(RPC_METHOD_DEPRECATED, "move is deprecated and will be removed in V0.18. To use this command, start bitcoind with -deprecatedrpc=accounts.");
    }

    if (request.fHelp || request.params.size() < 3 || request.params.size() > 5)
        throw std::runtime_error(
            "move \"fromaccount\" \"toaccount\" amount ( minconf \"comment\" )\n"
            "\nDEPRECATED. Move a specified amount from one account in your wallet to another.\n"
            "\nArguments:\n"
            "1. \"fromaccount\"   (string, required) The name of the account to move funds from. May be the default account using \"\".\n"
            "2. \"toaccount\"     (string, required) The name of the account to move funds to. May be the default account using \"\".\n"
            "3. amount            (numeric) Quantity of " + CURRENCY_UNIT + " to move between accounts.\n"
            "4. (dummy)           (numeric, optional) Ignored. Remains for backward compatibility.\n"
            "5. \"comment\"       (string, optional) An optional comment, stored in the wallet only.\n"
            "\nResult:\n"
            "true|false           (boolean) true if successful.\n"
            "\nExamples:\n"
            "\nMove 0.01 " + CURRENCY_UNIT + " from the default account to the account named tabby\n"
            + HelpExampleCli("move", "\"\" \"tabby\" 0.01") +
            "\nMove 0.01 " + CURRENCY_UNIT + " timotei to akiko with a comment and funds have 6 confirmations\n"
            + HelpExampleCli("move", "\"timotei\" \"akiko\" 0.01 6 \"happy birthday!\"") +
            "\nAs a json rpc call\n"
            + HelpExampleRpc("move", "\"timotei\", \"akiko\", 0.01, 6, \"happy birthday!\"")
        );

    LOCK2(cs_main, pwallet->cs_wallet);

    std::string strFrom = LabelFromValue(request.params[0]);
    std::string strTo = LabelFromValue(request.params[1]);
    CAmount nAmount = AmountFromValue(request.params[2]);
    if (nAmount <= 0)
        throw JSONRPCError(RPC_TYPE_ERROR, "Invalid amount for send");
    if (!request.params[3].isNull())
        // unused parameter, used to be nMinDepth, keep type-checking it though
        (void)request.params[3].get_int();
    std::string strComment;
    if (!request.params[4].isNull())
        strComment = request.params[4].get_str();

    if (!pwallet->AccountMove(strFrom, strTo, nAmount, strComment)) {
        throw JSONRPCError(RPC_DATABASE_ERROR, "database error");
    }

    return true;
}


static UniValue sendfrom(const JSONRPCRequest& request)
{
    std::shared_ptr<CWallet> const wallet = GetWalletForJSONRPCRequest(request);
    CWallet* const pwallet = wallet.get();

    if (!EnsureWalletIsAvailable(pwallet, request.fHelp)) {
        return NullUniValue;
    }

    if (!IsDeprecatedRPCEnabled("accounts")) {
        if (request.fHelp) {
            throw std::runtime_error("sendfrom (Deprecated, will be removed in V0.18. To use this command, start bitcoind with -deprecatedrpc=accounts)");
        }
        throw JSONRPCError(RPC_METHOD_DEPRECATED, "sendfrom is deprecated and will be removed in V0.18. To use this command, start bitcoind with -deprecatedrpc=accounts.");
    }


    if (request.fHelp || request.params.size() < 3 || request.params.size() > 6)
        throw std::runtime_error(
            "sendfrom \"fromaccount\" \"toaddress\" amount ( minconf \"comment\" \"comment_to\" )\n"
            "\nDEPRECATED (use sendtoaddress). Sent an amount from an account to a bitcoin address."
            + HelpRequiringPassphrase(pwallet) + "\n"
            "\nArguments:\n"
            "1. \"fromaccount\"       (string, required) The name of the account to send funds from. May be the default account using \"\".\n"
            "                       Specifying an account does not influence coin selection, but it does associate the newly created\n"
            "                       transaction with the account, so the account's balance computation and transaction history can reflect\n"
            "                       the spend.\n"
            "2. \"toaddress\"         (string, required) The bitcoin address to send funds to.\n"
            "3. amount                (numeric or string, required) The amount in " + CURRENCY_UNIT + " (transaction fee is added on top).\n"
            "4. minconf               (numeric, optional, default=1) Only use funds with at least this many confirmations.\n"
            "5. \"comment\"           (string, optional) A comment used to store what the transaction is for. \n"
            "                                     This is not part of the transaction, just kept in your wallet.\n"
            "6. \"comment_to\"        (string, optional) An optional comment to store the name of the person or organization \n"
            "                                     to which you're sending the transaction. This is not part of the transaction, \n"
            "                                     it is just kept in your wallet.\n"
            "\nResult:\n"
            "\"txid\"                 (string) The transaction id.\n"
            "\nExamples:\n"
            "\nSend 0.01 " + CURRENCY_UNIT + " from the default account to the address, must have at least 1 confirmation\n"
            + HelpExampleCli("sendfrom", "\"\" \"1M72Sfpbz1BPpXFHz9m3CdqATR44Jvaydd\" 0.01") +
            "\nSend 0.01 from the tabby account to the given address, funds must have at least 6 confirmations\n"
            + HelpExampleCli("sendfrom", "\"tabby\" \"1M72Sfpbz1BPpXFHz9m3CdqATR44Jvaydd\" 0.01 6 \"donation\" \"seans outpost\"") +
            "\nAs a json rpc call\n"
            + HelpExampleRpc("sendfrom", "\"tabby\", \"1M72Sfpbz1BPpXFHz9m3CdqATR44Jvaydd\", 0.01, 6, \"donation\", \"seans outpost\"")
        );

    // Make sure the results are valid at least up to the most recent block
    // the user could have gotten from another RPC command prior to now
    pwallet->BlockUntilSyncedToCurrentChain();

    LOCK2(cs_main, pwallet->cs_wallet);

    std::string strAccount = LabelFromValue(request.params[0]);
    CTxDestination dest = DecodeDestination(request.params[1].get_str());
    if (!IsValidDestination(dest)) {
        throw JSONRPCError(RPC_INVALID_ADDRESS_OR_KEY, "Invalid Tapyrus address");
    }
    CAmount nAmount = AmountFromValue(request.params[2]);
    if (nAmount <= 0)
        throw JSONRPCError(RPC_TYPE_ERROR, "Invalid amount for send");
    int nMinDepth = 1;
    if (!request.params[3].isNull())
        nMinDepth = request.params[3].get_int();

    mapValue_t mapValue;
    if (!request.params[4].isNull() && !request.params[4].get_str().empty())
        mapValue["comment"] = request.params[4].get_str();
    if (!request.params[5].isNull() && !request.params[5].get_str().empty())
        mapValue["to"] = request.params[5].get_str();

    EnsureWalletIsUnlocked(pwallet);

    // Check funds
    ColorIdentifier colorId;
    CAmount nBalance = pwallet->GetLegacyBalance(ISMINE_SPENDABLE, nMinDepth, &strAccount, colorId);
    if (nAmount > nBalance)
        throw JSONRPCError(RPC_WALLET_INSUFFICIENT_FUNDS, "Account has insufficient funds");

    CCoinControl no_coin_control; // This is a deprecated API
    CTransactionRef tx = SendMoney(pwallet, dest, nAmount, false, no_coin_control, std::move(mapValue), std::move(strAccount), colorId);
    return tx->GetHashMalFix().GetHex();
}


static UniValue sendmany(const JSONRPCRequest& request)
{
    std::shared_ptr<CWallet> const wallet = GetWalletForJSONRPCRequest(request);
    CWallet* const pwallet = wallet.get();

    if (!EnsureWalletIsAvailable(pwallet, request.fHelp)) {
        return NullUniValue;
    }

    std::string help_text;
    if (!IsDeprecatedRPCEnabled("accounts")) {
        help_text = "sendmany \"\" {\"address\":amount,...} ( minconf \"comment\" [\"address\",...] replaceable conf_target \"estimate_mode\")\n"
            "\nSend multiple times. Amounts are double-precision floating point numbers.\n"
            "Note that the \"fromaccount\" argument has been removed in V0.17. To use this RPC with a \"fromaccount\" argument, restart\n"
            "bitcoind with -deprecatedrpc=accounts\n"
            + HelpRequiringPassphrase(pwallet) + "\n"
            "\nArguments:\n"
            "1. \"dummy\"               (string, required) Must be set to \"\" for backwards compatibility.\n"
            "2. \"amounts\"             (string, required) A json object with addresses and amounts\n"
            "    {\n"
            "      \"address\":amount   (numeric or string) The bitcoin address is the key, the numeric amount (can be string) in " + CURRENCY_UNIT + " is the value\n"
            "      ,...\n"
            "    }\n"
            "3. minconf                 (numeric, optional, default=1) Only use the balance confirmed at least this many times.\n"
            "4. \"comment\"             (string, optional) A comment\n"
            "5. subtractfeefrom         (array, optional) A json array with addresses.\n"
            "                           The fee will be equally deducted from the amount of each selected address.\n"
            "                           Those recipients will receive less TPC than you enter in their corresponding amount field.\n"
            "                           If no addresses are specified here, the sender pays the fee.\n"
            "    [\n"
            "      \"address\"          (string) Subtract fee from this address\n"
            "      ,...\n"
            "    ]\n"
            "6. replaceable            (boolean, optional) Allow this transaction to be replaced by a transaction with higher fees via BIP 125\n"
            "7. conf_target            (numeric, optional) Confirmation target (in blocks)\n"
            "8. \"estimate_mode\"      (string, optional, default=UNSET) The fee estimate mode, must be one of:\n"
            "       \"UNSET\"\n"
            "       \"ECONOMICAL\"\n"
            "       \"CONSERVATIVE\"\n"
             "\nResult:\n"
            "\"txid\"                   (string) The transaction id for the send. Only 1 transaction is created regardless of \n"
            "                                    the number of addresses.\n"
            "\nExamples:\n"
            "\nSend two amounts to two different addresses:\n"
            + HelpExampleCli("sendmany", "\"\" \"{\\\"1D1ZrZNe3JUo7ZycKEYQQiQAWd9y54F4XX\\\":0.01,\\\"1353tsE8YMTA4EuV7dgUXGjNFf9KpVvKHz\\\":0.02}\"") +
            "\nSend two amounts to two different addresses setting the confirmation and comment:\n"
            + HelpExampleCli("sendmany", "\"\" \"{\\\"1D1ZrZNe3JUo7ZycKEYQQiQAWd9y54F4XX\\\":0.01,\\\"1353tsE8YMTA4EuV7dgUXGjNFf9KpVvKHz\\\":0.02}\" 6 \"testing\"") +
            "\nSend two amounts to two different addresses, subtract fee from amount:\n"
            + HelpExampleCli("sendmany", "\"\" \"{\\\"1D1ZrZNe3JUo7ZycKEYQQiQAWd9y54F4XX\\\":0.01,\\\"1353tsE8YMTA4EuV7dgUXGjNFf9KpVvKHz\\\":0.02}\" 1 \"\" \"[\\\"1D1ZrZNe3JUo7ZycKEYQQiQAWd9y54F4XX\\\",\\\"1353tsE8YMTA4EuV7dgUXGjNFf9KpVvKHz\\\"]\"") +
            "\nAs a json rpc call\n"
            + HelpExampleRpc("sendmany", "\"\", {\"1D1ZrZNe3JUo7ZycKEYQQiQAWd9y54F4XX\":0.01,\"1353tsE8YMTA4EuV7dgUXGjNFf9KpVvKHz\":0.02}, 6, \"testing\"");
    } else {
        help_text = "sendmany \"\" \"fromaccount\" {\"address\":amount,...} ( minconf \"comment\" [\"address\",...] replaceable conf_target \"estimate_mode\")\n"
            "\nSend multiple times. Amounts are double-precision floating point numbers."
            + HelpRequiringPassphrase(pwallet) + "\n"
            "\nArguments:\n"
            "1. \"fromaccount\"         (string, required) DEPRECATED. The account to send the funds from. Should be \"\" for the default account\n"
            "2. \"amounts\"             (string, required) A json object with addresses and amounts\n"
            "    {\n"
            "      \"address\":amount   (numeric or string) The bitcoin address is the key, the numeric amount (can be string) in " + CURRENCY_UNIT + " is the value\n"
            "      ,...\n"
            "    }\n"
            "3. minconf                 (numeric, optional, default=1) Only use the balance confirmed at least this many times.\n"
            "4. \"comment\"             (string, optional) A comment\n"
            "5. subtractfeefrom         (array, optional) A json array with addresses.\n"
            "                           The fee will be equally deducted from the amount of each selected address.\n"
            "                           Those recipients will receive less TPC than you enter in their corresponding amount field.\n"
            "                           If no addresses are specified here, the sender pays the fee.\n"
            "    [\n"
            "      \"address\"          (string) Subtract fee from this address\n"
            "      ,...\n"
            "    ]\n"
            "6. replaceable            (boolean, optional) Allow this transaction to be replaced by a transaction with higher fees via BIP 125\n"
            "7. conf_target            (numeric, optional) Confirmation target (in blocks)\n"
            "8. \"estimate_mode\"      (string, optional, default=UNSET) The fee estimate mode, must be one of:\n"
            "       \"UNSET\"\n"
            "       \"ECONOMICAL\"\n"
            "       \"CONSERVATIVE\"\n"
             "\nResult:\n"
            "\"txid\"                   (string) The transaction id for the send. Only 1 transaction is created regardless of \n"
            "                                    the number of addresses.\n"
            "\nExamples:\n"
            "\nSend two amounts to two different addresses:\n"
            + HelpExampleCli("sendmany", "\"\" \"{\\\"1D1ZrZNe3JUo7ZycKEYQQiQAWd9y54F4XX\\\":0.01,\\\"1353tsE8YMTA4EuV7dgUXGjNFf9KpVvKHz\\\":0.02}\"") +
            "\nSend two amounts to two different addresses setting the confirmation and comment:\n"
            + HelpExampleCli("sendmany", "\"\" \"{\\\"1D1ZrZNe3JUo7ZycKEYQQiQAWd9y54F4XX\\\":0.01,\\\"1353tsE8YMTA4EuV7dgUXGjNFf9KpVvKHz\\\":0.02}\" 6 \"testing\"") +
            "\nSend two amounts to two different addresses, subtract fee from amount:\n"
            + HelpExampleCli("sendmany", "\"\" \"{\\\"1D1ZrZNe3JUo7ZycKEYQQiQAWd9y54F4XX\\\":0.01,\\\"1353tsE8YMTA4EuV7dgUXGjNFf9KpVvKHz\\\":0.02}\" 1 \"\" \"[\\\"1D1ZrZNe3JUo7ZycKEYQQiQAWd9y54F4XX\\\",\\\"1353tsE8YMTA4EuV7dgUXGjNFf9KpVvKHz\\\"]\"") +
            "\nAs a json rpc call\n"
            + HelpExampleRpc("sendmany", "\"\", {\"1D1ZrZNe3JUo7ZycKEYQQiQAWd9y54F4XX\":0.01,\"1353tsE8YMTA4EuV7dgUXGjNFf9KpVvKHz\":0.02}, 6, \"testing\"");
    }

    if (request.fHelp || request.params.size() < 2 || request.params.size() > 8) throw std::runtime_error(help_text);

    // Make sure the results are valid at least up to the most recent block
    // the user could have gotten from another RPC command prior to now
    pwallet->BlockUntilSyncedToCurrentChain();

    LOCK2(cs_main, pwallet->cs_wallet);

    if (pwallet->GetBroadcastTransactions() && !g_connman) {
        throw JSONRPCError(RPC_CLIENT_P2P_DISABLED, "Error: Peer-to-peer functionality missing or disabled");
    }

    if (!IsDeprecatedRPCEnabled("accounts") && !request.params[0].get_str().empty()) {
        throw JSONRPCError(RPC_INVALID_PARAMETER, "Dummy value must be set to \"\"");
    }
    std::string strAccount = LabelFromValue(request.params[0]);
    UniValue sendTo = request.params[1].get_obj();
    int nMinDepth = 1;
    if (!request.params[2].isNull())
        nMinDepth = request.params[2].get_int();

    mapValue_t mapValue;
    if (!request.params[3].isNull() && !request.params[3].get_str().empty())
        mapValue["comment"] = request.params[3].get_str();

    UniValue subtractFeeFromAmount(UniValue::VARR);
    if (!request.params[4].isNull())
        subtractFeeFromAmount = request.params[4].get_array();

    CCoinControl coin_control;
    if (!request.params[5].isNull()) {
        coin_control.m_signal_bip125_rbf = request.params[5].get_bool();
    }

    if (!request.params[6].isNull()) {
        coin_control.m_confirm_target = ParseConfirmTarget(request.params[6]);
    }

    if (!request.params[7].isNull()) {
        if (!FeeModeFromString(request.params[7].get_str(), coin_control.m_fee_mode)) {
            throw JSONRPCError(RPC_INVALID_PARAMETER, "Invalid estimate_mode parameter");
        }
    }

    std::set<CTxDestination> destinations;
    std::vector<CRecipient> vecSend;

    CAmount totalAmount = 0;
    std::vector<std::string> keys = sendTo.getKeys();
    for (const std::string& name_ : keys) {
        CTxDestination dest = DecodeDestination(name_);
        if (!IsValidDestination(dest)) {
            throw JSONRPCError(RPC_INVALID_ADDRESS_OR_KEY, std::string("Invalid Tapyrus address: ") + name_);
        }

        if (destinations.count(dest)) {
            throw JSONRPCError(RPC_INVALID_PARAMETER, std::string("Invalid parameter, duplicated address: ") + name_);
        }
        destinations.insert(dest);

        CScript scriptPubKey = GetScriptForDestination(dest);
        CAmount nAmount = AmountFromValue(sendTo[name_]);
        if (nAmount <= 0)
            throw JSONRPCError(RPC_TYPE_ERROR, "Invalid amount for send");
        totalAmount += nAmount;

        bool fSubtractFeeFromAmount = false;
        for (unsigned int idx = 0; idx < subtractFeeFromAmount.size(); idx++) {
            const UniValue& addr = subtractFeeFromAmount[idx];
            if (addr.get_str() == name_)
                fSubtractFeeFromAmount = true;
        }

        CRecipient recipient = {scriptPubKey, nAmount, fSubtractFeeFromAmount};
        vecSend.push_back(recipient);
    }

    EnsureWalletIsUnlocked(pwallet);

    // Check funds
    ColorIdentifier colorId;
    if (IsDeprecatedRPCEnabled("accounts") && totalAmount > pwallet->GetLegacyBalance(ISMINE_SPENDABLE, nMinDepth, &strAccount, colorId)) {
        throw JSONRPCError(RPC_WALLET_INSUFFICIENT_FUNDS, "Account has insufficient funds");
    } else if (!IsDeprecatedRPCEnabled("accounts") && totalAmount > pwallet->GetLegacyBalance(ISMINE_SPENDABLE, nMinDepth, nullptr, colorId)) {
        throw JSONRPCError(RPC_WALLET_INSUFFICIENT_FUNDS, "Wallet has insufficient funds");
    }

    // Shuffle recipient list
    std::shuffle(vecSend.begin(), vecSend.end(), FastRandomContext());

    // Send
    CReserveKey keyChange(pwallet);
    CAmount nFeeRequired = 0;
    CWallet::ChangePosInOut mapChangePosRet;
    mapChangePosRet[ColorIdentifier()] = -1;
    std::string strFailReason;
    CTransactionRef tx;
    bool fCreated = pwallet->CreateTransaction(vecSend, tx, keyChange, nFeeRequired, mapChangePosRet, strFailReason, coin_control);
    if (!fCreated)
        throw JSONRPCError(RPC_WALLET_INSUFFICIENT_FUNDS, strFailReason);
    CValidationState state;
    if (!pwallet->CommitTransaction(tx, std::move(mapValue), {} /* orderForm */, std::move(strAccount), keyChange, g_connman.get(), state)) {
        strFailReason = strprintf("Transaction commit failed:: %s", FormatStateMessage(state));
        throw JSONRPCError(RPC_WALLET_ERROR, strFailReason);
    }

    return tx->GetHashMalFix().GetHex();
}

static UniValue addmultisigaddress(const JSONRPCRequest& request)
{
    std::shared_ptr<CWallet> const wallet = GetWalletForJSONRPCRequest(request);
    CWallet* const pwallet = wallet.get();

    if (!EnsureWalletIsAvailable(pwallet, request.fHelp)) {
        return NullUniValue;
    }

    if (request.fHelp || request.params.size() < 2 || request.params.size() > 4) {
        std::string msg = "addmultisigaddress nrequired [\"key\",...] ( \"label\" )\n"
            "\nAdd a nrequired-to-sign multisignature address to the wallet. Requires a new wallet backup.\n"
            "Each key is a Tapyrus address or hex-encoded public key.\n"
            "This functionality is only intended for use with non-watchonly addresses.\n"
            "See `importaddress` for watchonly p2sh address support.\n"
            "If 'label' is specified, assign address to that label.\n"

            "\nArguments:\n"
            "1. nrequired                      (numeric, required) The number of required signatures out of the n keys or addresses.\n"
            "2. \"keys\"                         (string, required) A json array of bitcoin addresses or hex-encoded public keys\n"
            "     [\n"
            "       \"address\"                  (string) bitcoin address or hex-encoded public key\n"
            "       ...,\n"
            "     ]\n"
            "3. \"label\"                        (string, optional) A label to assign the addresses to.\n"

            "\nResult:\n"
            "{\n"
            "  \"address\":\"multisigaddress\",    (string) The value of the new multisig address.\n"
            "  \"redeemScript\":\"script\"         (string) The string value of the hex-encoded redemption script.\n"
            "}\n"
            "\nExamples:\n"
            "\nAdd a multisig address from 2 addresses\n"
            + HelpExampleCli("addmultisigaddress", "2 \"[\\\"16sSauSf5pF2UkUwvKGq4qjNRzBZYqgEL5\\\",\\\"171sgjn4YtPu27adkKGrdDwzRTxnRkBfKV\\\"]\"") +
            "\nAs json rpc call\n"
            + HelpExampleRpc("addmultisigaddress", "2, \"[\\\"16sSauSf5pF2UkUwvKGq4qjNRzBZYqgEL5\\\",\\\"171sgjn4YtPu27adkKGrdDwzRTxnRkBfKV\\\"]\"")
        ;
        throw std::runtime_error(msg);
    }

    LOCK2(cs_main, pwallet->cs_wallet);

    std::string label;
    if (!request.params[2].isNull())
        label = LabelFromValue(request.params[2]);

    int required = request.params[0].get_int();

    // Get the public keys
    const UniValue& keys_or_addrs = request.params[1].get_array();
    std::vector<CPubKey> pubkeys;
    for (unsigned int i = 0; i < keys_or_addrs.size(); ++i) {
        if (IsHex(keys_or_addrs[i].get_str()) && (keys_or_addrs[i].get_str().length() == 66 || keys_or_addrs[i].get_str().length() == 130)) {
            pubkeys.push_back(HexToPubKey(keys_or_addrs[i].get_str()));
        } else {
            pubkeys.push_back(AddrToPubKey(pwallet, keys_or_addrs[i].get_str()));
        }
    }

    OutputType output_type = pwallet->m_default_address_type;

    // Construct using pay-to-script-hash:
    CScript inner = CreateMultisigRedeemscript(required, pubkeys);
    CTxDestination dest = AddAndGetDestinationForScript(*pwallet, inner, output_type);
    pwallet->SetAddressBook(dest, label, "send");

    UniValue result(UniValue::VOBJ);
    result.pushKV("address", EncodeDestination(dest));
    result.pushKV("redeemScript", HexStr(inner.begin(), inner.end()));
    return result;
}

class Witnessifier : public boost::static_visitor<bool>
{
public:
    CWallet * const pwallet;
    CTxDestination result;
    bool already_witness;

    explicit Witnessifier(CWallet *_pwallet) : pwallet(_pwallet), already_witness(false) {}

    bool operator()(const CKeyID &keyID) {
        if (pwallet) {
            CScript basescript = GetScriptForDestination(keyID);
            CScript witscript = GetScriptForWitness(basescript);
            if (!IsSolvable(*pwallet, witscript)) {
                return false;
            }
            return ExtractDestination(witscript, result);
        }
        return false;
    }

    bool operator()(const CScriptID &scriptID) {
        CScript subscript;
        if (pwallet && pwallet->GetCScript(scriptID, subscript)) {
            int witnessversion;
            std::vector<unsigned char> witprog;
            if (subscript.IsWitnessProgram(witnessversion, witprog)) {
                ExtractDestination(subscript, result);
                already_witness = true;
                return true;
            }
            CScript witscript = GetScriptForWitness(subscript);
            if (!IsSolvable(*pwallet, witscript)) {
                return false;
            }
            return ExtractDestination(witscript, result);
        }
        return false;
    }

#ifdef DEBUG
    bool operator()(const WitnessV0KeyHash& id)
    {
        already_witness = true;
        result = id;
        return true;
    }

    bool operator()(const WitnessV0ScriptHash& id)
    {
        already_witness = true;
        result = id;
        return true;
    }
#endif
    template<typename T>
    bool operator()(const T& dest) { return false; }
};

static UniValue addwitnessaddress(const JSONRPCRequest& request)
{
    std::shared_ptr<CWallet> const wallet = GetWalletForJSONRPCRequest(request);
    CWallet* const pwallet = wallet.get();

    if (!EnsureWalletIsAvailable(pwallet, request.fHelp)) {
        return NullUniValue;
    }

    if (request.fHelp || request.params.size() < 1 || request.params.size() > 2)
    {
        std::string msg = "addwitnessaddress \"address\" ( p2sh )\n"
            "\nDEPRECATED: set the address_type argument of getnewaddress, or option -addresstype=[bech32|p2sh-segwit] instead.\n"
            "Add a witness address for a script (with pubkey or redeemscript known). Requires a new wallet backup.\n"
            "It returns the witness script.\n"

            "\nArguments:\n"
            "1. \"address\"       (string, required) An address known to the wallet\n"
            "2. p2sh            (bool, optional, default=true) Embed inside P2SH\n"

            "\nResult:\n"
            "\"witnessaddress\",  (string) The value of the new address (P2SH or BIP173).\n"
            "}\n"
        ;
        throw std::runtime_error(msg);
    }

    if (!IsDeprecatedRPCEnabled("addwitnessaddress")) {
        throw JSONRPCError(RPC_METHOD_DEPRECATED, "addwitnessaddress is deprecated and will be fully removed in v0.17. "
            "To use addwitnessaddress in v0.16, restart bitcoind with -deprecatedrpc=addwitnessaddress.\n"
            "Projects should transition to using the address_type argument of getnewaddress, or option -addresstype=[bech32|p2sh-segwit] instead.\n");
    }

    CTxDestination dest = DecodeDestination(request.params[0].get_str());
    if (!IsValidDestination(dest)) {
        throw JSONRPCError(RPC_INVALID_ADDRESS_OR_KEY, "Invalid Tapyrus address");
    }

    bool p2sh = true;
    if (!request.params[1].isNull()) {
        p2sh = request.params[1].get_bool();
    }

    Witnessifier w(pwallet);
    bool ret = boost::apply_visitor(w, dest);
    if (!ret) {
        throw JSONRPCError(RPC_WALLET_ERROR, "Public key or redeemscript not known to wallet, or the key is uncompressed");
    }

    CScript witprogram = GetScriptForDestination(w.result);

    if (p2sh) {
        w.result = CScriptID(witprogram);
    }

    if (w.already_witness) {
        if (!(dest == w.result)) {
            throw JSONRPCError(RPC_WALLET_ERROR, "Cannot convert between witness address types");
        }
    } else {
        pwallet->AddCScript(witprogram); // Implicit for single-key now, but necessary for multisig and for compatibility with older software
        pwallet->SetAddressBook(w.result, "", "receive");
    }

    return EncodeDestination(w.result);
}

struct tallyitem
{
    CAmount nAmount;
    int nConf;
    std::vector<uint256> txids;
    bool fIsWatchonly;
    tallyitem()
    {
        nAmount = 0;
        nConf = std::numeric_limits<int>::max();
        fIsWatchonly = false;
    }
};

static UniValue ListReceived(CWallet * const pwallet, const UniValue& params, bool by_label)
{
    // Minimum confirmations
    int nMinDepth = 1;
    if (!params[0].isNull())
        nMinDepth = params[0].get_int();

    // Whether to include empty labels
    bool fIncludeEmpty = false;
    if (!params[1].isNull())
        fIncludeEmpty = params[1].get_bool();

    isminefilter filter = ISMINE_SPENDABLE;
    if(!params[2].isNull())
        if(params[2].get_bool())
            filter = filter | ISMINE_WATCH_ONLY;

    bool has_filtered_address = false;
    CTxDestination filtered_address = CNoDestination();
    if (!by_label && params.size() > 3) {
        if (!IsValidDestinationString(params[3].get_str())) {
            throw JSONRPCError(RPC_WALLET_ERROR, "address_filter parameter was invalid");
        }
        filtered_address = DecodeDestination(params[3].get_str());
        has_filtered_address = true;
    }

    // Tally
    std::map<CTxDestination, tallyitem> mapTally;
    for (const std::pair<const uint256, CWalletTx>& pairWtx : pwallet->mapWallet) {
        const CWalletTx& wtx = pairWtx.second;

        if (wtx.IsCoinBase() || !CheckFinalTx(*wtx.tx))
            continue;

        int nDepth = wtx.GetDepthInMainChain();
        if (nDepth < nMinDepth)
            continue;

        for (const CTxOut& txout : wtx.tx->vout)
        {
            CTxDestination address;
            if (!ExtractDestination(txout.scriptPubKey, address))
                continue;

            if (has_filtered_address && !(filtered_address == address)) {
                continue;
            }

            isminefilter mine = IsMine(*pwallet, address);
            if(!(mine & filter))
                continue;

            tallyitem& item = mapTally[address];
            item.nAmount += txout.nValue;
            item.nConf = std::min(item.nConf, nDepth);
            item.txids.push_back(wtx.GetHash());
            if (mine & ISMINE_WATCH_ONLY)
                item.fIsWatchonly = true;
        }
    }

    // Reply
    UniValue ret(UniValue::VARR);
    std::map<std::string, tallyitem> label_tally;

    // Create mapAddressBook iterator
    // If we aren't filtering, go from begin() to end()
    auto start = pwallet->mapAddressBook.begin();
    auto end = pwallet->mapAddressBook.end();
    // If we are filtering, find() the applicable entry
    if (has_filtered_address) {
        start = pwallet->mapAddressBook.find(filtered_address);
        if (start != end) {
            end = std::next(start);
        }
    }

    for (auto item_it = start; item_it != end; ++item_it)
    {
        const CTxDestination& address = item_it->first;
        const std::string& label = item_it->second.name;
        auto it = mapTally.find(address);
        if (it == mapTally.end() && !fIncludeEmpty)
            continue;

        CAmount nAmount = 0;
        int nConf = std::numeric_limits<int>::max();
        bool fIsWatchonly = false;
        if (it != mapTally.end())
        {
            nAmount = (*it).second.nAmount;
            nConf = (*it).second.nConf;
            fIsWatchonly = (*it).second.fIsWatchonly;
        }

        if (by_label)
        {
            tallyitem& _item = label_tally[label];
            _item.nAmount += nAmount;
            _item.nConf = std::min(_item.nConf, nConf);
            _item.fIsWatchonly = fIsWatchonly;
        }
        else
        {
            UniValue obj(UniValue::VOBJ);
            if(fIsWatchonly)
                obj.pushKV("involvesWatchonly", true);
            obj.pushKV("address",       EncodeDestination(address));
            obj.pushKV("account",       label);

            addTokenKV(address,nAmount, obj);

            obj.pushKV("confirmations", (nConf == std::numeric_limits<int>::max() ? 0 : nConf));
            obj.pushKV("label", label);
            UniValue transactions(UniValue::VARR);
            if (it != mapTally.end())
            {
                for (const uint256& _item : (*it).second.txids)
                {
                    transactions.push_back(_item.GetHex());
                }
            }
            obj.pushKV("txids", transactions);
            ret.push_back(obj);
        }
    }

    if (by_label)
    {
        for (const auto& entry : label_tally)
        {
            CAmount nAmount = entry.second.nAmount;
            int nConf = entry.second.nConf;
            UniValue obj(UniValue::VOBJ);
            if (entry.second.fIsWatchonly)
                obj.pushKV("involvesWatchonly", true);
            obj.pushKV("account",       entry.first);
            obj.pushKV("token", CURRENCY_UNIT);
            obj.pushKV("amount",        ValueFromAmount(nAmount));
            obj.pushKV("confirmations", (nConf == std::numeric_limits<int>::max() ? 0 : nConf));
            obj.pushKV("label",         entry.first);
            ret.push_back(obj);
        }
    }

    return ret;
}

static UniValue listreceivedbyaddress(const JSONRPCRequest& request)
{
    std::shared_ptr<CWallet> const wallet = GetWalletForJSONRPCRequest(request);
    CWallet* const pwallet = wallet.get();

    if (!EnsureWalletIsAvailable(pwallet, request.fHelp)) {
        return NullUniValue;
    }

    if (request.fHelp || request.params.size() > 4)
        throw std::runtime_error(
            "listreceivedbyaddress ( minconf include_empty include_watchonly address_filter )\n"
            "\nList balances by receiving address.\n"
            "\nArguments:\n"
            "1. minconf           (numeric, optional, default=1) The minimum number of confirmations before payments are included.\n"
            "2. include_empty     (bool, optional, default=false) Whether to include addresses that haven't received any payments.\n"
            "3. include_watchonly (bool, optional, default=false) Whether to include watch-only addresses (see 'importaddress').\n"
            "4. address_filter    (string, optional) If present, only return information on this address.\n"
            "\nResult:\n"
            "[\n"
            "  {\n"
            "    \"involvesWatchonly\" : true,        (bool) Only returned if imported addresses were involved in transaction\n"
            "    \"address\" : \"receivingaddress\",  (string) The receiving address\n"
            "    \"account\" : \"accountname\",       (string) DEPRECATED. Backwards compatible alias for label.\n"
            "    \"amount\" : x.xxx,                  (numeric) The total amount in " + CURRENCY_UNIT + " received by the address\n"
            "    \"confirmations\" : n,               (numeric) The number of confirmations of the most recent transaction included\n"
            "    \"label\" : \"label\",               (string) The label of the receiving address. The default label is \"\".\n"
            "    \"txids\": [\n"
            "       \"txid\",                         (string) The ids of transactions received with the address \n"
            "       ...\n"
            "    ]\n"
            "  }\n"
            "  ,...\n"
            "]\n"

            "\nExamples:\n"
            + HelpExampleCli("listreceivedbyaddress", "")
            + HelpExampleCli("listreceivedbyaddress", "6 true")
            + HelpExampleRpc("listreceivedbyaddress", "6, true, true")
            + HelpExampleRpc("listreceivedbyaddress", "6, true, true, \"1M72Sfpbz1BPpXFHz9m3CdqATR44Jvaydd\"")
        );

    // Make sure the results are valid at least up to the most recent block
    // the user could have gotten from another RPC command prior to now
    pwallet->BlockUntilSyncedToCurrentChain();

    LOCK2(cs_main, pwallet->cs_wallet);

    return ListReceived(pwallet, request.params, false);
}

static UniValue listreceivedbylabel(const JSONRPCRequest& request)
{
    std::shared_ptr<CWallet> const wallet = GetWalletForJSONRPCRequest(request);
    CWallet* const pwallet = wallet.get();

    if (!EnsureWalletIsAvailable(pwallet, request.fHelp)) {
        return NullUniValue;
    }

    if (!IsDeprecatedRPCEnabled("accounts") && request.strMethod == "listreceivedbyaccount") {
        if (request.fHelp) {
            throw std::runtime_error("listreceivedbyaccount (Deprecated, will be removed in V0.18. To use this command, start bitcoind with -deprecatedrpc=accounts)");
        }
        throw JSONRPCError(RPC_METHOD_DEPRECATED, "listreceivedbyaccount is deprecated and will be removed in V0.18. To use this command, start bitcoind with -deprecatedrpc=accounts.");
    }

    if (request.fHelp || request.params.size() > 3)
        throw std::runtime_error(
            "listreceivedbylabel ( minconf include_empty include_watchonly)\n"
            "\nList received transactions by label.\n"
            "\nArguments:\n"
            "1. minconf           (numeric, optional, default=1) The minimum number of confirmations before payments are included.\n"
            "2. include_empty     (bool, optional, default=false) Whether to include labels that haven't received any payments.\n"
            "3. include_watchonly (bool, optional, default=false) Whether to include watch-only addresses (see 'importaddress').\n"

            "\nResult:\n"
            "[\n"
            "  {\n"
            "    \"involvesWatchonly\" : true,   (bool) Only returned if imported addresses were involved in transaction\n"
            "    \"account\" : \"accountname\",  (string) DEPRECATED. Backwards compatible alias for label.\n"
            "    \"amount\" : x.xxx,             (numeric) The total amount received by addresses with this label\n"
            "    \"confirmations\" : n,          (numeric) The number of confirmations of the most recent transaction included\n"
            "    \"label\" : \"label\"           (string) The label of the receiving address. The default label is \"\".\n"
            "  }\n"
            "  ,...\n"
            "]\n"

            "\nExamples:\n"
            + HelpExampleCli("listreceivedbylabel", "")
            + HelpExampleCli("listreceivedbylabel", "6 true")
            + HelpExampleRpc("listreceivedbylabel", "6, true, true")
        );

    // Make sure the results are valid at least up to the most recent block
    // the user could have gotten from another RPC command prior to now
    pwallet->BlockUntilSyncedToCurrentChain();

    LOCK2(cs_main, pwallet->cs_wallet);

    return ListReceived(pwallet, request.params, true);
}

static void MaybePushAddress(UniValue & entry, const CTxDestination &dest)
{
    if (IsValidDestination(dest)) {
        entry.pushKV("address", EncodeDestination(dest));
    }
}

/**
 * List transactions based on the given criteria.
 *
 * @param  pwallet    The wallet.
 * @param  wtx        The wallet transaction.
 * @param  strAccount The account, if any, or "*" for all.
 * @param  nMinDepth  The minimum confirmation depth.
 * @param  fLong      Whether to include the JSON version of the transaction.
 * @param  ret        The UniValue into which the result is stored.
 * @param  filter     The "is mine" filter bool.
 */
static void ListTransactions(CWallet* const pwallet, const CWalletTx& wtx, const std::string& strAccount, int nMinDepth, bool fLong, UniValue& ret, const isminefilter& filter)
{
    CAmount nFee;
    std::string strSentAccount;
    std::list<COutputEntry> listReceived;
    std::list<COutputEntry> listSent;

    wtx.GetAmounts(listReceived, listSent, nFee, strSentAccount, filter);

    bool fAllAccounts = (strAccount == std::string("*"));
    bool involvesWatchonly = wtx.IsFromMe(ISMINE_WATCH_ONLY);

    // Sent
    if ((!listSent.empty() || nFee != 0) && (fAllAccounts || strAccount == strSentAccount))
    {
        for (const COutputEntry& s : listSent)
        {
            UniValue entry(UniValue::VOBJ);
            if (involvesWatchonly || (::IsMine(*pwallet, s.destination) & ISMINE_WATCH_ONLY)) {
                entry.pushKV("involvesWatchonly", true);
            }
            if (IsDeprecatedRPCEnabled("accounts")) entry.pushKV("account", strSentAccount);
            MaybePushAddress(entry, s.destination);
            entry.pushKV("category", "send");

            addTokenKV(s.destination, -s.amount, entry);

            if (pwallet->mapAddressBook.count(s.destination)) {
                entry.pushKV("label", pwallet->mapAddressBook[s.destination].name);
            }
            entry.pushKV("vout", s.vout);
            entry.pushKV("fee", ValueFromAmount(-nFee));
            if (fLong)
                WalletTxToJSON(wtx, entry);
            entry.pushKV("abandoned", wtx.isAbandoned());
            ret.push_back(entry);
        }
    }

    // Received
    if (listReceived.size() > 0 && wtx.GetDepthInMainChain() >= nMinDepth)
    {
        for (const COutputEntry& r : listReceived)
        {
            std::string account;
            if (pwallet->mapAddressBook.count(r.destination)) {
                account = pwallet->mapAddressBook[r.destination].name;
            }
            if (fAllAccounts || (account == strAccount))
            {
                UniValue entry(UniValue::VOBJ);
                if (involvesWatchonly || (::IsMine(*pwallet, r.destination) & ISMINE_WATCH_ONLY)) {
                    entry.pushKV("involvesWatchonly", true);
                }
                if (IsDeprecatedRPCEnabled("accounts")) entry.pushKV("account", account);
                MaybePushAddress(entry, r.destination);
                if (wtx.IsCoinBase())
                {
                    if (wtx.GetDepthInMainChain() < 1)
                        entry.pushKV("category", "orphan");
                    else
                        entry.pushKV("category", "generate");
                }
                else
                {
                    entry.pushKV("category", "receive");
                }
                addTokenKV(r.destination, r.amount, entry);

                if (pwallet->mapAddressBook.count(r.destination)) {
                    entry.pushKV("label", account);
                }
                entry.pushKV("vout", r.vout);
                if (fLong)
                    WalletTxToJSON(wtx, entry);
                ret.push_back(entry);
            }
        }
    }
}

static void AcentryToJSON(const CAccountingEntry& acentry, const std::string& strAccount, UniValue& ret)
{
    bool fAllAccounts = (strAccount == std::string("*"));

    if (fAllAccounts || acentry.strAccount == strAccount)
    {
        UniValue entry(UniValue::VOBJ);
        entry.pushKV("account", acentry.strAccount);
        entry.pushKV("category", "move");
        entry.pushKV("time", acentry.nTime);
        entry.pushKV("token", CURRENCY_UNIT);
        entry.pushKV("amount", ValueFromAmount(acentry.nCreditDebit));
        if (IsDeprecatedRPCEnabled("accounts")) entry.pushKV("otheraccount", acentry.strOtherAccount);
        entry.pushKV("comment", acentry.strComment);
        ret.push_back(entry);
    }
}

UniValue listtransactions(const JSONRPCRequest& request)
{
    std::shared_ptr<CWallet> const wallet = GetWalletForJSONRPCRequest(request);
    CWallet* const pwallet = wallet.get();

    if (!EnsureWalletIsAvailable(pwallet, request.fHelp)) {
        return NullUniValue;
    }

    std::string help_text {};
    if (!IsDeprecatedRPCEnabled("accounts")) {
        help_text = "listtransactions (dummy count skip include_watchonly)\n"
            "\nReturns up to 'count' most recent transactions skipping the first 'from' transactions for account 'account'.\n"
            "Note that the \"account\" argument and \"otheraccount\" return value have been removed in V0.17. To use this RPC with an \"account\" argument, restart\n"
            "bitcoind with -deprecatedrpc=accounts\n"
            "\nArguments:\n"
            "1. \"dummy\"    (string, optional) If set, should be \"*\" for backwards compatibility.\n"
            "2. count          (numeric, optional, default=10) The number of transactions to return\n"
            "3. skip           (numeric, optional, default=0) The number of transactions to skip\n"
            "4. include_watchonly (bool, optional, default=false) Include transactions to watch-only addresses (see 'importaddress')\n"
            "\nResult:\n"
            "[\n"
            "  {\n"
            "    \"address\":\"address\",    (string) The bitcoin address of the transaction.\n"
            "    \"category\":\"send|receive\", (string) The transaction category.\n"
            "    \"amount\": x.xxx,          (numeric) The amount in " + CURRENCY_UNIT + ". This is negative for the 'send' category, and is positive\n"
            "                                        for the 'receive' category,\n"
            "    \"label\": \"label\",       (string) A comment for the address/transaction, if any\n"
            "    \"vout\": n,                (numeric) the vout value\n"
            "    \"fee\": x.xxx,             (numeric) The amount of the fee in " + CURRENCY_UNIT + ". This is negative and only available for the \n"
            "                                         'send' category of transactions.\n"
            "    \"confirmations\": n,       (numeric) The number of confirmations for the transaction. Negative confirmations indicate the\n"
            "                                         transaction conflicts with the block chain\n"
            "    \"trusted\": xxx,           (bool) Whether we consider the outputs of this unconfirmed transaction safe to spend.\n"
            "    \"blockhash\": \"hashvalue\", (string) The block hash containing the transaction.\n"
            "    \"blockindex\": n,          (numeric) The index of the transaction in the block that includes it.\n"
            "    \"blocktime\": xxx,         (numeric) The block time in seconds since epoch (1 Jan 1970 GMT).\n"
            "    \"txid\": \"transactionid\", (string) The transaction id.\n"
            "    \"time\": xxx,              (numeric) The transaction time in seconds since epoch (midnight Jan 1 1970 GMT).\n"
            "    \"timereceived\": xxx,      (numeric) The time received in seconds since epoch (midnight Jan 1 1970 GMT).\n"
            "    \"comment\": \"...\",       (string) If a comment is associated with the transaction.\n"
            "    \"bip125-replaceable\": \"yes|no|unknown\",  (string) Whether this transaction could be replaced due to BIP125 (replace-by-fee);\n"
            "                                                     may be unknown for unconfirmed transactions not in the mempool\n"
            "    \"abandoned\": xxx          (bool) 'true' if the transaction has been abandoned (inputs are respendable). Only available for the \n"
            "                                         'send' category of transactions.\n"
            "  }\n"
            "]\n"

            "\nExamples:\n"
            "\nList the most recent 10 transactions in the systems\n"
            + HelpExampleCli("listtransactions", "") +
            "\nList transactions 100 to 120\n"
            + HelpExampleCli("listtransactions", "\"*\" 20 100") +
            "\nAs a json rpc call\n"
            + HelpExampleRpc("listtransactions", "\"*\", 20, 100");
    } else {
        help_text = "listtransactions ( \"account\" count skip include_watchonly)\n"
            "\nReturns up to 'count' most recent transactions skipping the first 'from' transactions for account 'account'.\n"
            "\nArguments:\n"
            "1. \"account\"    (string, optional) DEPRECATED. This argument will be removed in V0.18. The account name. Should be \"*\".\n"
            "2. count          (numeric, optional, default=10) The number of transactions to return\n"
            "3. skip           (numeric, optional, default=0) The number of transactions to skip\n"
            "4. include_watchonly (bool, optional, default=false) Include transactions to watch-only addresses (see 'importaddress')\n"
            "\nResult:\n"
            "[\n"
            "  {\n"
            "    \"account\":\"accountname\",       (string) DEPRECATED. This field will be removed in V0.18. The account name associated with the transaction. \n"
            "                                                It will be \"\" for the default account.\n"
            "    \"address\":\"address\",    (string) The bitcoin address of the transaction. Not present for \n"
            "                                                move transactions (category = move).\n"
            "    \"category\":\"send|receive|move\", (string) The transaction category. 'move' is a local (off blockchain)\n"
            "                                                transaction between accounts, and not associated with an address,\n"
            "                                                transaction id or block. 'send' and 'receive' transactions are \n"
            "                                                associated with an address, transaction id and block details\n"
            "    \"amount\": x.xxx,          (numeric) The amount in " + CURRENCY_UNIT + ". This is negative for the 'send' category, and for the\n"
            "                                         'move' category for moves outbound. It is positive for the 'receive' category,\n"
            "                                         and for the 'move' category for inbound funds.\n"
            "    \"label\": \"label\",       (string) A comment for the address/transaction, if any\n"
            "    \"vout\": n,                (numeric) the vout value\n"
            "    \"fee\": x.xxx,             (numeric) The amount of the fee in " + CURRENCY_UNIT + ". This is negative and only available for the \n"
            "                                         'send' category of transactions.\n"
            "    \"confirmations\": n,       (numeric) The number of confirmations for the transaction. Available for 'send' and \n"
            "                                         'receive' category of transactions. Negative confirmations indicate the\n"
            "                                         transaction conflicts with the block chain\n"
            "    \"trusted\": xxx,           (bool) Whether we consider the outputs of this unconfirmed transaction safe to spend.\n"
            "    \"blockhash\": \"hashvalue\", (string) The block hash containing the transaction. Available for 'send' and 'receive'\n"
            "                                          category of transactions.\n"
            "    \"blockindex\": n,          (numeric) The index of the transaction in the block that includes it. Available for 'send' and 'receive'\n"
            "                                          category of transactions.\n"
            "    \"blocktime\": xxx,         (numeric) The block time in seconds since epoch (1 Jan 1970 GMT).\n"
            "    \"txid\": \"transactionid\", (string) The transaction id. Available for 'send' and 'receive' category of transactions.\n"
            "    \"time\": xxx,              (numeric) The transaction time in seconds since epoch (midnight Jan 1 1970 GMT).\n"
            "    \"timereceived\": xxx,      (numeric) The time received in seconds since epoch (midnight Jan 1 1970 GMT). Available \n"
            "                                          for 'send' and 'receive' category of transactions.\n"
            "    \"comment\": \"...\",       (string) If a comment is associated with the transaction.\n"
            "    \"otheraccount\": \"accountname\",  (string) DEPRECATED. This field will be removed in V0.18. For the 'move' category of transactions, the account the funds came \n"
            "                                          from (for receiving funds, positive amounts), or went to (for sending funds,\n"
            "                                          negative amounts).\n"
            "    \"bip125-replaceable\": \"yes|no|unknown\",  (string) Whether this transaction could be replaced due to BIP125 (replace-by-fee);\n"
            "                                                     may be unknown for unconfirmed transactions not in the mempool\n"
            "    \"abandoned\": xxx          (bool) 'true' if the transaction has been abandoned (inputs are respendable). Only available for the \n"
            "                                         'send' category of transactions.\n"
            "  }\n"
            "]\n"

            "\nExamples:\n"
            "\nList the most recent 10 transactions in the systems\n"
            + HelpExampleCli("listtransactions", "") +
            "\nList transactions 100 to 120\n"
            + HelpExampleCli("listtransactions", "\"*\" 20 100") +
            "\nAs a json rpc call\n"
            + HelpExampleRpc("listtransactions", "\"*\", 20, 100");
    }
    if (request.fHelp || request.params.size() > 4) throw std::runtime_error(help_text);

    // Make sure the results are valid at least up to the most recent block
    // the user could have gotten from another RPC command prior to now
    pwallet->BlockUntilSyncedToCurrentChain();

    std::string strAccount = "*";
    if (!request.params[0].isNull()) {
        strAccount = request.params[0].get_str();
        if (!IsDeprecatedRPCEnabled("accounts") && strAccount != "*") {
            throw JSONRPCError(RPC_INVALID_PARAMETER, "Dummy value must be set to \"*\"");
        }
    }
    int nCount = 10;
    if (!request.params[1].isNull())
        nCount = request.params[1].get_int();
    int nFrom = 0;
    if (!request.params[2].isNull())
        nFrom = request.params[2].get_int();
    isminefilter filter = ISMINE_SPENDABLE;
    if(!request.params[3].isNull())
        if(request.params[3].get_bool())
            filter = filter | ISMINE_WATCH_ONLY;

    if (nCount < 0)
        throw JSONRPCError(RPC_INVALID_PARAMETER, "Negative count");
    if (nFrom < 0)
        throw JSONRPCError(RPC_INVALID_PARAMETER, "Negative from");

    UniValue ret(UniValue::VARR);

    {
        LOCK2(cs_main, pwallet->cs_wallet);

        const CWallet::TxItems & txOrdered = pwallet->wtxOrdered;

        // iterate backwards until we have nCount items to return:
        for (CWallet::TxItems::const_reverse_iterator it = txOrdered.rbegin(); it != txOrdered.rend(); ++it)
        {
            CWalletTx *const pwtx = (*it).second.first;
            if (pwtx != nullptr)
                ListTransactions(pwallet, *pwtx, strAccount, 0, true, ret, filter);
            if (IsDeprecatedRPCEnabled("accounts")) {
                CAccountingEntry *const pacentry = (*it).second.second;
                if (pacentry != nullptr) AcentryToJSON(*pacentry, strAccount, ret);
            }

            if ((int)ret.size() >= (nCount+nFrom)) break;
        }
    }

    // ret is newest to oldest

    if (nFrom > (int)ret.size())
        nFrom = ret.size();
    if ((nFrom + nCount) > (int)ret.size())
        nCount = ret.size() - nFrom;

    std::vector<UniValue> arrTmp = ret.getValues();

    std::vector<UniValue>::iterator first = arrTmp.begin();
    std::advance(first, nFrom);
    std::vector<UniValue>::iterator last = arrTmp.begin();
    std::advance(last, nFrom+nCount);

    if (last != arrTmp.end()) arrTmp.erase(last, arrTmp.end());
    if (first != arrTmp.begin()) arrTmp.erase(arrTmp.begin(), first);

    std::reverse(arrTmp.begin(), arrTmp.end()); // Return oldest to newest

    ret.clear();
    ret.setArray();
    ret.push_backV(arrTmp);

    return ret;
}

static UniValue listaccounts(const JSONRPCRequest& request)
{
    std::shared_ptr<CWallet> const wallet = GetWalletForJSONRPCRequest(request);
    CWallet* const pwallet = wallet.get();

    if (!EnsureWalletIsAvailable(pwallet, request.fHelp)) {
        return NullUniValue;
    }

    if (!IsDeprecatedRPCEnabled("accounts")) {
        if (request.fHelp) {
            throw std::runtime_error("listaccounts (Deprecated, will be removed in V0.18. To use this command, start bitcoind with -deprecatedrpc=accounts)");
        }
        throw JSONRPCError(RPC_METHOD_DEPRECATED, "listaccounts is deprecated and will be removed in V0.18. To use this command, start bitcoind with -deprecatedrpc=accounts.");
    }

    if (request.fHelp || request.params.size() > 2)
        throw std::runtime_error(
            "listaccounts ( minconf include_watchonly)\n"
            "\nDEPRECATED. Returns Object that has account names as keys, account balances as values.\n"
            "\nArguments:\n"
            "1. minconf             (numeric, optional, default=1) Only include transactions with at least this many confirmations\n"
            "2. include_watchonly   (bool, optional, default=false) Include balances in watch-only addresses (see 'importaddress')\n"
            "\nResult:\n"
            "{                      (json object where keys are account names, and values are numeric balances\n"
            "  \"account\": x.xxx,  (numeric) The property name is the account name, and the value is the total balance for the account.\n"
            "  ...\n"
            "}\n"
            "\nExamples:\n"
            "\nList account balances where there at least 1 confirmation\n"
            + HelpExampleCli("listaccounts", "") +
            "\nList account balances including zero confirmation transactions\n"
            + HelpExampleCli("listaccounts", "0") +
            "\nList account balances for 6 or more confirmations\n"
            + HelpExampleCli("listaccounts", "6") +
            "\nAs json rpc call\n"
            + HelpExampleRpc("listaccounts", "6")
        );

    // Make sure the results are valid at least up to the most recent block
    // the user could have gotten from another RPC command prior to now
    pwallet->BlockUntilSyncedToCurrentChain();

    LOCK2(cs_main, pwallet->cs_wallet);

    int nMinDepth = 1;
    if (!request.params[0].isNull())
        nMinDepth = request.params[0].get_int();
    isminefilter includeWatchonly = ISMINE_SPENDABLE;
    if(!request.params[1].isNull())
        if(request.params[1].get_bool())
            includeWatchonly = includeWatchonly | ISMINE_WATCH_ONLY;

    std::map<std::string, CAmount> mapAccountBalances;
    for (const std::pair<const CTxDestination, CAddressBookData>& entry : pwallet->mapAddressBook) {
        if (IsMine(*pwallet, entry.first) & includeWatchonly) {  // This address belongs to me
            mapAccountBalances[entry.second.name] = 0;
        }
    }

    for (const std::pair<const uint256, CWalletTx>& pairWtx : pwallet->mapWallet) {
        const CWalletTx& wtx = pairWtx.second;
        CAmount nFee;
        std::string strSentAccount;
        std::list<COutputEntry> listReceived;
        std::list<COutputEntry> listSent;
        int nDepth = wtx.GetDepthInMainChain();
        if (nDepth < 0)
            continue;
        wtx.GetAmounts(listReceived, listSent, nFee, strSentAccount, includeWatchonly);
        mapAccountBalances[strSentAccount] -= nFee;
        for (const COutputEntry& s : listSent)
            mapAccountBalances[strSentAccount] -= s.amount;
        if (nDepth >= nMinDepth)
        {
            for (const COutputEntry& r : listReceived)
                if (pwallet->mapAddressBook.count(r.destination)) {
                    mapAccountBalances[pwallet->mapAddressBook[r.destination].name] += r.amount;
                }
                else
                    mapAccountBalances[""] += r.amount;
        }
    }

    const std::list<CAccountingEntry>& acentries = pwallet->laccentries;
    for (const CAccountingEntry& entry : acentries)
        mapAccountBalances[entry.strAccount] += entry.nCreditDebit;

    UniValue ret(UniValue::VOBJ);
    for (const std::pair<const std::string, CAmount>& accountBalance : mapAccountBalances) {
        ret.pushKV(accountBalance.first, ValueFromAmount(accountBalance.second));
    }
    return ret;
}

static UniValue listsinceblock(const JSONRPCRequest& request)
{
    std::shared_ptr<CWallet> const wallet = GetWalletForJSONRPCRequest(request);
    CWallet* const pwallet = wallet.get();

    if (!EnsureWalletIsAvailable(pwallet, request.fHelp)) {
        return NullUniValue;
    }

    if (request.fHelp || request.params.size() > 4)
        throw std::runtime_error(
            "listsinceblock ( \"blockhash\" target_confirmations include_watchonly include_removed )\n"
            "\nGet all transactions in blocks since block [blockhash], or all transactions if omitted.\n"
            "If \"blockhash\" is no longer a part of the main chain, transactions from the fork point onward are included.\n"
            "Additionally, if include_removed is set, transactions affecting the wallet which were removed are returned in the \"removed\" array.\n"
            "\nArguments:\n"
            "1. \"blockhash\"            (string, optional) The block hash to list transactions since\n"
            "2. target_confirmations:    (numeric, optional, default=1) Return the nth block hash from the main chain. e.g. 1 would mean the best block hash. Note: this is not used as a filter, but only affects [lastblock] in the return value\n"
            "3. include_watchonly:       (bool, optional, default=false) Include transactions to watch-only addresses (see 'importaddress')\n"
            "4. include_removed:         (bool, optional, default=true) Show transactions that were removed due to a reorg in the \"removed\" array\n"
            "                                                           (not guaranteed to work on pruned nodes)\n"
            "\nResult:\n"
            "{\n"
            "  \"transactions\": [\n"
            "    \"account\":\"accountname\",       (string) DEPRECATED. This field will be removed in V0.18. To see this deprecated field, start bitcoind with -deprecatedrpc=accounts. The account name associated with the transaction. Will be \"\" for the default account.\n"
            "    \"address\":\"address\",    (string) The bitcoin address of the transaction. Not present for move transactions (category = move).\n"
            "    \"category\":\"send|receive\",     (string) The transaction category. 'send' has negative amounts, 'receive' has positive amounts.\n"
            "    \"amount\": x.xxx,          (numeric) The amount in " + CURRENCY_UNIT + ". This is negative for the 'send' category, and for the 'move' category for moves \n"
            "                                          outbound. It is positive for the 'receive' category, and for the 'move' category for inbound funds.\n"
            "    \"vout\" : n,               (numeric) the vout value\n"
            "    \"fee\": x.xxx,             (numeric) The amount of the fee in " + CURRENCY_UNIT + ". This is negative and only available for the 'send' category of transactions.\n"
            "    \"confirmations\": n,       (numeric) The number of confirmations for the transaction. Available for 'send' and 'receive' category of transactions.\n"
            "                                          When it's < 0, it means the transaction conflicted that many blocks ago.\n"
            "    \"blockhash\": \"hashvalue\",     (string) The block hash containing the transaction. Available for 'send' and 'receive' category of transactions.\n"
            "    \"blockindex\": n,          (numeric) The index of the transaction in the block that includes it. Available for 'send' and 'receive' category of transactions.\n"
            "    \"blocktime\": xxx,         (numeric) The block time in seconds since epoch (1 Jan 1970 GMT).\n"
            "    \"txid\": \"transactionid\",  (string) The transaction id. Available for 'send' and 'receive' category of transactions.\n"
            "    \"time\": xxx,              (numeric) The transaction time in seconds since epoch (Jan 1 1970 GMT).\n"
            "    \"timereceived\": xxx,      (numeric) The time received in seconds since epoch (Jan 1 1970 GMT). Available for 'send' and 'receive' category of transactions.\n"
            "    \"bip125-replaceable\": \"yes|no|unknown\",  (string) Whether this transaction could be replaced due to BIP125 (replace-by-fee);\n"
            "                                                   may be unknown for unconfirmed transactions not in the mempool\n"
            "    \"abandoned\": xxx,         (bool) 'true' if the transaction has been abandoned (inputs are respendable). Only available for the 'send' category of transactions.\n"
            "    \"comment\": \"...\",       (string) If a comment is associated with the transaction.\n"
            "    \"label\" : \"label\"       (string) A comment for the address/transaction, if any\n"
            "    \"to\": \"...\",            (string) If a comment to is associated with the transaction.\n"
            "  ],\n"
            "  \"removed\": [\n"
            "    <structure is the same as \"transactions\" above, only present if include_removed=true>\n"
            "    Note: transactions that were re-added in the active chain will appear as-is in this array, and may thus have a positive confirmation count.\n"
            "  ],\n"
            "  \"lastblock\": \"lastblockhash\"     (string) The hash of the block (target_confirmations-1) from the best block on the main chain. This is typically used to feed back into listsinceblock the next time you call it. So you would generally use a target_confirmations of say 6, so you will be continually re-notified of transactions until they've reached 6 confirmations plus any new ones\n"
            "}\n"
            "\nExamples:\n"
            + HelpExampleCli("listsinceblock", "")
            + HelpExampleCli("listsinceblock", "\"000000000000000bacf66f7497b7dc45ef753ee9a7d38571037cdb1a57f663ad\" 6")
            + HelpExampleRpc("listsinceblock", "\"000000000000000bacf66f7497b7dc45ef753ee9a7d38571037cdb1a57f663ad\", 6")
        );

    // Make sure the results are valid at least up to the most recent block
    // the user could have gotten from another RPC command prior to now
    pwallet->BlockUntilSyncedToCurrentChain();

    LOCK2(cs_main, pwallet->cs_wallet);

    const CBlockIndex* pindex = nullptr;    // Block index of the specified block or the common ancestor, if the block provided was in a deactivated chain.
    const CBlockIndex* paltindex = nullptr; // Block index of the specified block, even if it's in a deactivated chain.
    int target_confirms = 1;
    isminefilter filter = ISMINE_SPENDABLE;

    if (!request.params[0].isNull() && !request.params[0].get_str().empty()) {
        uint256 blockId;

        blockId.SetHex(request.params[0].get_str());
        paltindex = pindex = LookupBlockIndex(blockId);
        if (!pindex) {
            throw JSONRPCError(RPC_INVALID_ADDRESS_OR_KEY, "Block not found");
        }
        if (chainActive[pindex->nHeight] != pindex) {
            // the block being asked for is a part of a deactivated chain;
            // we don't want to depend on its perceived height in the block
            // chain, we want to instead use the last common ancestor
            pindex = chainActive.FindFork(pindex);
        }
    }

    if (!request.params[1].isNull()) {
        target_confirms = request.params[1].get_int();

        if (target_confirms < 1) {
            throw JSONRPCError(RPC_INVALID_PARAMETER, "Invalid parameter");
        }
    }

    if (!request.params[2].isNull() && request.params[2].get_bool()) {
        filter = filter | ISMINE_WATCH_ONLY;
    }

    bool include_removed = (request.params[3].isNull() || request.params[3].get_bool());

    int depth = pindex ? (1 + chainActive.Height() - pindex->nHeight) : -1;

    UniValue transactions(UniValue::VARR);

    for (const std::pair<const uint256, CWalletTx>& pairWtx : pwallet->mapWallet) {
        CWalletTx tx = pairWtx.second;

        if (depth == -1 || tx.GetDepthInMainChain() < depth) {
            ListTransactions(pwallet, tx, "*", 0, true, transactions, filter);
        }
    }

    // when a reorg'd block is requested, we also list any relevant transactions
    // in the blocks of the chain that was detached
    UniValue removed(UniValue::VARR);
    while (include_removed && paltindex && paltindex != pindex) {
        CBlock block;
        if (!ReadBlockFromDisk(block, paltindex)) {
            throw JSONRPCError(RPC_INTERNAL_ERROR, "Can't read block from disk");
        }
        for (const CTransactionRef& tx : block.vtx) {
            auto it = pwallet->mapWallet.find(tx->GetHashMalFix());
            if (it != pwallet->mapWallet.end()) {
                // We want all transactions regardless of confirmation count to appear here,
                // even negative confirmation ones, hence the big negative.
                ListTransactions(pwallet, it->second, "*", -100000000, true, removed, filter);
            }
        }
        paltindex = paltindex->pprev;
    }

    CBlockIndex *pblockLast = chainActive[chainActive.Height() + 1 - target_confirms];
    uint256 lastblock = pblockLast ? pblockLast->GetBlockHash() : uint256();

    UniValue ret(UniValue::VOBJ);
    ret.pushKV("transactions", transactions);
    if (include_removed) ret.pushKV("removed", removed);
    ret.pushKV("lastblock", lastblock.GetHex());

    return ret;
}

static UniValue gettransaction(const JSONRPCRequest& request)
{
    std::shared_ptr<CWallet> const wallet = GetWalletForJSONRPCRequest(request);
    CWallet* const pwallet = wallet.get();

    if (!EnsureWalletIsAvailable(pwallet, request.fHelp)) {
        return NullUniValue;
    }

    if (request.fHelp || request.params.size() < 1 || request.params.size() > 2)
        throw std::runtime_error(
            "gettransaction \"txid\" ( include_watchonly )\n"
            "\nGet detailed information about in-wallet transaction <txid>\n"
            "\nArguments:\n"
            "1. \"txid\"                  (string, required) The transaction id\n"
            "2. \"include_watchonly\"     (bool, optional, default=false) Whether to include watch-only addresses in balance calculation and details[]\n"
            "\nResult:\n"
            "{\n"
            "  \"amount\" : x.xxx,        (numeric) The transaction amount in " + CURRENCY_UNIT + "\n"
            "  \"fee\": x.xxx,            (numeric) The amount of the fee in " + CURRENCY_UNIT + ". This is negative and only available for the \n"
            "                              'send' category of transactions.\n"
            "  \"confirmations\" : n,     (numeric) The number of confirmations\n"
            "  \"blockhash\" : \"hash\",  (string) The block hash\n"
            "  \"blockindex\" : xx,       (numeric) The index of the transaction in the block that includes it\n"
            "  \"blocktime\" : ttt,       (numeric) The time in seconds since epoch (1 Jan 1970 GMT)\n"
            "  \"txid\" : \"transactionid\",   (string) The transaction id.\n"
            "  \"time\" : ttt,            (numeric) The transaction time in seconds since epoch (1 Jan 1970 GMT)\n"
            "  \"timereceived\" : ttt,    (numeric) The time received in seconds since epoch (1 Jan 1970 GMT)\n"
            "  \"bip125-replaceable\": \"yes|no|unknown\",  (string) Whether this transaction could be replaced due to BIP125 (replace-by-fee);\n"
            "                                                   may be unknown for unconfirmed transactions not in the mempool\n"
            "  \"details\" : [\n"
            "    {\n"
            "      \"account\" : \"accountname\",      (string) DEPRECATED. This field will be removed in a V0.18. To see this deprecated field, start bitcoind with -deprecatedrpc=accounts. The account name involved in the transaction, can be \"\" for the default account.\n"
            "      \"address\" : \"address\",          (string) The bitcoin address involved in the transaction\n"
            "      \"category\" : \"send|receive\",    (string) The category, either 'send' or 'receive'\n"
            "      \"amount\" : x.xxx,                 (numeric) The amount in " + CURRENCY_UNIT + "\n"
            "      \"label\" : \"label\",              (string) A comment for the address/transaction, if any\n"
            "      \"vout\" : n,                       (numeric) the vout value\n"
            "      \"fee\": x.xxx,                     (numeric) The amount of the fee in " + CURRENCY_UNIT + ". This is negative and only available for the \n"
            "                                           'send' category of transactions.\n"
            "      \"abandoned\": xxx                  (bool) 'true' if the transaction has been abandoned (inputs are respendable). Only available for the \n"
            "                                           'send' category of transactions.\n"
            "    }\n"
            "    ,...\n"
            "  ],\n"
            "  \"hex\" : \"data\"         (string) Raw data for transaction\n"
            "}\n"

            "\nExamples:\n"
            + HelpExampleCli("gettransaction", "\"1075db55d416d3ca199f55b6084e2115b9345e16c5cf302fc80e9d5fbf5d48d\"")
            + HelpExampleCli("gettransaction", "\"1075db55d416d3ca199f55b6084e2115b9345e16c5cf302fc80e9d5fbf5d48d\" true")
            + HelpExampleRpc("gettransaction", "\"1075db55d416d3ca199f55b6084e2115b9345e16c5cf302fc80e9d5fbf5d48d\"")
        );

    // Make sure the results are valid at least up to the most recent block
    // the user could have gotten from another RPC command prior to now
    pwallet->BlockUntilSyncedToCurrentChain();

    LOCK2(cs_main, pwallet->cs_wallet);

    uint256 hash;
    hash.SetHex(request.params[0].get_str());

    isminefilter filter = ISMINE_SPENDABLE;
    if(!request.params[1].isNull())
        if(request.params[1].get_bool())
            filter = filter | ISMINE_WATCH_ONLY;

    UniValue entry(UniValue::VOBJ);
    auto it = pwallet->mapWallet.find(hash);
    if (it == pwallet->mapWallet.end()) {
        throw JSONRPCError(RPC_INVALID_ADDRESS_OR_KEY, "Invalid or non-wallet transaction id");
    }
    const CWalletTx& wtx = it->second;

    std::set<ColorIdentifier> txColorIdSet{ColorIdentifier()};
    for(auto iter = wtx.nCreditCached.begin(); iter != wtx.nCreditCached.end(); iter++)
        txColorIdSet.insert(iter->first);
    for(auto iter = wtx.nDebitCached.begin(); iter != wtx.nDebitCached.end(); iter++)
        txColorIdSet.insert(iter->first);

    for(auto &colorId:txColorIdSet)
    {
        CAmount nCredit = wtx.GetCredit(filter, colorId);
        CAmount nDebit = wtx.GetDebit(filter, colorId);
        CAmount nNet = nCredit - nDebit;
        CAmount nFee = (wtx.IsFromMe(filter) ? wtx.tx->GetValueOut(colorId) - nDebit : 0);

        entry.pushKV("token", colorId.toHexString());
        entry.pushKV("amount", (colorId.type == TokenTypes::NONE) ? ValueFromAmount(nNet - nFee) : nNet - nFee);
        entry.pushKV("fee", ValueFromAmount(nFee));
        
    }
    WalletTxToJSON(wtx, entry);

    UniValue details(UniValue::VARR);
    ListTransactions(pwallet, wtx, "*", 0, false, details, filter);
    entry.pushKV("details", details);

    std::string strHex = EncodeHexTx(*wtx.tx, RPCSerializationFlags());
    entry.pushKV("hex", strHex);

    return entry;
}

static UniValue abandontransaction(const JSONRPCRequest& request)
{
    std::shared_ptr<CWallet> const wallet = GetWalletForJSONRPCRequest(request);
    CWallet* const pwallet = wallet.get();

    if (!EnsureWalletIsAvailable(pwallet, request.fHelp)) {
        return NullUniValue;
    }

    if (request.fHelp || request.params.size() != 1) {
        throw std::runtime_error(
            "abandontransaction \"txid\"\n"
            "\nMark in-wallet transaction <txid> as abandoned\n"
            "This will mark this transaction and all its in-wallet descendants as abandoned which will allow\n"
            "for their inputs to be respent.  It can be used to replace \"stuck\" or evicted transactions.\n"
            "It only works on transactions which are not included in a block and are not currently in the mempool.\n"
            "It has no effect on transactions which are already abandoned.\n"
            "\nArguments:\n"
            "1. \"txid\"    (string, required) The transaction id\n"
            "\nResult:\n"
            "\nExamples:\n"
            + HelpExampleCli("abandontransaction", "\"1075db55d416d3ca199f55b6084e2115b9345e16c5cf302fc80e9d5fbf5d48d\"")
            + HelpExampleRpc("abandontransaction", "\"1075db55d416d3ca199f55b6084e2115b9345e16c5cf302fc80e9d5fbf5d48d\"")
        );
    }

    // Make sure the results are valid at least up to the most recent block
    // the user could have gotten from another RPC command prior to now
    pwallet->BlockUntilSyncedToCurrentChain();

    LOCK2(cs_main, pwallet->cs_wallet);

    uint256 hash;
    hash.SetHex(request.params[0].get_str());

    if (!pwallet->mapWallet.count(hash)) {
        throw JSONRPCError(RPC_INVALID_ADDRESS_OR_KEY, "Invalid or non-wallet transaction id");
    }
    if (!pwallet->AbandonTransaction(hash)) {
        throw JSONRPCError(RPC_INVALID_ADDRESS_OR_KEY, "Transaction not eligible for abandonment");
    }

    return NullUniValue;
}


static UniValue backupwallet(const JSONRPCRequest& request)
{
    std::shared_ptr<CWallet> const wallet = GetWalletForJSONRPCRequest(request);
    CWallet* const pwallet = wallet.get();

    if (!EnsureWalletIsAvailable(pwallet, request.fHelp)) {
        return NullUniValue;
    }

    if (request.fHelp || request.params.size() != 1)
        throw std::runtime_error(
            "backupwallet \"destination\"\n"
            "\nSafely copies current wallet file to destination, which can be a directory or a path with filename.\n"
            "\nArguments:\n"
            "1. \"destination\"   (string) The destination directory or file\n"
            "\nExamples:\n"
            + HelpExampleCli("backupwallet", "\"backup.dat\"")
            + HelpExampleRpc("backupwallet", "\"backup.dat\"")
        );

    // Make sure the results are valid at least up to the most recent block
    // the user could have gotten from another RPC command prior to now
    pwallet->BlockUntilSyncedToCurrentChain();

    LOCK2(cs_main, pwallet->cs_wallet);

    std::string strDest = request.params[0].get_str();
    if (!pwallet->BackupWallet(strDest)) {
        throw JSONRPCError(RPC_WALLET_ERROR, "Error: Wallet backup failed!");
    }

    return NullUniValue;
}


static UniValue keypoolrefill(const JSONRPCRequest& request)
{
    std::shared_ptr<CWallet> const wallet = GetWalletForJSONRPCRequest(request);
    CWallet* const pwallet = wallet.get();

    if (!EnsureWalletIsAvailable(pwallet, request.fHelp)) {
        return NullUniValue;
    }

    if (request.fHelp || request.params.size() > 1)
        throw std::runtime_error(
            "keypoolrefill ( newsize )\n"
            "\nFills the keypool."
            + HelpRequiringPassphrase(pwallet) + "\n"
            "\nArguments\n"
            "1. newsize     (numeric, optional, default=100) The new keypool size\n"
            "\nExamples:\n"
            + HelpExampleCli("keypoolrefill", "")
            + HelpExampleRpc("keypoolrefill", "")
        );

    if (pwallet->IsWalletFlagSet(WALLET_FLAG_DISABLE_PRIVATE_KEYS)) {
        throw JSONRPCError(RPC_WALLET_ERROR, "Error: Private keys are disabled for this wallet");
    }

    LOCK2(cs_main, pwallet->cs_wallet);

    // 0 is interpreted by TopUpKeyPool() as the default keypool size given by -keypool
    unsigned int kpSize = 0;
    if (!request.params[0].isNull()) {
        if (request.params[0].get_int() < 0)
            throw JSONRPCError(RPC_INVALID_PARAMETER, "Invalid parameter, expected valid size.");
        kpSize = (unsigned int)request.params[0].get_int();
    }

    EnsureWalletIsUnlocked(pwallet);
    pwallet->TopUpKeyPool(kpSize);

    if (pwallet->GetKeyPoolSize() < kpSize) {
        throw JSONRPCError(RPC_WALLET_ERROR, "Error refreshing keypool.");
    }

    return NullUniValue;
}


static UniValue walletpassphrase(const JSONRPCRequest& request)
{
    std::shared_ptr<CWallet> const wallet = GetWalletForJSONRPCRequest(request);
    CWallet* const pwallet = wallet.get();

    if (!EnsureWalletIsAvailable(pwallet, request.fHelp)) {
        return NullUniValue;
    }

    if (request.fHelp || request.params.size() != 2) {
        throw std::runtime_error(
            "walletpassphrase \"passphrase\" timeout\n"
            "\nStores the wallet decryption key in memory for 'timeout' seconds.\n"
            "This is needed prior to performing transactions related to private keys such as sending TPC\n"
            "\nArguments:\n"
            "1. \"passphrase\"     (string, required) The wallet passphrase\n"
            "2. timeout            (numeric, required) The time to keep the decryption key in seconds; capped at 100000000 (~3 years).\n"
            "\nNote:\n"
            "Issuing the walletpassphrase command while the wallet is already unlocked will set a new unlock\n"
            "time that overrides the old one.\n"
            "\nExamples:\n"
            "\nUnlock the wallet for 60 seconds\n"
            + HelpExampleCli("walletpassphrase", "\"my pass phrase\" 60") +
            "\nLock the wallet again (before 60 seconds)\n"
            + HelpExampleCli("walletlock", "") +
            "\nAs json rpc call\n"
            + HelpExampleRpc("walletpassphrase", "\"my pass phrase\", 60")
        );
    }

    LOCK2(cs_main, pwallet->cs_wallet);

    if (!pwallet->IsCrypted()) {
        throw JSONRPCError(RPC_WALLET_WRONG_ENC_STATE, "Error: running with an unencrypted wallet, but walletpassphrase was called.");
    }

    // Note that the walletpassphrase is stored in request.params[0] which is not mlock()ed
    SecureString strWalletPass;
    strWalletPass.reserve(100);
    // TODO: get rid of this .c_str() by implementing SecureString::operator=(std::string)
    // Alternately, find a way to make request.params[0] mlock()'d to begin with.
    strWalletPass = request.params[0].get_str().c_str();

    // Get the timeout
    int64_t nSleepTime = request.params[1].get_int64();
    // Timeout cannot be negative, otherwise it will relock immediately
    if (nSleepTime < 0) {
        throw JSONRPCError(RPC_INVALID_PARAMETER, "Timeout cannot be negative.");
    }
    // Clamp timeout
    constexpr int64_t MAX_SLEEP_TIME = 100000000; // larger values trigger a macos/libevent bug?
    if (nSleepTime > MAX_SLEEP_TIME) {
        nSleepTime = MAX_SLEEP_TIME;
    }

    if (strWalletPass.length() > 0)
    {
        if (!pwallet->Unlock(strWalletPass)) {
            throw JSONRPCError(RPC_WALLET_PASSPHRASE_INCORRECT, "Error: The wallet passphrase entered was incorrect.");
        }
    }
    else
        throw std::runtime_error(
            "walletpassphrase <passphrase> <timeout>\n"
            "Stores the wallet decryption key in memory for <timeout> seconds.");

    pwallet->TopUpKeyPool();

    pwallet->nRelockTime = GetTime() + nSleepTime;

    // Keep a weak pointer to the wallet so that it is possible to unload the
    // wallet before the following callback is called. If a valid shared pointer
    // is acquired in the callback then the wallet is still loaded.
    std::weak_ptr<CWallet> weak_wallet = wallet;
    RPCRunLater(strprintf("lockwallet(%s)", pwallet->GetName()), [weak_wallet] {
        if (auto shared_wallet = weak_wallet.lock()) {
            LOCK(shared_wallet->cs_wallet);
            shared_wallet->Lock();
            shared_wallet->nRelockTime = 0;
        }
    }, nSleepTime);

    return NullUniValue;
}


static UniValue walletpassphrasechange(const JSONRPCRequest& request)
{
    std::shared_ptr<CWallet> const wallet = GetWalletForJSONRPCRequest(request);
    CWallet* const pwallet = wallet.get();

    if (!EnsureWalletIsAvailable(pwallet, request.fHelp)) {
        return NullUniValue;
    }

    if (request.fHelp || request.params.size() != 2) {
        throw std::runtime_error(
            "walletpassphrasechange \"oldpassphrase\" \"newpassphrase\"\n"
            "\nChanges the wallet passphrase from 'oldpassphrase' to 'newpassphrase'.\n"
            "\nArguments:\n"
            "1. \"oldpassphrase\"      (string) The current passphrase\n"
            "2. \"newpassphrase\"      (string) The new passphrase\n"
            "\nExamples:\n"
            + HelpExampleCli("walletpassphrasechange", "\"old one\" \"new one\"")
            + HelpExampleRpc("walletpassphrasechange", "\"old one\", \"new one\"")
        );
    }

    LOCK2(cs_main, pwallet->cs_wallet);

    if (!pwallet->IsCrypted()) {
        throw JSONRPCError(RPC_WALLET_WRONG_ENC_STATE, "Error: running with an unencrypted wallet, but walletpassphrasechange was called.");
    }

    // TODO: get rid of these .c_str() calls by implementing SecureString::operator=(std::string)
    // Alternately, find a way to make request.params[0] mlock()'d to begin with.
    SecureString strOldWalletPass;
    strOldWalletPass.reserve(100);
    strOldWalletPass = request.params[0].get_str().c_str();

    SecureString strNewWalletPass;
    strNewWalletPass.reserve(100);
    strNewWalletPass = request.params[1].get_str().c_str();

    if (strOldWalletPass.length() < 1 || strNewWalletPass.length() < 1)
        throw std::runtime_error(
            "walletpassphrasechange <oldpassphrase> <newpassphrase>\n"
            "Changes the wallet passphrase from <oldpassphrase> to <newpassphrase>.");

    if (!pwallet->ChangeWalletPassphrase(strOldWalletPass, strNewWalletPass)) {
        throw JSONRPCError(RPC_WALLET_PASSPHRASE_INCORRECT, "Error: The wallet passphrase entered was incorrect.");
    }

    return NullUniValue;
}


static UniValue walletlock(const JSONRPCRequest& request)
{
    std::shared_ptr<CWallet> const wallet = GetWalletForJSONRPCRequest(request);
    CWallet* const pwallet = wallet.get();

    if (!EnsureWalletIsAvailable(pwallet, request.fHelp)) {
        return NullUniValue;
    }

    if (request.fHelp || request.params.size() != 0) {
        throw std::runtime_error(
            "walletlock\n"
            "\nRemoves the wallet encryption key from memory, locking the wallet.\n"
            "After calling this method, you will need to call walletpassphrase again\n"
            "before being able to call any methods which require the wallet to be unlocked.\n"
            "\nExamples:\n"
            "\nSet the passphrase for 2 minutes to perform a transaction\n"
            + HelpExampleCli("walletpassphrase", "\"my pass phrase\" 120") +
            "\nPerform a send (requires passphrase set)\n"
            + HelpExampleCli("sendtoaddress", "\"1M72Sfpbz1BPpXFHz9m3CdqATR44Jvaydd\" 1.0") +
            "\nClear the passphrase since we are done before 2 minutes is up\n"
            + HelpExampleCli("walletlock", "") +
            "\nAs json rpc call\n"
            + HelpExampleRpc("walletlock", "")
        );
    }

    LOCK2(cs_main, pwallet->cs_wallet);

    if (!pwallet->IsCrypted()) {
        throw JSONRPCError(RPC_WALLET_WRONG_ENC_STATE, "Error: running with an unencrypted wallet, but walletlock was called.");
    }

    pwallet->Lock();
    pwallet->nRelockTime = 0;

    return NullUniValue;
}


static UniValue encryptwallet(const JSONRPCRequest& request)
{
    std::shared_ptr<CWallet> const wallet = GetWalletForJSONRPCRequest(request);
    CWallet* const pwallet = wallet.get();

    if (!EnsureWalletIsAvailable(pwallet, request.fHelp)) {
        return NullUniValue;
    }

    if (request.fHelp || request.params.size() != 1) {
        throw std::runtime_error(
            "encryptwallet \"passphrase\"\n"
            "\nEncrypts the wallet with 'passphrase'. This is for first time encryption.\n"
            "After this, any calls that interact with private keys such as sending or signing \n"
            "will require the passphrase to be set prior the making these calls.\n"
            "Use the walletpassphrase call for this, and then walletlock call.\n"
            "If the wallet is already encrypted, use the walletpassphrasechange call.\n"
            "Note that this will shutdown the server.\n"
            "\nArguments:\n"
            "1. \"passphrase\"    (string) The pass phrase to encrypt the wallet with. It must be at least 1 character, but should be long.\n"
            "\nExamples:\n"
            "\nEncrypt your wallet\n"
            + HelpExampleCli("encryptwallet", "\"my pass phrase\"") +
            "\nNow set the passphrase to use the wallet, such as for signing or sending bitcoin\n"
            + HelpExampleCli("walletpassphrase", "\"my pass phrase\"") +
            "\nNow we can do something like sign\n"
            + HelpExampleCli("signmessage", "\"address\" \"test message\"") +
            "\nNow lock the wallet again by removing the passphrase\n"
            + HelpExampleCli("walletlock", "") +
            "\nAs a json rpc call\n"
            + HelpExampleRpc("encryptwallet", "\"my pass phrase\"")
        );
    }

    LOCK2(cs_main, pwallet->cs_wallet);

    if (pwallet->IsCrypted()) {
        throw JSONRPCError(RPC_WALLET_WRONG_ENC_STATE, "Error: running with an encrypted wallet, but encryptwallet was called.");
    }

    // TODO: get rid of this .c_str() by implementing SecureString::operator=(std::string)
    // Alternately, find a way to make request.params[0] mlock()'d to begin with.
    SecureString strWalletPass;
    strWalletPass.reserve(100);
    strWalletPass = request.params[0].get_str().c_str();

    if (strWalletPass.length() < 1)
        throw std::runtime_error(
            "encryptwallet <passphrase>\n"
            "Encrypts the wallet with <passphrase>.");

    if (!pwallet->EncryptWallet(strWalletPass)) {
        throw JSONRPCError(RPC_WALLET_ENCRYPTION_FAILED, "Error: Failed to encrypt the wallet.");
    }

    // BDB seems to have a bad habit of writing old data into
    // slack space in .dat files; that is bad if the old data is
    // unencrypted private keys. So:
    StartShutdown();
    return "wallet encrypted; Tapyrus server stopping, restart to run with encrypted wallet. The keypool has been flushed and a new HD seed was generated (if you are using HD). You need to make a new backup.";
}

static UniValue lockunspent(const JSONRPCRequest& request)
{
    std::shared_ptr<CWallet> const wallet = GetWalletForJSONRPCRequest(request);
    CWallet* const pwallet = wallet.get();

    if (!EnsureWalletIsAvailable(pwallet, request.fHelp)) {
        return NullUniValue;
    }

    if (request.fHelp || request.params.size() < 1 || request.params.size() > 2)
        throw std::runtime_error(
            "lockunspent unlock ([{\"txid\":\"txid\",\"vout\":n},...])\n"
            "\nUpdates list of temporarily unspendable outputs.\n"
            "Temporarily lock (unlock=false) or unlock (unlock=true) specified transaction outputs.\n"
            "If no transaction outputs are specified when unlocking then all current locked transaction outputs are unlocked.\n"
            "A locked transaction output will not be chosen by automatic coin selection, when spending TPC.\n"
            "Locks are stored in memory only. Nodes start with zero locked outputs, and the locked output list\n"
            "is always cleared (by virtue of process exit) when a node stops or fails.\n"
            "Also see the listunspent call\n"
            "\nArguments:\n"
            "1. unlock            (boolean, required) Whether to unlock (true) or lock (false) the specified transactions\n"
            "2. \"transactions\"  (string, optional) A json array of objects. Each object the txid (string) vout (numeric)\n"
            "     [           (json array of json objects)\n"
            "       {\n"
            "         \"txid\":\"id\",    (string) The transaction id\n"
            "         \"vout\": n         (numeric) The output number\n"
            "       }\n"
            "       ,...\n"
            "     ]\n"

            "\nResult:\n"
            "true|false    (boolean) Whether the command was successful or not\n"

            "\nExamples:\n"
            "\nList the unspent transactions\n"
            + HelpExampleCli("listunspent", "") +
            "\nLock an unspent transaction\n"
            + HelpExampleCli("lockunspent", "false \"[{\\\"txid\\\":\\\"a08e6907dbbd3d809776dbfc5d82e371b764ed838b5655e72f463568df1aadf0\\\",\\\"vout\\\":1}]\"") +
            "\nList the locked transactions\n"
            + HelpExampleCli("listlockunspent", "") +
            "\nUnlock the transaction again\n"
            + HelpExampleCli("lockunspent", "true \"[{\\\"txid\\\":\\\"a08e6907dbbd3d809776dbfc5d82e371b764ed838b5655e72f463568df1aadf0\\\",\\\"vout\\\":1}]\"") +
            "\nAs a json rpc call\n"
            + HelpExampleRpc("lockunspent", "false, \"[{\\\"txid\\\":\\\"a08e6907dbbd3d809776dbfc5d82e371b764ed838b5655e72f463568df1aadf0\\\",\\\"vout\\\":1}]\"")
        );

    // Make sure the results are valid at least up to the most recent block
    // the user could have gotten from another RPC command prior to now
    pwallet->BlockUntilSyncedToCurrentChain();

    LOCK2(cs_main, pwallet->cs_wallet);

    RPCTypeCheckArgument(request.params[0], UniValue::VBOOL);

    bool fUnlock = request.params[0].get_bool();

    if (request.params[1].isNull()) {
        if (fUnlock)
            pwallet->UnlockAllCoins();
        return true;
    }

    RPCTypeCheckArgument(request.params[1], UniValue::VARR);

    const UniValue& output_params = request.params[1];

    // Create and validate the COutPoints first.

    std::vector<COutPoint> outputs;
    outputs.reserve(output_params.size());

    for (unsigned int idx = 0; idx < output_params.size(); idx++) {
        const UniValue& o = output_params[idx].get_obj();

        RPCTypeCheckObj(o,
            {
                {"txid", UniValueType(UniValue::VSTR)},
                {"vout", UniValueType(UniValue::VNUM)},
            });

        const std::string& txid = find_value(o, "txid").get_str();
        if (!IsHex(txid)) {
            throw JSONRPCError(RPC_INVALID_PARAMETER, "Invalid parameter, expected hex txid");
        }

        const int nOutput = find_value(o, "vout").get_int();
        if (nOutput < 0) {
            throw JSONRPCError(RPC_INVALID_PARAMETER, "Invalid parameter, vout must be positive");
        }

        const COutPoint outpt(uint256S(txid), nOutput);

        const auto it = pwallet->mapWallet.find(outpt.hashMalFix);
        if (it == pwallet->mapWallet.end()) {
            throw JSONRPCError(RPC_INVALID_PARAMETER, "Invalid parameter, unknown transaction");
        }

        const CWalletTx& trans = it->second;

        if (outpt.n >= trans.tx->vout.size()) {
            throw JSONRPCError(RPC_INVALID_PARAMETER, "Invalid parameter, vout index out of bounds");
        }

        if (pwallet->IsSpent(outpt.hashMalFix, outpt.n)) {
            throw JSONRPCError(RPC_INVALID_PARAMETER, "Invalid parameter, expected unspent output");
        }

        const bool is_locked = pwallet->IsLockedCoin(outpt.hashMalFix, outpt.n);

        if (fUnlock && !is_locked) {
            throw JSONRPCError(RPC_INVALID_PARAMETER, "Invalid parameter, expected locked output");
        }

        if (!fUnlock && is_locked) {
            throw JSONRPCError(RPC_INVALID_PARAMETER, "Invalid parameter, output already locked");
        }

        outputs.push_back(outpt);
    }

    // Atomically set (un)locked status for the outputs.
    for (const COutPoint& outpt : outputs) {
        if (fUnlock) pwallet->UnlockCoin(outpt);
        else pwallet->LockCoin(outpt);
    }

    return true;
}

static UniValue listlockunspent(const JSONRPCRequest& request)
{
    std::shared_ptr<CWallet> const wallet = GetWalletForJSONRPCRequest(request);
    CWallet* const pwallet = wallet.get();

    if (!EnsureWalletIsAvailable(pwallet, request.fHelp)) {
        return NullUniValue;
    }

    if (request.fHelp || request.params.size() > 0)
        throw std::runtime_error(
            "listlockunspent\n"
            "\nReturns list of temporarily unspendable outputs.\n"
            "See the lockunspent call to lock and unlock transactions for spending.\n"
            "\nResult:\n"
            "[\n"
            "  {\n"
            "    \"txid\" : \"transactionid\",     (string) The transaction id locked\n"
            "    \"vout\" : n                      (numeric) The vout value\n"
            "  }\n"
            "  ,...\n"
            "]\n"
            "\nExamples:\n"
            "\nList the unspent transactions\n"
            + HelpExampleCli("listunspent", "") +
            "\nLock an unspent transaction\n"
            + HelpExampleCli("lockunspent", "false \"[{\\\"txid\\\":\\\"a08e6907dbbd3d809776dbfc5d82e371b764ed838b5655e72f463568df1aadf0\\\",\\\"vout\\\":1}]\"") +
            "\nList the locked transactions\n"
            + HelpExampleCli("listlockunspent", "") +
            "\nUnlock the transaction again\n"
            + HelpExampleCli("lockunspent", "true \"[{\\\"txid\\\":\\\"a08e6907dbbd3d809776dbfc5d82e371b764ed838b5655e72f463568df1aadf0\\\",\\\"vout\\\":1}]\"") +
            "\nAs a json rpc call\n"
            + HelpExampleRpc("listlockunspent", "")
        );

    LOCK2(cs_main, pwallet->cs_wallet);

    std::vector<COutPoint> vOutpts;
    pwallet->ListLockedCoins(vOutpts);

    UniValue ret(UniValue::VARR);

    for (COutPoint &outpt : vOutpts) {
        UniValue o(UniValue::VOBJ);

        o.pushKV("txid", outpt.hashMalFix.GetHex());
        o.pushKV("vout", (int)outpt.n);
        ret.push_back(o);
    }

    return ret;
}

static UniValue settxfee(const JSONRPCRequest& request)
{
    std::shared_ptr<CWallet> const wallet = GetWalletForJSONRPCRequest(request);
    CWallet* const pwallet = wallet.get();

    if (!EnsureWalletIsAvailable(pwallet, request.fHelp)) {
        return NullUniValue;
    }

    if (request.fHelp || request.params.size() < 1 || request.params.size() > 1) {
        throw std::runtime_error(
            "settxfee amount\n"
            "\nSet the transaction fee per kB for this wallet. Overrides the global -paytxfee command line parameter.\n"
            "\nArguments:\n"
            "1. amount         (numeric or string, required) The transaction fee in " + CURRENCY_UNIT + "/kB\n"
            "\nResult\n"
            "true|false        (boolean) Returns true if successful\n"
            "\nExamples:\n"
            + HelpExampleCli("settxfee", "0.00001")
            + HelpExampleRpc("settxfee", "0.00001")
        );
    }

    LOCK2(cs_main, pwallet->cs_wallet);

    CAmount nAmount = AmountFromValue(request.params[0]);

    pwallet->m_pay_tx_fee = CFeeRate(nAmount, 1000);
    return true;
}

static UniValue getwalletinfo(const JSONRPCRequest& request)
{
    std::shared_ptr<CWallet> const wallet = GetWalletForJSONRPCRequest(request);
    CWallet* const pwallet = wallet.get();

    if (!EnsureWalletIsAvailable(pwallet, request.fHelp)) {
        return NullUniValue;
    }

    if (request.fHelp || request.params.size() != 0)
        throw std::runtime_error(
            "getwalletinfo\n"
            "Returns an object containing various wallet state info.\n"
            "\nResult:\n"
            "{\n"
            "  \"walletname\": xxxxx,               (string) the wallet name\n"
            "  \"walletversion\": xxxxx,            (numeric) the wallet version\n"
            "  \"balance\":                         (object) the balances of each " + CURRENCY_UNIT  + " and colored coins of the wallet\n"
            "       {\n"
            "         \"xxxx\":\"xxxx\"             (string) \"" + CURRENCY_UNIT  + "\" or color id in hex string : (numeric) The total confirmed balance of the wallet. The unit is " + CURRENCY_UNIT + " for the native coin. If it is a colored coin, the unit is the same digits as " + CURRENCY_UNIT + "\n"
            "       }\n"
            "  \"unconfirmed_balance\":             (object) the unconfirmed balances of each " + CURRENCY_UNIT  + " and colored coins of the wallet\n"
            "       {\n"
            "         \"xxxx\":\"xxxx\"             (string) \"" + CURRENCY_UNIT  + "\" or color id in hex string : (numeric) The total unconfirmed balance of the wallet. The unit is " + CURRENCY_UNIT + " for the native coin. If it is a colored coin, the unit is the same digits as " + CURRENCY_UNIT + "\n"
            "       }\n"
            "  \"txcount\": xxxxxxx,                (numeric) the total number of transactions in the wallet\n"
            "  \"keypoololdest\": xxxxxx,           (numeric) the timestamp (seconds since Unix epoch) of the oldest pre-generated key in the key pool\n"
            "  \"keypoolsize\": xxxx,               (numeric) how many new keys are pre-generated (only counts external keys)\n"
            "  \"keypoolsize_hd_internal\": xxxx,   (numeric) how many new keys are pre-generated for internal use (used for change outputs, only appears if the wallet is using this feature, otherwise external keys are used)\n"
            "  \"unlocked_until\": ttt,             (numeric) the timestamp in seconds since epoch (midnight Jan 1 1970 GMT) that the wallet is unlocked for transfers, or 0 if the wallet is locked\n"
            "  \"paytxfee\": x.xxxx,                (numeric) the transaction fee configuration, set in " + CURRENCY_UNIT + "/kB\n"
            "  \"hdseedid\": \"<hash160>\"            (string, optional) the Hash160 of the HD seed (only present when HD is enabled)\n"
            "  \"hdmasterkeyid\": \"<hash160>\"       (string, optional) alias for hdseedid retained for backwards-compatibility. Will be removed in V0.18.\n"
            "  \"private_keys_enabled\": true|false (boolean) false if privatekeys are disabled for this wallet (enforced watch-only wallet)\n"
            "}\n"
            "\nExamples:\n"
            + HelpExampleCli("getwalletinfo", "")
            + HelpExampleRpc("getwalletinfo", "")
        );

    // Make sure the results are valid at least up to the most recent block
    // the user could have gotten from another RPC command prior to now
    pwallet->BlockUntilSyncedToCurrentChain();

    LOCK2(cs_main, pwallet->cs_wallet);

    UniValue obj(UniValue::VOBJ);
    UniValue balances(UniValue::VOBJ);
    UniValue unconfirmBalancesObj(UniValue::VOBJ);

    TxColoredCoinBalancesMap walletbalances = pwallet->GetBalance();
    for (auto const& wb : walletbalances) {
        if (wb.first.type == TokenTypes::NONE) {
            balances.pushKV(CURRENCY_UNIT.c_str(), ValueFromAmount(wb.second));
        } else {
            balances.pushKV(HexStr(wb.first.toVector()).c_str(), wb.second);
        }
    };

    TxColoredCoinBalancesMap walletunconfirmedbalances = pwallet->GetUnconfirmedBalance();
    for (auto const& uwb : walletunconfirmedbalances) {
        unconfirmBalancesObj.pushKV(uwb.first.toHexString(), ValueFromAmount(uwb.second));
    };

    size_t kpExternalSize = pwallet->KeypoolCountExternalKeys();
    obj.pushKV("walletname", pwallet->GetName());
    obj.pushKV("walletversion", pwallet->GetVersion());
    obj.pushKV("balance", balances);
    obj.pushKV("unconfirmed_balance", unconfirmBalancesObj);
    obj.pushKV("txcount",       (int)pwallet->mapWallet.size());
    obj.pushKV("keypoololdest", pwallet->GetOldestKeyPoolTime());
    obj.pushKV("keypoolsize", (int64_t)kpExternalSize);
    CKeyID seed_id = pwallet->GetHDChain().seed_id;
    if (!seed_id.IsNull() && pwallet->CanSupportFeature(FEATURE_HD_SPLIT)) {
        obj.pushKV("keypoolsize_hd_internal",   (int64_t)(pwallet->GetKeyPoolSize() - kpExternalSize));
    }
    if (pwallet->IsCrypted()) {
        obj.pushKV("unlocked_until", pwallet->nRelockTime);
    }
    obj.pushKV("paytxfee", ValueFromAmount(pwallet->m_pay_tx_fee.GetFeePerK()));
    if (!seed_id.IsNull()) {
        obj.pushKV("hdseedid", seed_id.GetHex());
        obj.pushKV("hdmasterkeyid", seed_id.GetHex());
    }
    obj.pushKV("private_keys_enabled", !pwallet->IsWalletFlagSet(WALLET_FLAG_DISABLE_PRIVATE_KEYS));
    return obj;
}

static UniValue listwallets(const JSONRPCRequest& request)
{
    if (request.fHelp || request.params.size() != 0)
        throw std::runtime_error(
            "listwallets\n"
            "Returns a list of currently loaded wallets.\n"
            "For full information on the wallet, use \"getwalletinfo\"\n"
            "\nResult:\n"
            "[                         (json array of strings)\n"
            "  \"walletname\"            (string) the wallet name\n"
            "   ...\n"
            "]\n"
            "\nExamples:\n"
            + HelpExampleCli("listwallets", "")
            + HelpExampleRpc("listwallets", "")
        );

    UniValue obj(UniValue::VARR);

    for (const std::shared_ptr<CWallet>& wallet : GetWallets()) {
        if (!EnsureWalletIsAvailable(wallet.get(), request.fHelp)) {
            return NullUniValue;
        }

        LOCK(wallet->cs_wallet);

        obj.push_back(wallet->GetName());
    }

    return obj;
}

static UniValue loadwallet(const JSONRPCRequest& request)
{
    if (request.fHelp || request.params.size() != 1)
        throw std::runtime_error(
            "loadwallet \"filename\"\n"
            "\nLoads a wallet from a wallet file or directory."
            "\nNote that all wallet command-line options used when starting bitcoind will be"
            "\napplied to the new wallet (eg -zapwallettxes, upgradewallet, rescan, etc).\n"
            "\nArguments:\n"
            "1. \"filename\"    (string, required) The wallet directory or .dat file.\n"
            "\nResult:\n"
            "{\n"
            "  \"name\" :    <wallet_name>,        (string) The wallet name if loaded successfully.\n"
            "  \"warning\" : <warning>,            (string) Warning message if wallet was not loaded cleanly.\n"
            "}\n"
            "\nExamples:\n"
            + HelpExampleCli("loadwallet", "\"test.dat\"")
            + HelpExampleRpc("loadwallet", "\"test.dat\"")
        );
    std::string wallet_file = request.params[0].get_str();
    std::string error;

    fs::path wallet_path = fs::absolute(wallet_file, GetWalletDir());
    if (fs::symlink_status(wallet_path).type() == fs::file_not_found) {
        throw JSONRPCError(RPC_WALLET_NOT_FOUND, "Wallet " + wallet_file + " not found.");
    } else if (fs::is_directory(wallet_path)) {
        // The given filename is a directory. Check that there's a wallet.dat file.
        fs::path wallet_dat_file = wallet_path / "wallet.dat";
        if (fs::symlink_status(wallet_dat_file).type() == fs::file_not_found) {
            throw JSONRPCError(RPC_WALLET_NOT_FOUND, "Directory " + wallet_file + " does not contain a wallet.dat file.");
        }
    }

    std::string warning;
    if (!CWallet::Verify(wallet_file, false, error, warning)) {
        throw JSONRPCError(RPC_WALLET_ERROR, "Wallet file verification failed: " + error);
    }

    std::shared_ptr<CWallet> const wallet = CWallet::CreateWalletFromFile(wallet_file, fs::absolute(wallet_file, GetWalletDir()));
    if (!wallet) {
        throw JSONRPCError(RPC_WALLET_ERROR, "Wallet loading failed.");
    }
    AddWallet(wallet);

    wallet->postInitProcess();

    UniValue obj(UniValue::VOBJ);
    obj.pushKV("name", wallet->GetName());
    obj.pushKV("warning", warning);

    return obj;
}

static UniValue createwallet(const JSONRPCRequest& request)
{
    if (request.fHelp || request.params.size() < 1 || request.params.size() > 2) {
        throw std::runtime_error(
            "createwallet \"wallet_name\" ( disable_private_keys )\n"
            "\nCreates and loads a new wallet.\n"
            "\nArguments:\n"
            "1. \"wallet_name\"          (string, required) The name for the new wallet. If this is a path, the wallet will be created at the path location.\n"
            "2. disable_private_keys   (boolean, optional, default: false) Disable the possibility of private keys (only watchonlys are possible in this mode).\n"
            "\nResult:\n"
            "{\n"
            "  \"name\" :    <wallet_name>,        (string) The wallet name if created successfully. If the wallet was created using a full path, the wallet_name will be the full path.\n"
            "  \"warning\" : <warning>,            (string) Warning message if wallet was not loaded cleanly.\n"
            "}\n"
            "\nExamples:\n"
            + HelpExampleCli("createwallet", "\"testwallet\"")
            + HelpExampleRpc("createwallet", "\"testwallet\"")
        );
    }
    std::string wallet_name = request.params[0].get_str();
    std::string error;
    std::string warning;

    bool disable_privatekeys = false;
    if (!request.params[1].isNull()) {
        disable_privatekeys = request.params[1].get_bool();
    }

    fs::path wallet_path = fs::absolute(wallet_name, GetWalletDir());
    if (fs::symlink_status(wallet_path).type() != fs::file_not_found) {
        throw JSONRPCError(RPC_WALLET_ERROR, "Wallet " + wallet_name + " already exists.");
    }

    // Wallet::Verify will check if we're trying to create a wallet with a duplication name.
    if (!CWallet::Verify(wallet_name, false, error, warning)) {
        throw JSONRPCError(RPC_WALLET_ERROR, "Wallet file verification failed: " + error);
    }

    std::shared_ptr<CWallet> const wallet = CWallet::CreateWalletFromFile(wallet_name, fs::absolute(wallet_name, GetWalletDir()), (disable_privatekeys ? (uint64_t)WALLET_FLAG_DISABLE_PRIVATE_KEYS : 0));
    if (!wallet) {
        throw JSONRPCError(RPC_WALLET_ERROR, "Wallet creation failed.");
    }
    AddWallet(wallet);

    wallet->postInitProcess();

    UniValue obj(UniValue::VOBJ);
    obj.pushKV("name", wallet->GetName());
    obj.pushKV("warning", warning);

    return obj;
}

static UniValue unloadwallet(const JSONRPCRequest& request)
{
    if (request.fHelp || request.params.size() > 1) {
        throw std::runtime_error(
            "unloadwallet ( \"wallet_name\" )\n"
            "Unloads the wallet referenced by the request endpoint otherwise unloads the wallet specified in the argument.\n"
            "Specifying the wallet name on a wallet endpoint is invalid."
            "\nArguments:\n"
            "1. \"wallet_name\"    (string, optional) The name of the wallet to unload.\n"
            "\nExamples:\n"
            + HelpExampleCli("unloadwallet", "wallet_name")
            + HelpExampleRpc("unloadwallet", "wallet_name")
        );
    }

    std::string wallet_name;
    if (GetWalletNameFromJSONRPCRequest(request, wallet_name)) {
        if (!request.params[0].isNull()) {
            throw JSONRPCError(RPC_INVALID_PARAMETER, "Cannot unload the requested wallet");
        }
    } else {
        wallet_name = request.params[0].get_str();
    }

    std::shared_ptr<CWallet> wallet = GetWallet(wallet_name);
    if (!wallet) {
        throw JSONRPCError(RPC_WALLET_NOT_FOUND, "Requested wallet does not exist or is not loaded");
    }

    // Release the "main" shared pointer and prevent further notifications.
    // Note that any attempt to load the same wallet would fail until the wallet
    // is destroyed (see CheckUniqueFileid).
    if (!RemoveWallet(wallet)) {
        throw JSONRPCError(RPC_MISC_ERROR, "Requested wallet already unloaded");
    }
    UnregisterValidationInterface(wallet.get());

    // The wallet can be in use so it's not possible to explicitly unload here.
    // Just notify the unload intent so that all shared pointers are released.
    // The wallet will be destroyed once the last shared pointer is released.
    wallet->NotifyUnload();

    // There's no point in waiting for the wallet to unload.
    // At this point this method should never fail. The unloading could only
    // fail due to an unexpected error which would cause a process termination.

    return NullUniValue;
}

static UniValue resendwallettransactions(const JSONRPCRequest& request)
{
    std::shared_ptr<CWallet> const wallet = GetWalletForJSONRPCRequest(request);
    CWallet* const pwallet = wallet.get();

    if (!EnsureWalletIsAvailable(pwallet, request.fHelp)) {
        return NullUniValue;
    }

    if (request.fHelp || request.params.size() != 0)
        throw std::runtime_error(
            "resendwallettransactions\n"
            "Immediately re-broadcast unconfirmed wallet transactions to all peers.\n"
            "Intended only for testing; the wallet code periodically re-broadcasts\n"
            "automatically.\n"
            "Returns an RPC error if -walletbroadcast is set to false.\n"
            "Returns array of transaction ids that were re-broadcast.\n"
            );

    if (!g_connman)
        throw JSONRPCError(RPC_CLIENT_P2P_DISABLED, "Error: Peer-to-peer functionality missing or disabled");

    LOCK2(cs_main, pwallet->cs_wallet);

    if (!pwallet->GetBroadcastTransactions()) {
        throw JSONRPCError(RPC_WALLET_ERROR, "Error: Wallet transaction broadcasting is disabled with -walletbroadcast");
    }

    std::vector<uint256> txids = pwallet->ResendWalletTransactionsBefore(GetTime(), g_connman.get());
    UniValue result(UniValue::VARR);
    for (const uint256& txid : txids)
    {
        result.push_back(txid.ToString());
    }
    return result;
}

static UniValue listunspent(const JSONRPCRequest& request)
{
    std::shared_ptr<CWallet> const wallet = GetWalletForJSONRPCRequest(request);
    CWallet* const pwallet = wallet.get();

    if (!EnsureWalletIsAvailable(pwallet, request.fHelp)) {
        return NullUniValue;
    }

    if (request.fHelp || request.params.size() > 5)
        throw std::runtime_error(
            "listunspent ( minconf maxconf  [\"addresses\",...] [include_unsafe] [query_options])\n"
            "\nReturns array of unspent transaction outputs\n"
            "with between minconf and maxconf (inclusive) confirmations.\n"
            "Optionally filter to only include txouts paid to specified addresses.\n"
            "\nArguments:\n"
            "1. minconf          (numeric, optional, default=1) The minimum confirmations to filter\n"
            "2. maxconf          (numeric, optional, default=9999999) The maximum confirmations to filter\n"
            "3. \"addresses\"      (string) A json array of bitcoin addresses to filter\n"
            "    [\n"
            "      \"address\"     (string) bitcoin address\n"
            "      ,...\n"
            "    ]\n"
            "4. include_unsafe (bool, optional, default=true) Include outputs that are not safe to spend\n"
            "                  See description of \"safe\" attribute below.\n"
            "5. query_options    (json, optional) JSON with query options\n"
            "    {\n"
            "      \"minimumAmount\"    (numeric or string, default=0) Minimum value of each UTXO in " + CURRENCY_UNIT + "\n"
            "      \"maximumAmount\"    (numeric or string, default=unlimited) Maximum value of each UTXO in " + CURRENCY_UNIT + "\n"
            "      \"maximumCount\"     (numeric or string, default=unlimited) Maximum number of UTXOs\n"
            "      \"minimumSumAmount\" (numeric or string, default=unlimited) Minimum sum value of all UTXOs in " + CURRENCY_UNIT + "\n"
            "    }\n"
            "\nResult\n"
            "[                   (array of json object)\n"
            "  {\n"
            "    \"txid\" : \"txid\",          (string) the transaction id \n"
            "    \"vout\" : n,               (numeric) the vout value\n"
            "    \"address\" : \"address\",    (string) the bitcoin address\n"
            "    \"label\" : \"label\",        (string) The associated label, or \"\" for the default label\n"
            "    \"account\" : \"account\",    (string) DEPRECATED. This field will be removed in V0.18. To see this deprecated field, start bitcoind with -deprecatedrpc=accounts. The associated account, or \"\" for the default account\n"
            "    \"scriptPubKey\" : \"key\",   (string) the script key\n"
            "    \"amount\" : x.xxx,         (numeric) the transaction output amount in " + CURRENCY_UNIT + "\n"
            "    \"confirmations\" : n,      (numeric) The number of confirmations\n"
            "    \"redeemScript\" : n        (string) The redeemScript if scriptPubKey is P2SH\n"
            "    \"spendable\" : xxx,        (bool) Whether we have the private keys to spend this output\n"
            "    \"solvable\" : xxx,         (bool) Whether we know how to spend this output, ignoring the lack of keys\n"
            "    \"safe\" : xxx              (bool) Whether this output is considered safe to spend. Unconfirmed transactions\n"
            "                              from outside keys and unconfirmed replacement transactions are considered unsafe\n"
            "                              and are not eligible for spending by fundrawtransaction and sendtoaddress.\n"
            "  }\n"
            "  ,...\n"
            "]\n"

            "\nExamples\n"
            + HelpExampleCli("listunspent", "")
            + HelpExampleCli("listunspent", "6 9999999 \"[\\\"1PGFqEzfmQch1gKD3ra4k18PNj3tTUUSqg\\\",\\\"1LtvqCaApEdUGFkpKMM4MstjcaL4dKg8SP\\\"]\"")
            + HelpExampleRpc("listunspent", "6, 9999999 \"[\\\"1PGFqEzfmQch1gKD3ra4k18PNj3tTUUSqg\\\",\\\"1LtvqCaApEdUGFkpKMM4MstjcaL4dKg8SP\\\"]\"")
            + HelpExampleCli("listunspent", "6 9999999 '[]' true '{ \"minimumAmount\": 0.005 }'")
            + HelpExampleRpc("listunspent", "6, 9999999, [] , true, { \"minimumAmount\": 0.005 } ")
        );

    int nMinDepth = 1;
    if (!request.params[0].isNull()) {
        RPCTypeCheckArgument(request.params[0], UniValue::VNUM);
        nMinDepth = request.params[0].get_int();
    }

    int nMaxDepth = 9999999;
    if (!request.params[1].isNull()) {
        RPCTypeCheckArgument(request.params[1], UniValue::VNUM);
        nMaxDepth = request.params[1].get_int();
    }

    std::set<CTxDestination> destinations;
    if (!request.params[2].isNull()) {
        RPCTypeCheckArgument(request.params[2], UniValue::VARR);
        UniValue inputs = request.params[2].get_array();
        for (unsigned int idx = 0; idx < inputs.size(); idx++) {
            const UniValue& input = inputs[idx];
            CTxDestination dest = DecodeDestination(input.get_str());
            if (!IsValidDestination(dest)) {
                throw JSONRPCError(RPC_INVALID_ADDRESS_OR_KEY, std::string("Invalid Tapyrus address: ") + input.get_str());
            }
            if (!destinations.insert(dest).second) {
                throw JSONRPCError(RPC_INVALID_PARAMETER, std::string("Invalid parameter, duplicated address: ") + input.get_str());
            }
        }
    }

    bool include_unsafe = true;
    if (!request.params[3].isNull()) {
        RPCTypeCheckArgument(request.params[3], UniValue::VBOOL);
        include_unsafe = request.params[3].get_bool();
    }

    CAmount nMinimumAmount = 0;
    CAmount nMaximumAmount = MAX_MONEY;
    CAmount nMinimumSumAmount = MAX_MONEY;
    uint64_t nMaximumCount = 0;

    if (!request.params[4].isNull()) {
        const UniValue& options = request.params[4].get_obj();

        if (options.exists("minimumAmount"))
            nMinimumAmount = AmountFromValue(options["minimumAmount"]);

        if (options.exists("maximumAmount"))
            nMaximumAmount = AmountFromValue(options["maximumAmount"]);

        if (options.exists("minimumSumAmount"))
            nMinimumSumAmount = AmountFromValue(options["minimumSumAmount"]);

        if (options.exists("maximumCount"))
            nMaximumCount = options["maximumCount"].get_int64();
    }

    // Make sure the results are valid at least up to the most recent block
    // the user could have gotten from another RPC command prior to now
    pwallet->BlockUntilSyncedToCurrentChain();

    UniValue results(UniValue::VARR);
    std::vector<COutput> vecOutputs;
    {
        LOCK2(cs_main, pwallet->cs_wallet);
        pwallet->AvailableCoins(vecOutputs, !include_unsafe, nullptr, nMinimumAmount, nMaximumAmount, nMinimumSumAmount, nMaximumCount, nMinDepth, nMaxDepth);
    }

    LOCK(pwallet->cs_wallet);

    for (const COutput& out : vecOutputs) {
        CTxDestination address;
        const CScript& scriptPubKey = out.tx->tx->vout[out.i].scriptPubKey;
        bool fValidAddress = ExtractDestination(scriptPubKey, address);

        if (destinations.size() && (!fValidAddress || !destinations.count(address)))
            continue;

        UniValue entry(UniValue::VOBJ);
        entry.pushKV("txid", out.tx->GetHash().GetHex());
        entry.pushKV("vout", out.i);

        if (fValidAddress) {
            entry.pushKV("address", EncodeDestination(address));

            addTokenKV(address, out.tx->tx->vout[out.i].nValue, entry);

            auto i = pwallet->mapAddressBook.find(address);
            if (i != pwallet->mapAddressBook.end()) {
                entry.pushKV("label", i->second.name);
                if (IsDeprecatedRPCEnabled("accounts")) {
                    entry.pushKV("account", i->second.name);
                }
            }

            if (scriptPubKey.IsPayToScriptHash()) {
                const CScriptID& hash = boost::get<CScriptID>(address);
                CScript redeemScript;
                if (pwallet->GetCScript(hash, redeemScript)) {
                    entry.pushKV("redeemScript", HexStr(redeemScript.begin(), redeemScript.end()));
                }
            }
        }

        entry.pushKV("scriptPubKey", HexStr(scriptPubKey.begin(), scriptPubKey.end()));
        entry.pushKV("confirmations", out.nDepth);
        entry.pushKV("spendable", out.fSpendable);
        entry.pushKV("solvable", out.fSolvable);
        entry.pushKV("safe", out.fSafe);
        results.push_back(entry);
    }

    return results;
}

void FundTransaction(CWallet* const pwallet, CMutableTransaction& tx, CAmount& fee_out, int& change_position, UniValue options)
{
    // Make sure the results are valid at least up to the most recent block
    // the user could have gotten from another RPC command prior to now
    pwallet->BlockUntilSyncedToCurrentChain();

    CCoinControl coinControl;
    change_position = -1;
    bool lockUnspents = false;
    UniValue subtractFeeFromOutputs;
    std::set<int> setSubtractFeeFromOutputs;

    if (!options.isNull()) {
      if (options.type() == UniValue::VBOOL) {
        // backward compatibility bool only fallback
        coinControl.fAllowWatchOnly = options.get_bool();
      }
      else {
        RPCTypeCheckArgument(options, UniValue::VOBJ);
        RPCTypeCheckObj(options,
            {
                {"changeAddress", UniValueType(UniValue::VSTR)},
                {"changePosition", UniValueType(UniValue::VNUM)},
                {"change_type", UniValueType(UniValue::VSTR)},
                {"includeWatching", UniValueType(UniValue::VBOOL)},
                {"lockUnspents", UniValueType(UniValue::VBOOL)},
                {"feeRate", UniValueType()}, // will be checked below
                {"subtractFeeFromOutputs", UniValueType(UniValue::VARR)},
                {"replaceable", UniValueType(UniValue::VBOOL)},
                {"conf_target", UniValueType(UniValue::VNUM)},
                {"estimate_mode", UniValueType(UniValue::VSTR)},
            },
            true, true);

        if (options.exists("changeAddress")) {
            CTxDestination dest = DecodeDestination(options["changeAddress"].get_str());

            if (!IsValidDestination(dest)) {
                throw JSONRPCError(RPC_INVALID_ADDRESS_OR_KEY, "changeAddress must be a valid tapyrus address");
            }

            coinControl.destChange = dest;
        }

        if (options.exists("changePosition"))
            change_position = options["changePosition"].get_int();

        if (options.exists("change_type")) {
            if (options.exists("changeAddress")) {
                throw JSONRPCError(RPC_INVALID_PARAMETER, "Cannot specify both changeAddress and address_type options");
            }
            coinControl.m_change_type = pwallet->m_default_change_type;
            if (!ParseOutputType(options["change_type"].get_str(), *coinControl.m_change_type)) {
                throw JSONRPCError(RPC_INVALID_ADDRESS_OR_KEY, strprintf("Unknown change type '%s'", options["change_type"].get_str()));
            }
        }

        if (options.exists("includeWatching"))
            coinControl.fAllowWatchOnly = options["includeWatching"].get_bool();

        if (options.exists("lockUnspents"))
            lockUnspents = options["lockUnspents"].get_bool();

        if (options.exists("feeRate"))
        {
            coinControl.m_feerate = CFeeRate(AmountFromValue(options["feeRate"]));
            coinControl.fOverrideFeeRate = true;
        }

        if (options.exists("subtractFeeFromOutputs"))
            subtractFeeFromOutputs = options["subtractFeeFromOutputs"].get_array();

        if (options.exists("replaceable")) {
            coinControl.m_signal_bip125_rbf = options["replaceable"].get_bool();
        }
        if (options.exists("conf_target")) {
            if (options.exists("feeRate")) {
                throw JSONRPCError(RPC_INVALID_PARAMETER, "Cannot specify both conf_target and feeRate");
            }
            coinControl.m_confirm_target = ParseConfirmTarget(options["conf_target"]);
        }
        if (options.exists("estimate_mode")) {
            if (options.exists("feeRate")) {
                throw JSONRPCError(RPC_INVALID_PARAMETER, "Cannot specify both estimate_mode and feeRate");
            }
            if (!FeeModeFromString(options["estimate_mode"].get_str(), coinControl.m_fee_mode)) {
                throw JSONRPCError(RPC_INVALID_PARAMETER, "Invalid estimate_mode parameter");
            }
        }
      }
    }

    if (tx.vout.size() == 0)
        throw JSONRPCError(RPC_INVALID_PARAMETER, "TX must have at least one output");

    if (change_position != -1 && (change_position < 0 || (unsigned int)change_position > tx.vout.size()))
        throw JSONRPCError(RPC_INVALID_PARAMETER, "changePosition out of bounds");

    for (unsigned int idx = 0; idx < subtractFeeFromOutputs.size(); idx++) {
        int pos = subtractFeeFromOutputs[idx].get_int();
        if (setSubtractFeeFromOutputs.count(pos))
            throw JSONRPCError(RPC_INVALID_PARAMETER, strprintf("Invalid parameter, duplicated position: %d", pos));
        if (pos < 0)
            throw JSONRPCError(RPC_INVALID_PARAMETER, strprintf("Invalid parameter, negative position: %d", pos));
        if (pos >= int(tx.vout.size()))
            throw JSONRPCError(RPC_INVALID_PARAMETER, strprintf("Invalid parameter, position too large: %d", pos));
        setSubtractFeeFromOutputs.insert(pos);
    }

    std::string strFailReason;

    if (!pwallet->FundTransaction(tx, fee_out, change_position, strFailReason, lockUnspents, setSubtractFeeFromOutputs, coinControl)) {
        throw JSONRPCError(RPC_WALLET_ERROR, strFailReason);
    }
}

static UniValue fundrawtransaction(const JSONRPCRequest& request)
{
    std::shared_ptr<CWallet> const wallet = GetWalletForJSONRPCRequest(request);
    CWallet* const pwallet = wallet.get();

    if (!EnsureWalletIsAvailable(pwallet, request.fHelp)) {
        return NullUniValue;
    }

    if (request.fHelp || request.params.size() < 1 || request.params.size() > 3)
        throw std::runtime_error(
                            "fundrawtransaction \"hexstring\" ( options iswitness )\n"
                            "\nAdd inputs to a transaction until it has enough in value to meet its out value.\n"
                            "This will not modify existing inputs, and will add at most one change output to the outputs.\n"
                            "No existing outputs will be modified unless \"subtractFeeFromOutputs\" is specified.\n"
                            "Note that inputs which were signed may need to be resigned after completion since in/outputs have been added.\n"
                            "The inputs added will not be signed, use signrawtransaction for that.\n"
                            "Note that all existing inputs must have their previous output transaction be in the wallet.\n"
                            "Note that all inputs selected must be of standard form and P2SH scripts must be\n"
                            "in the wallet using importaddress or addmultisigaddress (to calculate fees).\n"
                            "You can see whether this is the case by checking the \"solvable\" field in the listunspent output.\n"
                            "Only pay-to-pubkey, multisig, and P2SH versions thereof are currently supported for watch-only\n"
                            "\nArguments:\n"
                            "1. \"hexstring\"           (string, required) The hex string of the raw transaction\n"
                            "2. options                 (object, optional)\n"
                            "   {\n"
                            "     \"changeAddress\"          (string, optional, default pool address) The bitcoin address to receive the change\n"
                            "     \"changePosition\"         (numeric, optional, default random) The index of the change output\n"
                            "     \"change_type\"            (string, optional) The output type to use. Only valid if changeAddress is not specified. Options are \"legacy\", \"p2sh-segwit\", and \"bech32\". Default is set by -changetype.\n"
                            "     \"includeWatching\"        (boolean, optional, default false) Also select inputs which are watch only\n"
                            "     \"lockUnspents\"           (boolean, optional, default false) Lock selected unspent outputs\n"
                            "     \"feeRate\"                (numeric, optional, default not set: makes wallet determine the fee) Set a specific fee rate in " + CURRENCY_UNIT + "/kB\n"
                            "     \"subtractFeeFromOutputs\" (array, optional) A json array of integers.\n"
                            "                              The fee will be equally deducted from the amount of each specified output.\n"
                            "                              The outputs are specified by their zero-based index, before any change output is added.\n"
                            "                              Those recipients will receive less TPC than you enter in their corresponding amount field.\n"
                            "                              If no outputs are specified here, the sender pays the fee.\n"
                            "                                  [vout_index,...]\n"
                            "     \"replaceable\"            (boolean, optional) Marks this transaction as BIP125 replaceable.\n"
                            "                              Allows this transaction to be replaced by a transaction with higher fees\n"
                            "     \"conf_target\"            (numeric, optional) Confirmation target (in blocks)\n"
                            "     \"estimate_mode\"          (string, optional, default=UNSET) The fee estimate mode, must be one of:\n"
                            "         \"UNSET\"\n"
                            "         \"ECONOMICAL\"\n"
                            "         \"CONSERVATIVE\"\n"
                            "   }\n"
                            "                         for backward compatibility: passing in a true instead of an object will result in {\"includeWatching\":true}\n"
                            "3. iswitness               (boolean, optional) Whether the transaction hex is a serialized witness transaction \n"
                            "                              If iswitness is not present, heuristic tests will be used in decoding\n"

                            "\nResult:\n"
                            "{\n"
                            "  \"hex\":       \"value\", (string)  The resulting raw transaction (hex-encoded string)\n"
                            "  \"fee\":       n,         (numeric) Fee in " + CURRENCY_UNIT + " the resulting transaction pays\n"
                            "  \"changepos\": n          (numeric) The position of the added change output, or -1\n"
                            "}\n"
                            "\nExamples:\n"
                            "\nCreate a transaction with no inputs\n"
                            + HelpExampleCli("createrawtransaction", "\"[]\" \"{\\\"myaddress\\\":0.01}\"") +
                            "\nAdd sufficient unsigned inputs to meet the output value\n"
                            + HelpExampleCli("fundrawtransaction", "\"rawtransactionhex\"") +
                            "\nSign the transaction\n"
                            + HelpExampleCli("signrawtransaction", "\"fundedtransactionhex\"") +
                            "\nSend the transaction\n"
                            + HelpExampleCli("sendrawtransaction", "\"signedtransactionhex\"")
                            );

    RPCTypeCheck(request.params, {UniValue::VSTR, UniValueType(), UniValue::VBOOL});

    // parse hex string from parameter
    CMutableTransaction tx;
    bool try_witness = request.params[2].isNull() ? true : request.params[2].get_bool();
    bool try_no_witness = request.params[2].isNull() ? true : !request.params[2].get_bool();
    if (!DecodeHexTx(tx, request.params[0].get_str(), try_no_witness, try_witness)) {
        throw JSONRPCError(RPC_DESERIALIZATION_ERROR, "TX decode failed");
    }

    CAmount fee;
    int change_position;
    FundTransaction(pwallet, tx, fee, change_position, request.params[1]);

    UniValue result(UniValue::VOBJ);
    result.pushKV("hex", EncodeHexTx(tx));
    result.pushKV("fee", ValueFromAmount(fee));
    result.pushKV("changepos", change_position);

    return result;
}

UniValue signrawtransactionwithwallet(const JSONRPCRequest& request)
{
    std::shared_ptr<CWallet> const wallet = GetWalletForJSONRPCRequest(request);
    CWallet* const pwallet = wallet.get();

    if (!EnsureWalletIsAvailable(pwallet, request.fHelp)) {
        return NullUniValue;
    }

    if (request.fHelp || request.params.size() < 1 || request.params.size() > 4)
        throw std::runtime_error(
            "signrawtransactionwithwallet \"hexstring\" ( [{\"txid\":\"id\",\"vout\":n,\"scriptPubKey\":\"hex\",\"redeemScript\":\"hex\"},...] sighashtype )\n"
            "\nSign inputs for raw transaction (serialized, hex-encoded).\n"
            "The second optional argument (may be null) is an array of previous transaction outputs that\n"
            "this transaction depends on but may not yet be in the block chain.\n"
            + HelpRequiringPassphrase(pwallet) + "\n"

            "\nArguments:\n"
            "1. \"hexstring\"                      (string, required) The transaction hex string\n"
            "2. \"prevtxs\"                        (string, optional) An json array of previous dependent transaction outputs\n"
            "     [                              (json array of json objects, or 'null' if none provided)\n"
            "       {\n"
            "         \"txid\":\"id\",               (string, required) The transaction id\n"
            "         \"vout\":n,                  (numeric, required) The output number\n"
            "         \"scriptPubKey\": \"hex\",     (string, required) script key\n"
            "         \"redeemScript\": \"hex\",     (string, required for P2SH or P2WSH) redeem script\n"
            "         \"amount\": value            (numeric, required) The amount spent\n"
            "       }\n"
            "       ,...\n"
            "    ]\n"
            "3. \"sighashtype\"                    (string, optional, default=ALL) The signature hash type. Must be one of\n"
            "       \"ALL\"\n"
            "       \"NONE\"\n"
            "       \"SINGLE\"\n"
            "       \"ALL|ANYONECANPAY\"\n"
            "       \"NONE|ANYONECANPAY\"\n"
            "       \"SINGLE|ANYONECANPAY\"\n"
            "4. \"sigscheme\"                    (string, optional, default=ECDSA) The signature scheme to use for this transaction\n"
            "       \"ECDSA\"\n"
            "       \"SCHNORR\"\n"

            "\nResult:\n"
            "{\n"
            "  \"hex\" : \"value\",                  (string) The hex-encoded raw transaction with signature(s)\n"
            "  \"complete\" : true|false,          (boolean) If the transaction has a complete set of signatures\n"
            "  \"errors\" : [                      (json array of objects) Script verification errors (if there are any)\n"
            "    {\n"
            "      \"txid\" : \"id\",              (string) The transaction id of the referenced, previous transaction\n"
            "      \"vout\" : n,                   (numeric) The index of the output to spent and used as input\n"
            "      \"scriptSig\" : \"hex\",          (string) The hex-encoded signature script\n"
            "      \"sequence\" : n,               (numeric) Script sequence number\n"
            "      \"error\" : \"text\"              (string) Verification or signing error related to the input\n"
            "    }\n"
            "    ,...\n"
            "  ]\n"
            "}\n"

            "\nExamples:\n"
            + HelpExampleCli("signrawtransactionwithwallet", "\"myhex\"")
            + HelpExampleRpc("signrawtransactionwithwallet", "\"myhex\"")
        );

    RPCTypeCheck(request.params, {UniValue::VSTR, UniValue::VARR, UniValue::VSTR}, true);

    CMutableTransaction mtx;
    if (!DecodeHexTx(mtx, request.params[0].get_str(), true)) {
        throw JSONRPCError(RPC_DESERIALIZATION_ERROR, "TX decode failed");
    }

    SignatureScheme sigScheme(SignatureScheme::ECDSA);
    if(!request.params[4].isNull() && request.params[3].get_str() == "SCHNORR")
        sigScheme = SignatureScheme::SCHNORR;

    // Sign the transaction
    LOCK2(cs_main, pwallet->cs_wallet);
    return SignTransaction(mtx, request.params[1], pwallet, false, request.params[2], sigScheme);
}

static UniValue bumpfee(const JSONRPCRequest& request)
{
    std::shared_ptr<CWallet> const wallet = GetWalletForJSONRPCRequest(request);
    CWallet* const pwallet = wallet.get();


    if (!EnsureWalletIsAvailable(pwallet, request.fHelp))
        return NullUniValue;

    if (request.fHelp || request.params.size() < 1 || request.params.size() > 2) {
        throw std::runtime_error(
            "bumpfee \"txid\" ( options ) \n"
            "\nBumps the fee of an opt-in-RBF transaction T, replacing it with a new transaction B.\n"
            "An opt-in RBF transaction with the given txid must be in the wallet.\n"
            "The command will pay the additional fee by decreasing (or perhaps removing) its change output.\n"
            "If the change output is not big enough to cover the increased fee, the command will currently fail\n"
            "instead of adding new inputs to compensate. (A future implementation could improve this.)\n"
            "The command will fail if the wallet or mempool contains a transaction that spends one of T's outputs.\n"
            "By default, the new fee will be calculated automatically using estimatesmartfee.\n"
            "The user can specify a confirmation target for estimatesmartfee.\n"
            "Alternatively, the user can specify totalFee, or use RPC settxfee to set a higher fee rate.\n"
            "At a minimum, the new fee rate must be high enough to pay an additional new relay fee (incrementalfee\n"
            "returned by getnetworkinfo) to enter the node's mempool.\n"
            "\nArguments:\n"
            "1. txid                  (string, required) The txid to be bumped\n"
            "2. options               (object, optional)\n"
            "   {\n"
            "     \"confTarget\"        (numeric, optional) Confirmation target (in blocks)\n"
            "     \"totalFee\"          (numeric, optional) Total fee (NOT feerate) to pay, in tapyrus.\n"
            "                         In rare cases, the actual fee paid might be slightly higher than the specified\n"
            "                         totalFee if the tx change output has to be removed because it is too close to\n"
            "                         the dust threshold.\n"
            "     \"replaceable\"       (boolean, optional, default true) Whether the new transaction should still be\n"
            "                         marked bip-125 replaceable. If true, the sequence numbers in the transaction will\n"
            "                         be left unchanged from the original. If false, any input sequence numbers in the\n"
            "                         original transaction that were less than 0xfffffffe will be increased to 0xfffffffe\n"
            "                         so the new transaction will not be explicitly bip-125 replaceable (though it may\n"
            "                         still be replaceable in practice, for example if it has unconfirmed ancestors which\n"
            "                         are replaceable).\n"
            "     \"estimate_mode\"     (string, optional, default=UNSET) The fee estimate mode, must be one of:\n"
            "         \"UNSET\"\n"
            "         \"ECONOMICAL\"\n"
            "         \"CONSERVATIVE\"\n"
            "   }\n"
            "\nResult:\n"
            "{\n"
            "  \"txid\":    \"value\",   (string)  The id of the new transaction\n"
            "  \"origfee\":  n,         (numeric) Fee of the replaced transaction\n"
            "  \"fee\":      n,         (numeric) Fee of the new transaction\n"
            "  \"errors\":  [ str... ] (json array of strings) Errors encountered during processing (may be empty)\n"
            "}\n"
            "\nExamples:\n"
            "\nBump the fee, get the new transaction\'s txid\n" +
            HelpExampleCli("bumpfee", "<txid>"));
    }

    RPCTypeCheck(request.params, {UniValue::VSTR, UniValue::VOBJ});
    uint256 hash;
    hash.SetHex(request.params[0].get_str());

    // optional parameters
    CAmount totalFee = 0;
    CCoinControl coin_control;
    coin_control.m_signal_bip125_rbf = true;
    if (!request.params[1].isNull()) {
        UniValue options = request.params[1];
        RPCTypeCheckObj(options,
            {
                {"confTarget", UniValueType(UniValue::VNUM)},
                {"totalFee", UniValueType(UniValue::VNUM)},
                {"replaceable", UniValueType(UniValue::VBOOL)},
                {"estimate_mode", UniValueType(UniValue::VSTR)},
            },
            true, true);

        if (options.exists("confTarget") && options.exists("totalFee")) {
            throw JSONRPCError(RPC_INVALID_PARAMETER, "confTarget and totalFee options should not both be set. Please provide either a confirmation target for fee estimation or an explicit total fee for the transaction.");
        } else if (options.exists("confTarget")) { // TODO: alias this to conf_target
            coin_control.m_confirm_target = ParseConfirmTarget(options["confTarget"]);
        } else if (options.exists("totalFee")) {
            totalFee = options["totalFee"].get_int64();
            if (totalFee <= 0) {
                throw JSONRPCError(RPC_INVALID_PARAMETER, strprintf("Invalid totalFee %s (must be greater than 0)", FormatMoney(totalFee)));
            }
        }

        if (options.exists("replaceable")) {
            coin_control.m_signal_bip125_rbf = options["replaceable"].get_bool();
        }
        if (options.exists("estimate_mode")) {
            if (!FeeModeFromString(options["estimate_mode"].get_str(), coin_control.m_fee_mode)) {
                throw JSONRPCError(RPC_INVALID_PARAMETER, "Invalid estimate_mode parameter");
            }
        }
    }

    // Make sure the results are valid at least up to the most recent block
    // the user could have gotten from another RPC command prior to now
    pwallet->BlockUntilSyncedToCurrentChain();

    LOCK2(cs_main, pwallet->cs_wallet);
    EnsureWalletIsUnlocked(pwallet);


    std::vector<std::string> errors;
    CAmount old_fee;
    CAmount new_fee;
    CMutableTransaction mtx;
    feebumper::Result res = feebumper::CreateTransaction(pwallet, hash, coin_control, totalFee, errors, old_fee, new_fee, mtx);
    if (res != feebumper::Result::OK) {
        switch(res) {
            case feebumper::Result::INVALID_ADDRESS_OR_KEY:
                throw JSONRPCError(RPC_INVALID_ADDRESS_OR_KEY, errors[0]);
                break;
            case feebumper::Result::INVALID_REQUEST:
                throw JSONRPCError(RPC_INVALID_REQUEST, errors[0]);
                break;
            case feebumper::Result::INVALID_PARAMETER:
                throw JSONRPCError(RPC_INVALID_PARAMETER, errors[0]);
                break;
            case feebumper::Result::WALLET_ERROR:
                throw JSONRPCError(RPC_WALLET_ERROR, errors[0]);
                break;
            default:
                throw JSONRPCError(RPC_MISC_ERROR, errors[0]);
                break;
        }
    }

    // sign bumped transaction
    if (!feebumper::SignTransaction(pwallet, mtx)) {
        throw JSONRPCError(RPC_WALLET_ERROR, "Can't sign transaction.");
    }
    // commit the bumped transaction
    uint256 txid;
    if (feebumper::CommitTransaction(pwallet, hash, std::move(mtx), errors, txid) != feebumper::Result::OK) {
        throw JSONRPCError(RPC_WALLET_ERROR, errors[0]);
    }
    UniValue result(UniValue::VOBJ);
    result.pushKV("txid", txid.GetHex());
    result.pushKV("origfee", ValueFromAmount(old_fee));
    result.pushKV("fee", ValueFromAmount(new_fee));
    UniValue result_errors(UniValue::VARR);
    for (const std::string& error : errors) {
        result_errors.push_back(error);
    }
    result.pushKV("errors", result_errors);

    return result;
}

UniValue generate(const JSONRPCRequest& request)
{
    std::shared_ptr<CWallet> const wallet = GetWalletForJSONRPCRequest(request);
    CWallet* const pwallet = wallet.get();


    if (!EnsureWalletIsAvailable(pwallet, request.fHelp)) {
        return NullUniValue;
    }

    if (request.fHelp || request.params.size() != 2) {
        throw std::runtime_error(
            "generate nblocks ( )\n"
            "\nMine up to nblocks blocks immediately (before the RPC call returns) to an address in the wallet.\n"
            "\nArguments:\n"
            "1. nblocks      (numeric, required) How many blocks are generated immediately.\n"
            "2. private key  (string, required) The aggregate private key to sign the generated blocks. The format is WIF.\n"
            "\nResult:\n"
            "[ blockhashes ]     (array) hashes of blocks generated\n"
            "\nExamples:\n"
            "\nGenerate 11 blocks signed with 1 privatekey\n"
            + HelpExampleCli("generate", "11  \"L3wNcWW97SZYV6fb6b5VgoEvtybc9d1Uu6LeiQkVN4Z38VTivKT6\"")
        );
    }

    int num_generate = request.params[0].get_int();

    CKey cPrivKey = DecodeSecret(request.params[1].get_str());
    if(!cPrivKey.IsValid())
        throw JSONRPCError(RPC_WALLET_INVALID_PRIVATE_KEY, "No private key given or invalid private key.");

    if(cPrivKey.GetPubKey() != FederationParams().GetLatestAggregatePubkey())
        throw JSONRPCError(RPC_WALLET_INVALID_AGGREGATE_KEY, "Given private key doesn't correspond to the Aggregate Key.");

    std::shared_ptr<CReserveScript> coinbase_script;
    pwallet->GetScriptForMining(coinbase_script);

    // If the keypool is exhausted, no script is returned at all.  Catch this.
    if (!coinbase_script) {
        throw JSONRPCError(RPC_WALLET_KEYPOOL_RAN_OUT, "Error: Keypool ran out, please call keypoolrefill first");
    }

    //throw an error if no script was provided
    if (coinbase_script->reserveScript.empty()) {
        throw JSONRPCError(RPC_INTERNAL_ERROR, "No coinbase script available");
    }

    return generateBlocks(coinbase_script, num_generate, true, cPrivKey);
}

UniValue rescanblockchain(const JSONRPCRequest& request)
{
    std::shared_ptr<CWallet> const wallet = GetWalletForJSONRPCRequest(request);
    CWallet* const pwallet = wallet.get();

    if (!EnsureWalletIsAvailable(pwallet, request.fHelp)) {
        return NullUniValue;
    }

    if (request.fHelp || request.params.size() > 2) {
        throw std::runtime_error(
            "rescanblockchain (\"start_height\") (\"stop_height\")\n"
            "\nRescan the local blockchain for wallet related transactions.\n"
            "\nArguments:\n"
            "1. \"start_height\"    (numeric, optional) block height where the rescan should start\n"
            "2. \"stop_height\"     (numeric, optional) the last block height that should be scanned\n"
            "\nResult:\n"
            "{\n"
            "  \"start_height\"     (numeric) The block height where the rescan has started. If omitted, rescan started from the genesis block.\n"
            "  \"stop_height\"      (numeric) The height of the last rescanned block. If omitted, rescan stopped at the chain tip.\n"
            "}\n"
            "\nExamples:\n"
            + HelpExampleCli("rescanblockchain", "100000 120000")
            + HelpExampleRpc("rescanblockchain", "100000, 120000")
            );
    }

    WalletRescanReserver reserver(pwallet);
    if (!reserver.reserve()) {
        throw JSONRPCError(RPC_WALLET_ERROR, "Wallet is currently rescanning. Abort existing rescan or wait.");
    }

    CBlockIndex *pindexStart = nullptr;
    CBlockIndex *pindexStop = nullptr;
    CBlockIndex *pChainTip = nullptr;
    {
        LOCK(cs_main);
        pindexStart = chainActive.Genesis();
        pChainTip = chainActive.Tip();

        if (!request.params[0].isNull()) {
            pindexStart = chainActive[request.params[0].get_int()];
            if (!pindexStart) {
                throw JSONRPCError(RPC_INVALID_PARAMETER, "Invalid start_height");
            }
        }

        if (!request.params[1].isNull()) {
            pindexStop = chainActive[request.params[1].get_int()];
            if (!pindexStop) {
                throw JSONRPCError(RPC_INVALID_PARAMETER, "Invalid stop_height");
            }
            else if (pindexStop->nHeight < pindexStart->nHeight) {
                throw JSONRPCError(RPC_INVALID_PARAMETER, "stop_height must be greater than start_height");
            }
        }
    }

    // We can't rescan beyond non-pruned blocks, stop and throw an error
    if (fPruneMode) {
        LOCK(cs_main);
        CBlockIndex *block = pindexStop ? pindexStop : pChainTip;
        while (block && block->nHeight >= pindexStart->nHeight) {
            if (!(block->nStatus & BLOCK_HAVE_DATA)) {
                throw JSONRPCError(RPC_MISC_ERROR, "Can't rescan beyond pruned data. Use RPC call getblockchaininfo to determine your pruned height.");
            }
            block = block->pprev;
        }
    }

    CBlockIndex *stopBlock = pwallet->ScanForWalletTransactions(pindexStart, pindexStop, reserver, true);
    if (!stopBlock) {
        if (pwallet->IsAbortingRescan()) {
            throw JSONRPCError(RPC_MISC_ERROR, "Rescan aborted.");
        }
        // if we got a nullptr returned, ScanForWalletTransactions did rescan up to the requested stopindex
        stopBlock = pindexStop ? pindexStop : pChainTip;
    }
    else {
        throw JSONRPCError(RPC_MISC_ERROR, "Rescan failed. Potentially corrupted data files.");
    }
    UniValue response(UniValue::VOBJ);
    response.pushKV("start_height", pindexStart->nHeight);
    response.pushKV("stop_height", stopBlock->nHeight);
    return response;
}

class DescribeWalletAddressVisitor : public boost::static_visitor<UniValue>
{
public:
    CWallet * const pwallet;

    void ProcessSubScript(const CScript& subscript, UniValue& obj, bool include_addresses = false) const
    {
        // Always present: script type and redeemscript
        txnouttype which_type;
        std::vector<std::vector<unsigned char>> solutions_data;
        Solver(subscript, which_type, solutions_data);
        obj.pushKV("script", GetTxnOutputType(which_type));
        obj.pushKV("hex", HexStr(subscript.begin(), subscript.end()));

        CTxDestination embedded;
        UniValue a(UniValue::VARR);
        if (ExtractDestination(subscript, embedded)) {
            // Only when the script corresponds to an address.
            UniValue subobj(UniValue::VOBJ);
            UniValue detail = DescribeAddress(embedded);
            subobj.pushKVs(detail);
            UniValue wallet_detail = boost::apply_visitor(*this, embedded);
            subobj.pushKVs(wallet_detail);
            subobj.pushKV("address", EncodeDestination(embedded));
            subobj.pushKV("scriptPubKey", HexStr(subscript.begin(), subscript.end()));
            // Always report the pubkey at the top level, so that `getnewaddress()['pubkey']` always works.
            if (subobj.exists("pubkey")) obj.pushKV("pubkey", subobj["pubkey"]);
            obj.pushKV("embedded", std::move(subobj));
            if (include_addresses) a.push_back(EncodeDestination(embedded));
        } else if (which_type == TX_MULTISIG) {
            // Also report some information on multisig scripts (which do not have a corresponding address).
            // TODO: abstract out the common functionality between this logic and ExtractDestinations.
            obj.pushKV("sigsrequired", solutions_data[0][0]);
            UniValue pubkeys(UniValue::VARR);
            for (size_t i = 1; i < solutions_data.size() - 1; ++i) {
                CPubKey key(solutions_data[i].begin(), solutions_data[i].end());
                if (include_addresses) a.push_back(EncodeDestination(key.GetID()));
                pubkeys.push_back(HexStr(key.begin(), key.end()));
            }
            obj.pushKV("pubkeys", std::move(pubkeys));
        }

        // The "addresses" field is confusing because it refers to public keys using their P2PKH address.
        // For that reason, only add the 'addresses' field when needed for backward compatibility. New applications
        // can use the 'embedded'->'address' field for P2SH or P2WSH wrapped addresses, and 'pubkeys' for
        // inspecting multisig participants.
        if (include_addresses) obj.pushKV("addresses", std::move(a));
    }

    explicit DescribeWalletAddressVisitor(CWallet* _pwallet) : pwallet(_pwallet) {}

    UniValue operator()(const CNoDestination& dest) const { return UniValue(UniValue::VOBJ); }

    UniValue operator()(const CKeyID& keyID) const
    {
        UniValue obj(UniValue::VOBJ);
        CPubKey vchPubKey;
        if (pwallet && pwallet->GetPubKey(keyID, vchPubKey)) {
            obj.pushKV("pubkey", HexStr(vchPubKey));
            obj.pushKV("iscompressed", vchPubKey.IsCompressed());
        }
        return obj;
    }

    UniValue operator()(const CScriptID& scriptID) const
    {
        UniValue obj(UniValue::VOBJ);
        CScript subscript;
        if (pwallet && pwallet->GetCScript(scriptID, subscript)) {
            ProcessSubScript(subscript, obj, IsDeprecatedRPCEnabled("validateaddress"));
        }
        return obj;
    }
#ifdef DEBUG
    UniValue operator()(const WitnessV0KeyHash& id) const
    {
        UniValue obj(UniValue::VOBJ);
        CPubKey pubkey;
        if (pwallet && pwallet->GetPubKey(CKeyID(id), pubkey)) {
            obj.pushKV("pubkey", HexStr(pubkey));
        }
        return obj;
    }

    UniValue operator()(const WitnessV0ScriptHash& id) const
    {
        UniValue obj(UniValue::VOBJ);
        CScript subscript;
        CRIPEMD160 hasher;
        uint160 hash;
        hasher.Write(id.begin(), 32).Finalize(hash.begin());
        if (pwallet && pwallet->GetCScript(CScriptID(hash), subscript)) {
            ProcessSubScript(subscript, obj);
        }
        return obj;
    }

    UniValue operator()(const WitnessUnknown& id) const { return UniValue(UniValue::VOBJ); }
#endif
};

static UniValue DescribeWalletAddress(CWallet* pwallet, const CTxDestination& dest)
{
    UniValue ret(UniValue::VOBJ);
    UniValue detail = DescribeAddress(dest);
    ret.pushKVs(detail);
    ret.pushKVs(boost::apply_visitor(DescribeWalletAddressVisitor(pwallet), dest));
    return ret;
}

/** Convert CAddressBookData to JSON record.  */
static UniValue AddressBookDataToJSON(const CAddressBookData& data, const bool verbose)
{
    UniValue ret(UniValue::VOBJ);
    if (verbose) {
        ret.pushKV("name", data.name);
    }
    ret.pushKV("purpose", data.purpose);
    return ret;
}

UniValue getaddressinfo(const JSONRPCRequest& request)
{
    std::shared_ptr<CWallet> const wallet = GetWalletForJSONRPCRequest(request);
    CWallet* const pwallet = wallet.get();

    if (!EnsureWalletIsAvailable(pwallet, request.fHelp)) {
        return NullUniValue;
    }

    if (request.fHelp || request.params.size() != 1) {
        throw std::runtime_error(
            "getaddressinfo \"address\"\n"
            "\nReturn information about the given bitcoin address. Some information requires the address\n"
            "to be in the wallet.\n"
            "\nArguments:\n"
            "1. \"address\"                    (string, required) The bitcoin address to get the information of.\n"
            "\nResult:\n"
            "{\n"
            "  \"address\" : \"address\",        (string) The bitcoin address validated\n"
            "  \"scriptPubKey\" : \"hex\",       (string) The hex encoded scriptPubKey generated by the address\n"
            "  \"ismine\" : true|false,        (boolean) If the address is yours or not\n"
            "  \"iswatchonly\" : true|false,   (boolean) If the address is watchonly\n"
            "  \"isscript\" : true|false,      (boolean) If the key is a script\n"
            "  \"iswitness\" : true|false,     (boolean) If the address is a witness address\n"
            "  \"witness_version\" : version   (numeric, optional) The version number of the witness program\n"
            "  \"witness_program\" : \"hex\"     (string, optional) The hex value of the witness program\n"
            "  \"script\" : \"type\"             (string, optional) The output script type. Only if \"isscript\" is true and the redeemscript is known. Possible types: nonstandard, pubkey, pubkeyhash, scripthash, multisig, nulldata, witness_v0_keyhash, witness_v0_scripthash, witness_unknown\n"
            "  \"hex\" : \"hex\",                (string, optional) The redeemscript for the p2sh address\n"
            "  \"pubkeys\"                     (string, optional) Array of pubkeys associated with the known redeemscript (only if \"script\" is \"multisig\")\n"
            "    [\n"
            "      \"pubkey\"\n"
            "      ,...\n"
            "    ]\n"
            "  \"sigsrequired\" : xxxxx        (numeric, optional) Number of signatures required to spend multisig output (only if \"script\" is \"multisig\")\n"
            "  \"pubkey\" : \"publickeyhex\",    (string, optional) The hex value of the raw public key, for single-key addresses (possibly embedded in P2SH or P2WSH)\n"
            "  \"embedded\" : {...},           (object, optional) Information about the address embedded in P2SH or P2WSH, if relevant and known. It includes all getaddressinfo output fields for the embedded address, excluding metadata (\"timestamp\", \"hdkeypath\", \"hdseedid\") and relation to the wallet (\"ismine\", \"iswatchonly\", \"account\").\n"
            "  \"iscompressed\" : true|false,  (boolean) If the address is compressed\n"
            "  \"label\" :  \"label\"         (string) The label associated with the address, \"\" is the default account\n"
            "  \"account\" : \"account\"         (string) DEPRECATED. This field will be removed in V0.18. To see this deprecated field, start bitcoind with -deprecatedrpc=accounts. The account associated with the address, \"\" is the default account\n"
            "  \"timestamp\" : timestamp,      (number, optional) The creation time of the key if available in seconds since epoch (Jan 1 1970 GMT)\n"
            "  \"hdkeypath\" : \"keypath\"       (string, optional) The HD keypath if the key is HD and available\n"
            "  \"hdseedid\" : \"<hash160>\"      (string, optional) The Hash160 of the HD seed\n"
            "  \"hdmasterkeyid\" : \"<hash160>\" (string, optional) alias for hdseedid maintained for backwards compatibility. Will be removed in V0.18.\n"
            "  \"labels\"                      (object) Array of labels associated with the address.\n"
            "    [\n"
            "      { (json object of label data)\n"
            "        \"name\": \"labelname\" (string) The label\n"
            "        \"purpose\": \"string\" (string) Purpose of address (\"send\" for sending address, \"receive\" for receiving address)\n"
            "      },...\n"
            "    ]\n"
            "}\n"
            "\nExamples:\n"
            + HelpExampleCli("getaddressinfo", "\"1PSSGeFHDnKNxiEyFrD1wcEaHr9hrQDDWc\"")
            + HelpExampleRpc("getaddressinfo", "\"1PSSGeFHDnKNxiEyFrD1wcEaHr9hrQDDWc\"")
        );
    }

    LOCK(pwallet->cs_wallet);

    UniValue ret(UniValue::VOBJ);
    CTxDestination dest = DecodeDestination(request.params[0].get_str());

    // Make sure the destination is valid
    if (!IsValidDestination(dest)) {
        throw JSONRPCError(RPC_INVALID_ADDRESS_OR_KEY, "Invalid address");
    }

    std::string currentAddress = EncodeDestination(dest);
    ret.pushKV("address", currentAddress);

    CScript scriptPubKey = GetScriptForDestination(dest);
    ret.pushKV("scriptPubKey", HexStr(scriptPubKey.begin(), scriptPubKey.end()));

    isminetype mine = IsMine(*pwallet, dest);
    ret.pushKV("ismine", bool(mine & ISMINE_SPENDABLE));
    ret.pushKV("iswatchonly", bool(mine & ISMINE_WATCH_ONLY));
    UniValue detail = DescribeWalletAddress(pwallet, dest);
    ret.pushKVs(detail);
    if (pwallet->mapAddressBook.count(dest)) {
        ret.pushKV("label", pwallet->mapAddressBook[dest].name);
        if (IsDeprecatedRPCEnabled("accounts")) {
            ret.pushKV("account", pwallet->mapAddressBook[dest].name);
        }
    }
    const CKeyMetadata* meta = nullptr;
    CKeyID key_id = GetKeyForDestination(*pwallet, dest);
    if (!key_id.IsNull()) {
        auto it = pwallet->mapKeyMetadata.find(key_id);
        if (it != pwallet->mapKeyMetadata.end()) {
            meta = &it->second;
        }
    }
    if (!meta) {
        auto it = pwallet->m_script_metadata.find(CScriptID(scriptPubKey));
        if (it != pwallet->m_script_metadata.end()) {
            meta = &it->second;
        }
    }
    if (meta) {
        ret.pushKV("timestamp", meta->nCreateTime);
        if (!meta->hdKeypath.empty()) {
            ret.pushKV("hdkeypath", meta->hdKeypath);
            ret.pushKV("hdseedid", meta->hd_seed_id.GetHex());
            ret.pushKV("hdmasterkeyid", meta->hd_seed_id.GetHex());
        }
    }

    // Currently only one label can be associated with an address, return an array
    // so the API remains stable if we allow multiple labels to be associated with
    // an address.
    UniValue labels(UniValue::VARR);
    std::map<CTxDestination, CAddressBookData>::iterator mi = pwallet->mapAddressBook.find(dest);
    if (mi != pwallet->mapAddressBook.end()) {
        labels.push_back(AddressBookDataToJSON(mi->second, true));
    }
    ret.pushKV("labels", std::move(labels));

    return ret;
}

static UniValue getaddressesbylabel(const JSONRPCRequest& request)
{
    std::shared_ptr<CWallet> const wallet = GetWalletForJSONRPCRequest(request);
    CWallet* const pwallet = wallet.get();

    if (!EnsureWalletIsAvailable(pwallet, request.fHelp)) {
        return NullUniValue;
    }

    if (request.fHelp || request.params.size() != 1)
        throw std::runtime_error(
            "getaddressesbylabel \"label\"\n"
            "\nReturns the list of addresses assigned the specified label.\n"
            "\nArguments:\n"
            "1. \"label\"  (string, required) The label.\n"
            "\nResult:\n"
            "{ (json object with addresses as keys)\n"
            "  \"address\": { (json object with information about address)\n"
            "    \"purpose\": \"string\" (string)  Purpose of address (\"send\" for sending address, \"receive\" for receiving address)\n"
            "  },...\n"
            "}\n"
            "\nExamples:\n"
            + HelpExampleCli("getaddressesbylabel", "\"tabby\"")
            + HelpExampleRpc("getaddressesbylabel", "\"tabby\"")
        );

    LOCK(pwallet->cs_wallet);

    std::string label = LabelFromValue(request.params[0]);

    // Find all addresses that have the given label
    UniValue ret(UniValue::VOBJ);
    for (const std::pair<const CTxDestination, CAddressBookData>& item : pwallet->mapAddressBook) {
        if (item.second.name == label) {
            ret.pushKV(EncodeDestination(item.first), AddressBookDataToJSON(item.second, false));
        }
    }

    if (ret.empty()) {
        throw JSONRPCError(RPC_WALLET_INVALID_LABEL_NAME, std::string("No addresses with label " + label));
    }

    return ret;
}

static UniValue listlabels(const JSONRPCRequest& request)
{
    std::shared_ptr<CWallet> const wallet = GetWalletForJSONRPCRequest(request);
    CWallet* const pwallet = wallet.get();

    if (!EnsureWalletIsAvailable(pwallet, request.fHelp)) {
        return NullUniValue;
    }

    if (request.fHelp || request.params.size() > 1)
        throw std::runtime_error(
            "listlabels ( \"purpose\" )\n"
            "\nReturns the list of all labels, or labels that are assigned to addresses with a specific purpose.\n"
            "\nArguments:\n"
            "1. \"purpose\"    (string, optional) Address purpose to list labels for ('send','receive'). An empty string is the same as not providing this argument.\n"
            "\nResult:\n"
            "[               (json array of string)\n"
            "  \"label\",      (string) Label name\n"
            "  ...\n"
            "]\n"
            "\nExamples:\n"
            "\nList all labels\n"
            + HelpExampleCli("listlabels", "") +
            "\nList labels that have receiving addresses\n"
            + HelpExampleCli("listlabels", "receive") +
            "\nList labels that have sending addresses\n"
            + HelpExampleCli("listlabels", "send") +
            "\nAs json rpc call\n"
            + HelpExampleRpc("listlabels", "receive")
        );

    LOCK(pwallet->cs_wallet);

    std::string purpose;
    if (!request.params[0].isNull()) {
        purpose = request.params[0].get_str();
    }

    // Add to a set to sort by label name, then insert into Univalue array
    std::set<std::string> label_set;
    for (const std::pair<const CTxDestination, CAddressBookData>& entry : pwallet->mapAddressBook) {
        if (purpose.empty() || entry.second.purpose == purpose) {
            label_set.insert(entry.second.name);
        }
    }

    UniValue ret(UniValue::VARR);
    for (const std::string& name : label_set) {
        ret.push_back(name);
    }

    return ret;
}

UniValue sethdseed(const JSONRPCRequest& request)
{
    std::shared_ptr<CWallet> const wallet = GetWalletForJSONRPCRequest(request);
    CWallet* const pwallet = wallet.get();

    if (!EnsureWalletIsAvailable(pwallet, request.fHelp)) {
        return NullUniValue;
    }

    if (request.fHelp || request.params.size() > 2) {
        throw std::runtime_error(
            "sethdseed ( \"newkeypool\" \"seed\" )\n"
            "\nSet or generate a new HD wallet seed. Non-HD wallets will not be upgraded to being a HD wallet. Wallets that are already\n"
            "HD will have a new HD seed set so that new keys added to the keypool will be derived from this new seed.\n"
            "\nNote that you will need to MAKE A NEW BACKUP of your wallet after setting the HD wallet seed.\n"
            + HelpRequiringPassphrase(pwallet) +
            "\nArguments:\n"
            "1. \"newkeypool\"         (boolean, optional, default=true) Whether to flush old unused addresses, including change addresses, from the keypool and regenerate it.\n"
            "                             If true, the next address from getnewaddress and change address from getrawchangeaddress will be from this new seed.\n"
            "                             If false, addresses (including change addresses if the wallet already had HD Chain Split enabled) from the existing\n"
            "                             keypool will be used until it has been depleted.\n"
            "2. \"seed\"               (string, optional) The WIF private key to use as the new HD seed; if not provided a random seed will be used.\n"
            "                             The seed value can be retrieved using the dumpwallet command. It is the private key marked hdseed=1\n"
            "\nExamples:\n"
            + HelpExampleCli("sethdseed", "")
            + HelpExampleCli("sethdseed", "false")
            + HelpExampleCli("sethdseed", "true \"wifkey\"")
            + HelpExampleRpc("sethdseed", "true, \"wifkey\"")
            );
    }

    if (IsInitialBlockDownload()) {
        throw JSONRPCError(RPC_CLIENT_IN_INITIAL_DOWNLOAD, "Cannot set a new HD seed while still in Initial Block Download");
    }

    LOCK2(cs_main, pwallet->cs_wallet);

    // Do not do anything to non-HD wallets
    if (!pwallet->IsHDEnabled()) {
        throw JSONRPCError(RPC_WALLET_ERROR, "Cannot set a HD seed on a non-HD wallet. Start with -upgradewallet in order to upgrade a non-HD wallet to HD");
    }

    EnsureWalletIsUnlocked(pwallet);

    bool flush_key_pool = true;
    if (!request.params[0].isNull()) {
        flush_key_pool = request.params[0].get_bool();
    }

    CPubKey master_pub_key;
    if (request.params[1].isNull()) {
        master_pub_key = pwallet->GenerateNewSeed();
    } else {
        CKey key = DecodeSecret(request.params[1].get_str());
        if (!key.IsValid()) {
            throw JSONRPCError(RPC_INVALID_ADDRESS_OR_KEY, "Invalid private key");
        }

        if (HaveKey(*pwallet, key)) {
            throw JSONRPCError(RPC_INVALID_ADDRESS_OR_KEY, "Already have this key (either as an HD seed or as a loose private key)");
        }

        master_pub_key = pwallet->DeriveNewSeed(key);
    }

    pwallet->SetHDSeed(master_pub_key);
    if (flush_key_pool) pwallet->NewKeyPool();

    return NullUniValue;
}

bool ParseHDKeypath(std::string keypath_str, std::vector<uint32_t>& keypath)
{
    std::stringstream ss(keypath_str);
    std::string item;
    bool first = true;
    while (std::getline(ss, item, '/')) {
        if (item.compare("m") == 0) {
            if (first) {
                first = false;
                continue;
            }
            return false;
        }
        // Finds whether it is hardened
        uint32_t path = 0;
        size_t pos = item.find("'");
        if (pos != std::string::npos) {
            // The hardened tick can only be in the last index of the string
            if (pos != item.size() - 1) {
                return false;
            }
            path |= 0x80000000;
            item = item.substr(0, item.size() - 1); // Drop the last character which is the hardened tick
        }

        // Ensure this is only numbers
        if (item.find_first_not_of( "0123456789" ) != std::string::npos) {
            return false;
        }
        uint32_t number;
        if (!ParseUInt32(item, &number)) {
            return false;
        }
        path |= number;

        keypath.push_back(path);
        first = false;
    }
    return true;
}

void AddKeypathToMap(const CWallet* pwallet, const CKeyID& keyID, std::map<CPubKey, std::vector<uint32_t>>& hd_keypaths)
{
    CPubKey vchPubKey;
    if (!pwallet->GetPubKey(keyID, vchPubKey)) {
        return;
    }
    CKeyMetadata meta;
    auto it = pwallet->mapKeyMetadata.find(keyID);
    if (it != pwallet->mapKeyMetadata.end()) {
        meta = it->second;
    }
    std::vector<uint32_t> keypath;
    if (!meta.hdKeypath.empty()) {
        if (!ParseHDKeypath(meta.hdKeypath, keypath)) {
            throw JSONRPCError(RPC_INTERNAL_ERROR, "Internal keypath is broken");
        }
        // Get the proper master key id
        CKey key;
        pwallet->GetKey(meta.hd_seed_id, key);
        CExtKey masterKey;
        masterKey.SetSeed(key.begin(), key.size());
        // Add to map
        keypath.insert(keypath.begin(), ReadLE32(masterKey.key.GetPubKey().GetID().begin()));
    } else { // Single pubkeys get the master fingerprint of themselves
        keypath.insert(keypath.begin(), ReadLE32(vchPubKey.GetID().begin()));
    }
    hd_keypaths.emplace(vchPubKey, keypath);
}

bool FillPSBT(const CWallet* pwallet, PartiallySignedTransaction& psbtx, const CTransaction* txConst, int sighash_type, bool sign, bool bip32derivs)
{
    LOCK(pwallet->cs_wallet);
    // Get all of the previous transactions
    bool complete = true;
    for (unsigned int i = 0; i < txConst->vin.size(); ++i) {
        const CTxIn& txin = txConst->vin[i];
        PSBTInput& input = psbtx.inputs.at(i);

        // If we don't know about this input, skip it and let someone else deal with it
        const uint256& txhash = txin.prevout.hashMalFix;
        const auto it = pwallet->mapWallet.find(txhash);
        if (it != pwallet->mapWallet.end()) {
            const CWalletTx& wtx = it->second;
            CTxOut utxo = wtx.tx->vout[txin.prevout.n];
            // Update both UTXOs from the wallet.
            input.non_witness_utxo = wtx.tx;
            input.witness_utxo = utxo;
        }

        // Get the Sighash type
        if (sign && input.sighash_type > 0 && input.sighash_type != sighash_type) {
            throw JSONRPCError(RPC_DESERIALIZATION_ERROR, "Specified Sighash and sighash in PSBT do not match.");
        }

        SignatureData sigdata;
        if (sign) {
            complete &= SignPSBTInput(*pwallet, *psbtx.tx, input, sigdata, i, sighash_type);
        } else {
            complete &= SignPSBTInput(PublicOnlySigningProvider(pwallet), *psbtx.tx, input, sigdata, i, sighash_type);
        }

        if (it != pwallet->mapWallet.end()) {
            // Drop the unnecessary UTXO if we added both from the wallet.
            if (sigdata.witness) {
                input.non_witness_utxo = nullptr;
            } else {
                input.witness_utxo.SetNull();
            }
        }

        // Get public key paths
        if (bip32derivs) {
            for (const auto& pubkey_it : sigdata.misc_pubkeys) {
                AddKeypathToMap(pwallet, pubkey_it.first, input.hd_keypaths);
            }
        }
    }

    // Fill in the bip32 keypaths and redeemscripts for the outputs so that hardware wallets can identify change
    for (unsigned int i = 0; i < txConst->vout.size(); ++i) {
        const CTxOut& out = txConst->vout.at(i);
        PSBTOutput& psbt_out = psbtx.outputs.at(i);

        // Dummy tx so we can use ProduceSignature to get stuff out
        /*CMutableTransaction dummy_tx;
        dummy_tx.vin.push_back(CTxIn());
        dummy_tx.vout.push_back(CTxOut());*/

        // Fill a SignatureData with output info
        SignatureData sigdata;
        psbt_out.FillSignatureData(sigdata);

        MutableTransactionSignatureCreator creator(psbtx.tx.get_ptr(), 0, out.nValue, 1);
        ProduceSignature(*pwallet, creator, out.scriptPubKey, sigdata);
        psbt_out.FromSignatureData(sigdata);

        // Get public key paths
        if (bip32derivs) {
            for (const auto& pubkey_it : sigdata.misc_pubkeys) {
                AddKeypathToMap(pwallet, pubkey_it.first, psbt_out.hd_keypaths);
            }
        }
    }
    return complete;
}

UniValue walletprocesspsbt(const JSONRPCRequest& request)
{
    std::shared_ptr<CWallet> const wallet = GetWalletForJSONRPCRequest(request);
    CWallet* const pwallet = wallet.get();

    if (!EnsureWalletIsAvailable(pwallet, request.fHelp)) {
        return NullUniValue;
    }

    if (request.fHelp || request.params.size() < 1 || request.params.size() > 4)
        throw std::runtime_error(
            "walletprocesspsbt \"psbt\" ( sign \"sighashtype\" bip32derivs )\n"
            "\nUpdate a PSBT with input information from our wallet and then sign inputs\n"
            "that we can sign for.\n"
            + HelpRequiringPassphrase(pwallet) + "\n"

            "\nArguments:\n"
            "1. \"psbt\"                      (string, required) The transaction base64 string\n"
            "2. sign                          (boolean, optional, default=true) Also sign the transaction when updating\n"
            "3. \"sighashtype\"            (string, optional, default=ALL) The signature hash type to sign with if not specified by the PSBT. Must be one of\n"
            "       \"ALL\"\n"
            "       \"NONE\"\n"
            "       \"SINGLE\"\n"
            "       \"ALL|ANYONECANPAY\"\n"
            "       \"NONE|ANYONECANPAY\"\n"
            "       \"SINGLE|ANYONECANPAY\"\n"
            "4. bip32derivs                    (boolean, optional, default=false) If true, includes the BIP 32 derivation paths for public keys if we know them\n"

            "\nResult:\n"
            "{\n"
            "  \"psbt\" : \"value\",          (string) The base64-encoded partially signed transaction\n"
            "  \"complete\" : true|false,   (boolean) If the transaction has a complete set of signatures\n"
            "  ]\n"
            "}\n"

            "\nExamples:\n"
            + HelpExampleCli("walletprocesspsbt", "\"psbt\"")
        );

    RPCTypeCheck(request.params, {UniValue::VSTR, UniValue::VBOOL, UniValue::VSTR});

    // Unserialize the transaction
    PartiallySignedTransaction psbtx;
    std::string error;
    if (!DecodePSBT(psbtx, request.params[0].get_str(), error)) {
        throw JSONRPCError(RPC_DESERIALIZATION_ERROR, strprintf("TX decode failed %s", error));
    }

    // Get the sighash type
    int nHashType = ParseSighashString(request.params[2]);

    // Use CTransaction for the constant parts of the
    // transaction to avoid rehashing.
    const CTransaction txConst(*psbtx.tx);

    // Fill transaction with our data and also sign
    bool sign = request.params[1].isNull() ? true : request.params[1].get_bool();
    bool bip32derivs = request.params[3].isNull() ? false : request.params[3].get_bool();
    bool complete = FillPSBT(pwallet, psbtx, &txConst, nHashType, sign, bip32derivs);

    UniValue result(UniValue::VOBJ);
    CDataStream ssTx(SER_NETWORK, PROTOCOL_VERSION);
    ssTx << psbtx;
    result.pushKV("psbt", EncodeBase64((unsigned char*)ssTx.data(), ssTx.size()));
    result.pushKV("complete", complete);

    return result;
}

UniValue walletcreatefundedpsbt(const JSONRPCRequest& request)
{
    std::shared_ptr<CWallet> const wallet = GetWalletForJSONRPCRequest(request);
    CWallet* const pwallet = wallet.get();

    if (!EnsureWalletIsAvailable(pwallet, request.fHelp)) {
        return NullUniValue;
    }

    if (request.fHelp || request.params.size() < 2 || request.params.size() > 5)
        throw std::runtime_error(
                            "walletcreatefundedpsbt [{\"txid\":\"id\",\"vout\":n},...] [{\"address\":amount},{\"data\":\"hex\"},...] ( locktime ) ( replaceable ) ( options bip32derivs )\n"
                            "\nCreates and funds a transaction in the Partially Signed Transaction format. Inputs will be added if supplied inputs are not enough\n"
                            "Implements the Creator and Updater roles.\n"
                            "\nArguments:\n"
                            "1. \"inputs\"                (array, required) A json array of json objects\n"
                            "     [\n"
                            "       {\n"
                            "         \"txid\":\"id\",      (string, required) The transaction id\n"
                            "         \"vout\":n,         (numeric, required) The output number\n"
                            "         \"sequence\":n      (numeric, optional) The sequence number\n"
                            "       } \n"
                            "       ,...\n"
                            "     ]\n"
                            "2. \"outputs\"               (array, required) a json array with outputs (key-value pairs)\n"
                            "   [\n"
                            "    {\n"
                            "      \"address\": x.xxx,    (obj, optional) A key-value pair. The key (string) is the bitcoin address, the value (float or string) is the amount in " + CURRENCY_UNIT + "\n"
                            "    },\n"
                            "    {\n"
                            "      \"data\": \"hex\"        (obj, optional) A key-value pair. The key must be \"data\", the value is hex encoded data\n"
                            "    }\n"
                            "    ,...                     More key-value pairs of the above form. For compatibility reasons, a dictionary, which holds the key-value pairs directly, is also\n"
                            "                             accepted as second parameter.\n"
                            "   ]\n"
                            "3. locktime                  (numeric, optional, default=0) Raw locktime. Non-0 value also locktime-activates inputs\n"
                            "                             Allows this transaction to be replaced by a transaction with higher fees. If provided, it is an error if explicit sequence numbers are incompatible.\n"
                            "4. options                 (object, optional)\n"
                            "   {\n"
                            "     \"changeAddress\"          (string, optional, default pool address) The bitcoin address to receive the change\n"
                            "     \"changePosition\"         (numeric, optional, default random) The index of the change output\n"
                            "     \"change_type\"            (string, optional) The output type to use. Only valid if changeAddress is not specified. Options are \"legacy\", \"p2sh-segwit\", and \"bech32\". Default is set by -changetype.\n"
                            "     \"includeWatching\"        (boolean, optional, default false) Also select inputs which are watch only\n"
                            "     \"lockUnspents\"           (boolean, optional, default false) Lock selected unspent outputs\n"
                            "     \"feeRate\"                (numeric, optional, default not set: makes wallet determine the fee) Set a specific fee rate in " + CURRENCY_UNIT + "/kB\n"
                            "     \"subtractFeeFromOutputs\" (array, optional) A json array of integers.\n"
                            "                              The fee will be equally deducted from the amount of each specified output.\n"
                            "                              The outputs are specified by their zero-based index, before any change output is added.\n"
                            "                              Those recipients will receive less TPC than you enter in their corresponding amount field.\n"
                            "                              If no outputs are specified here, the sender pays the fee.\n"
                            "                                  [vout_index,...]\n"
                            "     \"replaceable\"            (boolean, optional) Marks this transaction as BIP125 replaceable.\n"
                            "                              Allows this transaction to be replaced by a transaction with higher fees\n"
                            "     \"conf_target\"            (numeric, optional) Confirmation target (in blocks)\n"
                            "     \"estimate_mode\"          (string, optional, default=UNSET) The fee estimate mode, must be one of:\n"
                            "         \"UNSET\"\n"
                            "         \"ECONOMICAL\"\n"
                            "         \"CONSERVATIVE\"\n"
                            "   }\n"
                            "5. bip32derivs                    (boolean, optional, default=false) If true, includes the BIP 32 derivation paths for public keys if we know them\n"
                            "\nResult:\n"
                            "{\n"
                            "  \"psbt\": \"value\",        (string)  The resulting raw transaction (base64-encoded string)\n"
                            "  \"fee\":       n,         (numeric) Fee in " + CURRENCY_UNIT + " the resulting transaction pays\n"
                            "  \"changepos\": n          (numeric) The position of the added change output, or -1\n"
                            "}\n"
                            "\nExamples:\n"
                            "\nCreate a transaction with no inputs\n"
                            + HelpExampleCli("walletcreatefundedpsbt", "\"[{\\\"txid\\\":\\\"myid\\\",\\\"vout\\\":0}]\" \"[{\\\"data\\\":\\\"00010203\\\"}]\"")
                            );

    RPCTypeCheck(request.params, {
        UniValue::VARR,
        UniValueType(), // ARR or OBJ, checked later
        UniValue::VNUM,
        UniValue::VOBJ,
        UniValue::VBOOL
        }, true
    );

    CAmount fee;
    int change_position;
    CMutableTransaction rawTx = ConstructTransaction(request.params[0], request.params[1], request.params[2], request.params[3]["replaceable"]);
    FundTransaction(pwallet, rawTx, fee, change_position, request.params[3]);

    // Make a blank psbt
    PartiallySignedTransaction psbtx;
    psbtx.tx = rawTx;
    for (unsigned int i = 0; i < rawTx.vin.size(); ++i) {
        psbtx.inputs.push_back(PSBTInput());
    }
    for (unsigned int i = 0; i < rawTx.vout.size(); ++i) {
        psbtx.outputs.push_back(PSBTOutput());
    }

    // Use CTransaction for the constant parts of the
    // transaction to avoid rehashing.
    const CTransaction txConst(*psbtx.tx);

    // Fill transaction with out data but don't sign
    bool bip32derivs = request.params[4].isNull() ? false : request.params[4].get_bool();
    FillPSBT(pwallet, psbtx, &txConst, 1, false, bip32derivs);

    // Serialize the PSBT
    CDataStream ssTx(SER_NETWORK, PROTOCOL_VERSION);
    ssTx << psbtx;

    UniValue result(UniValue::VOBJ);
    result.pushKV("psbt", EncodeBase64((unsigned char*)ssTx.data(), ssTx.size()));
    result.pushKV("fee", ValueFromAmount(fee));
    result.pushKV("changepos", change_position);
    return result;
}

static ColorIdentifier getColorIdFromRequest(const JSONRPCRequest& request, bool tokenValueIsPresent = true) 
{
    TokenTypes tokentype;
    switch(request.params[0].get_int())
    {
        case 1: tokentype = TokenTypes::REISSUABLE; break;
        case 2: tokentype = TokenTypes::NON_REISSUABLE; break;
        case 3: tokentype = TokenTypes::NFT; break;
        default: tokentype = TokenTypes::NONE;
    }

    if (tokentype == TokenTypes::NONE) {
        throw JSONRPCError(RPC_INVALID_PARAMETER, "Unknown token type given.");
    }

    int indexOfTxid = tokenValueIsPresent ? 2 : 1;

    if (tokentype == TokenTypes::REISSUABLE && !request.params[indexOfTxid + 1].isNull()){
        throw JSONRPCError(RPC_INVALID_PARAMETER, "Extra parameter for Reissuable token.");
    }

    if ((tokentype == TokenTypes::NON_REISSUABLE || tokentype == TokenTypes::NFT )
      && request.params[indexOfTxid + 1].isNull()){
        throw JSONRPCError(RPC_INVALID_PARAMETER, "Parameter missing for Non-Reissuable or NFT token.");
    }

    const std::string scriptOrTxid(request.params[indexOfTxid].get_str());
    ColorIdentifier colorId;
    if(tokentype == TokenTypes::REISSUABLE)
    {
        std::vector<unsigned char> vscript = ParseHex(scriptOrTxid);
        CScript script(vscript.begin(), vscript.end());
        if(script.IsColoredScript())
            throw JSONRPCError(RPC_INVALID_PARAMETER, "Script input for tokens cannot be another token script.");
        colorId = ColorIdentifier(script);
    }
    else
    {
        COutPoint out(std::move(uint256S(scriptOrTxid)), request.params[indexOfTxid + 1].get_int());
        colorId = ColorIdentifier(out, tokentype);
    }

    return colorId;
}

static UniValue getcolor(const JSONRPCRequest& request)
{
    std::shared_ptr<CWallet> const wallet = GetWalletForJSONRPCRequest(request);
    CWallet* const pwallet = wallet.get();

    if (!EnsureWalletIsAvailable(pwallet, request.fHelp)) {
        return NullUniValue;
    }

    if (request.fHelp || request.params.size() < 2 || request.params.size() > 3)
        throw std::runtime_error(
            "getcolor \"token_type\" \"txid/scriptpubkey\" index \n"
            "\nGet the color of the token that can be generated when using the script pubkey given as parameter or transaction id and index pair given as parameter.\n"
            + HelpRequiringPassphrase(pwallet) +
            "\nArguments:\n"
            "1. \"token_type\"       (numberic, required) Value can be 1 or 2 or 3.\n"
            " 1. REISSUABLE\n"
            " 2. NON-REISSUABLE\n"
            " 3. NFT\n"
            "2. \"scriptpubkey\"     (string, optional) Script pubkey that is used to issue REISSUABLE token\n"
            "2. \"txid\"             (string, optional) Transaction id from which the NON-REISSUABLE or NFT tokens are issued\n"
            "3. \"index\"            (numeric, optional) Index in the above transaction id used for issuing token\n"
            "\nResult:\n"
            "\"color\"               (string) The color or token.\n"
            "\nExamples:\n"
            + HelpExampleCli("getcolor", "\"1\" 8282263212c609d9ea2a6e3e172de238d8c39cabd5ac1ca10646e23fd5f51508")
            + HelpExampleCli("getcolor", "\"2\" 485273f6703f038a234400edadb543eb44b4af5372e8b207990beebc386e7954" "0")
            + HelpExampleCli("getcolor", "\"3\" 485273f6703f038a234400edadb543eb44b4af5372e8b207990beebc386e7954" "1")
        );

    RPCTypeCheck(request.params, {UniValue::VNUM, UniValue::VSTR});

    const ColorIdentifier colorId = getColorIdFromRequest(request, false);

    return colorId.toHexString();
}

// Construct two transctions:
// first transaction to create a utxo with the given scriptpubkey.
// second transaction to issue token using tx1's output
static UniValue IssueReissuableToken(CWallet* const pwallet, const std::string& script, CAmount tokenValue, CCoinControl& coin_control)
{
    LOCK2(cs_main, pwallet->cs_wallet);

    CTransactionRef tx1;
    //creating tx1
    {
        std::vector<unsigned char> vscript = ParseHex(script);
        CScript scriptPubKey(vscript.begin(), vscript.end());

        txnouttype type;
        std::vector<CTxDestination> vDest;
        int nRequired;
        if (ExtractDestinations(scriptPubKey, type, vDest, nRequired)) {
            for (const CTxDestination &dest : vDest)
                if(!IsValidDestination(dest))
                    throw JSONRPCError(RPC_INVALID_ADDRESS_OR_KEY, std::string("Invalid Tapyrus address: ") + script);
        }
        pwallet->SetAddressBook(vDest[0], "", "receive");

        // Create and send the transaction
        CReserveKey reservekey(pwallet);
        CAmount nFeeRequired;
        std::string strError;
        std::vector<CRecipient> vecSend;
        CWallet::ChangePosInOut mapChangePosRet;
        mapChangePosRet[ColorIdentifier()] = -1;
        CRecipient recipient = {scriptPubKey, DEFAULT_FALLBACK_FEE, false};
        vecSend.push_back(recipient);

        if (!pwallet->CreateTransaction(vecSend, tx1, reservekey, nFeeRequired, mapChangePosRet, strError, coin_control))
        {
            throw JSONRPCError(RPC_WALLET_ERROR, strError);
        }
        CValidationState state;
        mapValue_t mapValue;
        if (!pwallet->CommitTransaction(tx1, std::move(mapValue), {} /* orderForm */, {} /* std::move(fromAccount)*/, reservekey, g_connman.get(), state)) {
            strError = strprintf("Error: The transaction was rejected! Reason given: %s", FormatStateMessage(state));
            throw JSONRPCError(RPC_WALLET_ERROR, strError);
        }
    }

    CTransactionRef tx2;
    //creating tx2
    {
        if (!pwallet->IsLocked()) {
            pwallet->TopUpKeyPool();
        }

        // Generate a new key that is added to wallet
        CPubKey newKey;
        if (!pwallet->GetKeyFromPool(newKey)) {
            throw JSONRPCError(RPC_WALLET_KEYPOOL_RAN_OUT, "Error: Keypool ran out, please call keypoolrefill first");
        }

        CKeyID key_id = newKey.GetID();
        CScript redeemScript = GetScriptForDestination(key_id);
        CColorScriptID colorscriptid(CScriptID(redeemScript), coin_control.m_colorId);
        CTxDestination colorDest = CColorScriptID(colorscriptid, coin_control.m_colorId);

        //setting the lable as colorid
        pwallet->SetAddressBook(colorDest, "", "send");

        CScript scriptpubkey = GetScriptForDestination(colorDest);

        // Create and send the transaction
        CReserveKey reservekey(pwallet);
        CAmount nFeeRequired;
        std::string strError;
        std::vector<CRecipient> vecSend;
        CWallet::ChangePosInOut mapChangePosRet;
        mapChangePosRet[ColorIdentifier()] = -1;
        CRecipient recipient = {scriptpubkey, tokenValue, false};
        vecSend.push_back(recipient);
        COutPoint out(tx1->GetHashMalFix(), 0);
        coin_control.m_colorTxType = ColoredTxType::ISSUE;
        coin_control.Select(out);

        if (!pwallet->CreateTransaction(vecSend, tx2, reservekey, nFeeRequired, mapChangePosRet, strError, coin_control))
        {
            throw JSONRPCError(RPC_WALLET_ERROR, strError);
        }
        CValidationState state;
        mapValue_t mapValue;
        if (!pwallet->CommitTransaction(tx2, std::move(mapValue), {} /* orderForm */, {} /* std::move(fromAccount)*/, reservekey, g_connman.get(), state)) {
            strError = strprintf("Error: The transaction was rejected! Reason given: %s", FormatStateMessage(state));
            throw JSONRPCError(RPC_WALLET_ERROR, strError);
        }
    }

    UniValue result(UniValue::VOBJ);
    result.pushKV("color", coin_control.m_colorId.toHexString());
    UniValue txidlist(UniValue::VARR);
    txidlist.push_back(tx1->GetHashMalFix().GetHex());
    txidlist.push_back(tx2->GetHashMalFix().GetHex());
    result.pushKV("txids", txidlist);
    return result;
}

static UniValue IssueToken(CWallet* const pwallet, CAmount tokenValue, CCoinControl& coin_control)
{
    LOCK2(cs_main, pwallet->cs_wallet);

    if (!pwallet->IsLocked()) {
        pwallet->TopUpKeyPool();
    }

    // Generate a new key that is added to wallet
    CPubKey newKey;
    if (!pwallet->GetKeyFromPool(newKey)) {
        throw JSONRPCError(RPC_WALLET_KEYPOOL_RAN_OUT, "Error: Keypool ran out, please call keypoolrefill first");
    }

    CKeyID key_id = newKey.GetID();
    CScript redeemScript = GetScriptForDestination(key_id);
<<<<<<< HEAD
    CColorScriptID colorscriptid(CScriptID(redeemScript), coin_control.m_colorId);
    CTxDestination colorDest = CColorScriptID(colorscriptid, coin_control.m_colorId);

    //setting the lable as colorid
    pwallet->SetAddressBook(colorDest, "", "issue");

=======
    CColorScriptID colorscriptid(CScriptID(redeemScript), colorId);
    CTxDestination colorDest = CColorScriptID(colorscriptid, colorId);
>>>>>>> aa2ccb85
    CScript scriptpubkey = GetScriptForDestination(colorDest);
    pwallet->SetAddressBook(colorDest, "", "send");

    // Create and send the transaction
    CReserveKey reservekey(pwallet);
    CAmount nFeeRequired;
    std::string strError;
    std::vector<CRecipient> vecSend;
    CWallet::ChangePosInOut mapChangePosRet;
    mapChangePosRet[ColorIdentifier()] = -1;
    CRecipient recipient = {scriptpubkey, tokenValue, false};
    vecSend.push_back(recipient);
    CTransactionRef tx;

    if (!pwallet->CreateTransaction(vecSend, tx, reservekey, nFeeRequired, mapChangePosRet, strError, coin_control)) {
        throw JSONRPCError(RPC_WALLET_ERROR, strError);
    }
    CValidationState state;
    mapValue_t mapValue;
    if (!pwallet->CommitTransaction(tx, std::move(mapValue), {} /* orderForm */, {} /* std::move(fromAccount)*/, reservekey, g_connman.get(), state)) {
        strError = strprintf("Error: The transaction was rejected! Reason given: %s", FormatStateMessage(state));
        throw JSONRPCError(RPC_WALLET_ERROR, strError);
    }

    UniValue result(UniValue::VOBJ);
    result.pushKV("color", coin_control.m_colorId.toHexString());
    result.pushKV("txid", tx->GetHashMalFix().GetHex());
    return result;
}

static UniValue issuetoken(const JSONRPCRequest& request)
{
    std::shared_ptr<CWallet> const wallet = GetWalletForJSONRPCRequest(request);
    CWallet* const pwallet = wallet.get();

    if (!EnsureWalletIsAvailable(pwallet, request.fHelp)) {
        return NullUniValue;
    }

    if (request.fHelp || request.params.size() < 3 || request.params.size() > 4)
        throw std::runtime_error(
            "issuetoken \"token_type\" \"token_value\" \"txid/scriptpubkey\" \"index\" \n"
            "\nIssue new colored coins or tokens and store then in the wallet.\n"
            + HelpRequiringPassphrase(pwallet) +
            "\nArguments:\n"
            "1. \"token_type\"       (numberic, required) Value can be 1 or 2 or 3.\n"
            " 1. REISSUABLE\n"
            " 2. NON-REISSUABLE\n"
            " 3. NFT\n"
            "2. \"token_value\"      (numberic, required) Number of tokens to be issued \n"
            "3. \"scriptpubkey\"     (string, optional) Script pubkey that is used to issue REISSUABLE token\n"
            "3. \"txid\"             (string, optional) Transaction id from which the NON-REISSUABLE or NFT tokens are issued\n"
            "4. \"index\"            (numeric, optional) Index in the above transaction id used for issuing token\n"
            "\nResult:\n"
            "{\n"
            "  \"color\"               (string) The color or token.\n"
            "  \"txid\":               (string) The transaction id in case of NON-REISSUABLE and NFC tokens.\n"
            "   or\n"
            "  \"txids:\"              (json array of string) The transaction ids of the two transactions created in case of REISSUABLE token\n"
            "    [\n"
            "      \"txid1\"           (string) transaction to create spendable UTXO\n"
            "      \"txid2\"           (string) transaction to issue token spending the above UTXO\n"
            "    ]\n"
            "}\n"
            "\nExamples:\n"
            + HelpExampleCli("issuetoken", "\"1\" \"100\" 8282263212c609d9ea2a6e3e172de238d8c39cabd5ac1ca10646e23fd5f51508")
            + HelpExampleCli("issuetoken", "\"2\" \"1000\" 485273f6703f038a234400edadb543eb44b4af5372e8b207990beebc386e7954" "0")
            + HelpExampleCli("issuetoken", "\"3\" \"500\" 485273f6703f038a234400edadb543eb44b4af5372e8b207990beebc386e7954" "1")
        );
    RPCTypeCheck(request.params, {UniValue::VNUM, UniValue::VNUM, UniValue::VSTR});

    const ColorIdentifier colorId = getColorIdFromRequest(request);

    // token value
    CAmount tokenValue = request.params[1].get_int64();
    if (tokenValue <= 0)
        throw JSONRPCError(RPC_INVALID_PARAMETER, "Invalid token amount");

    if(colorId.type == TokenTypes::NFT && tokenValue != 1) {
        throw JSONRPCError(RPC_INVALID_PARAMETER, "Invalid token amount for NFT. It must be 1");
    }

    //TODO : validate utxo
    if (pwallet->IsWalletFlagSet(WALLET_FLAG_DISABLE_PRIVATE_KEYS)) {
        throw JSONRPCError(RPC_WALLET_ERROR, "Error: Private keys are disabled for this wallet");
    }
    // Make sure the results are valid at least up to the most recent block
    // the user could have gotten from another RPC command prior to now
    pwallet->BlockUntilSyncedToCurrentChain();

    CCoinControl coin_control;
    coin_control.m_colorId = colorId;

    // For reissuable tokens try to create a UTXO with the given scriptpubkey first and then issuing transaction using that utxo 
    if(coin_control.m_colorId.type == TokenTypes::REISSUABLE)
        return IssueReissuableToken(pwallet, request.params[2].getValStr(), tokenValue, coin_control);
    else
    {
        COutPoint out(uint256S(request.params[2].get_str()), request.params[3].get_int());
        coin_control.Select(out);
        coin_control.m_colorTxType = ColoredTxType::ISSUE;
        return IssueToken(pwallet, tokenValue, coin_control);
    }
}

static UniValue reissuetoken(const JSONRPCRequest& request)
{
    std::shared_ptr<CWallet> const wallet = GetWalletForJSONRPCRequest(request);
    CWallet* const pwallet = wallet.get();

    if (!EnsureWalletIsAvailable(pwallet, request.fHelp)) {
        return NullUniValue;
    }

    if (request.fHelp || request.params.size() != 2)
        throw std::runtime_error(
            "reissuetoken \"color\" \"value\" \n"
            "\nReissue colored coins or tokens with the given color. The token must be of type REISSUABLE for this RPC to issue the token.\n"
            + HelpRequiringPassphrase(pwallet) +
            "\nArguments:\n"
            "1. \"color\"              (string, required) The tapyrus color / token to be reissued.\n"
            "2. \"value\"              (numeric, required) The amount to issue. eg 10\n"
            "\nResult:\n"
            "{\n"
            "  \"color\"               (string) The color or token.\n"
            "  \"txids:\"              (json array of string) The transaction ids of the two transactions created to issue the token\n"
            "    [\n"
            "      \"txid1\"           (string) transaction to create spendable UTXO\n"
            "      \"txid2\"           (string) transaction to issue token spending the above UTXO\n"
            "    ]\n"
            "}\n"
            "\nExamples:\n"
            + HelpExampleCli("reissuetoken", "\"c18282263212c609d9ea2a6e3e172de238d8c39cabd5ac1ca10646e23f\" 10")
        );

    const std::vector<unsigned char> vColorId(ParseHex(request.params[0].get_str()));
    ColorIdentifier colorId(vColorId);

    if(colorId.type != TokenTypes::REISSUABLE)
        throw JSONRPCError(RPC_INVALID_PARAMETER, "Token type not supported");

    // token value
    CAmount tokenValue = request.params[1].get_int64();
    if (tokenValue <= 0)
        throw JSONRPCError(RPC_INVALID_PARAMETER, "Invalid token amount");

    LOCK2(cs_main, pwallet->cs_wallet);

    CScript script;
    if(!pwallet->GetCScriptForColor(colorId, script, true))
        throw JSONRPCError(RPC_INVALID_PARAMETER, "Script corresponding to color " + colorId.toHexString() + " could not be found in the wallet");

    CCoinControl coin_control;
    coin_control.m_colorId = colorId;
    return IssueReissuableToken(pwallet, HexStr(script.begin(), script.end()), tokenValue, coin_control);
}

static UniValue transfertoken(const JSONRPCRequest& request)
{
    std::shared_ptr<CWallet> const wallet = GetWalletForJSONRPCRequest(request);
    CWallet* const pwallet = wallet.get();

    if (!EnsureWalletIsAvailable(pwallet, request.fHelp)) {
        return NullUniValue;
    }

    if (request.fHelp || request.params.size() != 2)
        throw std::runtime_error(
            "transfertoken \"address\" \"amount\" \n"
            "\nSend colored coins or tokens to a given address.\n"
            + HelpRequiringPassphrase(pwallet) +
            "\nArguments:\n"
            "1. \"address\"            (string, required) The colored tapyrus address to send to.\n"
            "2. \"amount\"             (numeric, required) The amount in to send. eg 10\n"
            "\nResult:\n"
            "\"txid\"                  (string) The transaction id.\n"
            "\nExamples:\n"
            + HelpExampleCli("transfertoken", "\"1M72Sfpbz1BPpXFHz9m3CdqATR44Jvaydd\" 10")
        );

    return sendtoaddress(request);
}

static CTransactionRef BurnToken(CWallet * const pwallet, const ColorIdentifier& colorId, CAmount nValue)
{
    //this is to make create transaction recognize this as colored transaction
    CScript scriptPubKey = CScript() << colorId.toVector() << OP_COLOR << OP_TRUE;
    mapValue_t mapValue;
    mapValue["comment"] = colorId.toHexString();

    if (!pwallet->IsLocked()) {
        pwallet->TopUpKeyPool();
    }

    // Create and send the transaction
    CReserveKey reservekey(pwallet);
    CAmount nFeeRequired;
    std::string strError;
    std::vector<CRecipient> vecSend;
    CWallet::ChangePosInOut mapChangePosRet;
    mapChangePosRet[ColorIdentifier()] = -1;
    CRecipient recipient = {scriptPubKey, nValue, false};
    vecSend.push_back(recipient);
    CTransactionRef tx;
    CCoinControl coin_control;
    coin_control.m_colorTxType = ColoredTxType::BURN;
    coin_control.m_colorId = colorId;

    if (!pwallet->CreateTransaction(vecSend, tx, reservekey, nFeeRequired, mapChangePosRet, strError, coin_control)) {
        throw JSONRPCError(RPC_WALLET_ERROR, strError);
    }

    CValidationState state;
    if (!pwallet->CommitTransaction(tx, std::move(mapValue), {} /* orderForm */, {} /*std::move(fromAccount)*/, reservekey, g_connman.get(), state)) {
        strError = strprintf("Error: The transaction was rejected! Reason given: %s", FormatStateMessage(state));
        throw JSONRPCError(RPC_WALLET_ERROR, strError);
    }
    return tx;
}

static UniValue burntoken(const JSONRPCRequest& request)
{
    std::shared_ptr<CWallet> const wallet = GetWalletForJSONRPCRequest(request);
    CWallet* const pwallet = wallet.get();

    if (!EnsureWalletIsAvailable(pwallet, request.fHelp)) {
        return NullUniValue;
    }

    if (request.fHelp || request.params.size() != 2)
        throw std::runtime_error(
            "burntoken \"color\" \"value\" \n"
            "\nBurn colored coins or tokens in the wallet.\n"
            + HelpRequiringPassphrase(pwallet) +
            "\nArguments:\n"
            "1. \"color\"              (string, required) The tapyrus color / token to burn.\n"
            "2. \"value\"              (numeric, required) The amount to burn. eg 10\n"
            "\nResult:\n"
            "\"txid\"                  (string) The transaction id.\n"
            "\nExamples:\n"
            + HelpExampleCli("burntoken", "\"c38282263212c609d9ea2a6e3e172de238d8c39cabd5ac1ca10646e23f\" 10")
        );

    // Make sure the results are valid at least up to the most recent block
    // the user could have gotten from another RPC command prior to now
    pwallet->BlockUntilSyncedToCurrentChain();

    LOCK2(cs_main, pwallet->cs_wallet);

    const std::vector<unsigned char> vColorId(ParseHex(request.params[0].get_str()));
    ColorIdentifier colorId(vColorId);
    CAmount curBalance = pwallet->GetBalance()[colorId];

    CAmount nAmount = request.params[1].get_int64();
    if (nAmount <= 0)
        throw JSONRPCError(RPC_TYPE_ERROR, "Invalid amount for burn");

    if (colorId.type == TokenTypes::NONE)
         throw JSONRPCError(RPC_INVALID_PARAMETER, "TPC cannot be burnt using burntoken");

    if (curBalance == 0 || curBalance < nAmount)
        throw JSONRPCError(RPC_INVALID_PARAMETER, "Insufficient token balance in wallet");

    CTransactionRef tx = BurnToken(pwallet, colorId, nAmount);

    return tx->GetHashMalFix().GetHex();
}

extern UniValue abortrescan(const JSONRPCRequest& request); // in rpcdump.cpp
extern UniValue dumpprivkey(const JSONRPCRequest& request); // in rpcdump.cpp
extern UniValue importprivkey(const JSONRPCRequest& request);
extern UniValue importaddress(const JSONRPCRequest& request);
extern UniValue importpubkey(const JSONRPCRequest& request);
extern UniValue dumpwallet(const JSONRPCRequest& request);
extern UniValue importwallet(const JSONRPCRequest& request);
extern UniValue importprunedfunds(const JSONRPCRequest& request);
extern UniValue removeprunedfunds(const JSONRPCRequest& request);
extern UniValue importmulti(const JSONRPCRequest& request);
extern UniValue rescanblockchain(const JSONRPCRequest& request);
extern UniValue getcolor(const JSONRPCRequest& request);
extern UniValue issuetoken(const JSONRPCRequest& request);
extern UniValue reissuetoken(const JSONRPCRequest& request);
extern UniValue transfertoken(const JSONRPCRequest& request);
extern UniValue burntoken(const JSONRPCRequest& request);

static const CRPCCommand commands[] =
{ //  category              name                                actor (function)                argNames
    //  --------------------- ------------------------          -----------------------         ----------
    { "rawtransactions",    "fundrawtransaction",               &fundrawtransaction,            {"hexstring","options","iswitness"} },
    { "wallet",             "walletprocesspsbt",                &walletprocesspsbt,             {"psbt","sign","sighashtype","bip32derivs"} },
    { "wallet",             "walletcreatefundedpsbt",           &walletcreatefundedpsbt,        {"inputs","outputs","locktime","options","bip32derivs"} },
    { "hidden",             "resendwallettransactions",         &resendwallettransactions,      {} },
    { "wallet",             "abandontransaction",               &abandontransaction,            {"txid"} },
    { "wallet",             "abortrescan",                      &abortrescan,                   {} },
    { "wallet",             "addmultisigaddress",               &addmultisigaddress,            {"nrequired","keys","label|account"} },
    { "hidden",             "addwitnessaddress",                &addwitnessaddress,             {"address","p2sh"} },
    { "wallet",             "backupwallet",                     &backupwallet,                  {"destination"} },
    { "wallet",             "bumpfee",                          &bumpfee,                       {"txid", "options"} },
    { "wallet",             "createwallet",                     &createwallet,                  {"wallet_name", "disable_private_keys"} },
    { "wallet",             "dumpprivkey",                      &dumpprivkey,                   {"address"}  },
    { "wallet",             "dumpwallet",                       &dumpwallet,                    {"filename"} },
    { "wallet",             "encryptwallet",                    &encryptwallet,                 {"passphrase"} },
    { "wallet",             "getaddressinfo",                   &getaddressinfo,                {"address"} },
    { "wallet",             "getbalance",                       &getbalance,                    {"account|dummy","minconf","include_watchonly"} },
    { "wallet",             "getnewaddress",                    &getnewaddress,                 {"label|account","color"} },
    { "wallet",             "getrawchangeaddress",              &getrawchangeaddress,           {"color"} },
    { "wallet",             "getreceivedbyaddress",             &getreceivedbyaddress,          {"address","minconf"} },
    { "wallet",             "gettransaction",                   &gettransaction,                {"txid","include_watchonly"} },
    { "wallet",             "getunconfirmedbalance",            &getunconfirmedbalance,         {} },
    { "wallet",             "getwalletinfo",                    &getwalletinfo,                 {} },
    { "wallet",             "importmulti",                      &importmulti,                   {"requests","options"} },
    { "wallet",             "importprivkey",                    &importprivkey,                 {"privkey","label","rescan"} },
    { "wallet",             "importwallet",                     &importwallet,                  {"filename"} },
    { "wallet",             "importaddress",                    &importaddress,                 {"address","label","rescan","p2sh"} },
    { "wallet",             "importprunedfunds",                &importprunedfunds,             {"rawtransaction","txoutproof"} },
    { "wallet",             "importpubkey",                     &importpubkey,                  {"pubkey","label","rescan"} },
    { "wallet",             "keypoolrefill",                    &keypoolrefill,                 {"newsize"} },
    { "wallet",             "listaddressgroupings",             &listaddressgroupings,          {} },
    { "wallet",             "listlockunspent",                  &listlockunspent,               {} },
    { "wallet",             "listreceivedbyaddress",            &listreceivedbyaddress,         {"minconf","include_empty","include_watchonly","address_filter"} },
    { "wallet",             "listsinceblock",                   &listsinceblock,                {"blockhash","target_confirmations","include_watchonly","include_removed"} },
    { "wallet",             "listtransactions",                 &listtransactions,              {"account|dummy","count","skip","include_watchonly"} },
    { "wallet",             "listunspent",                      &listunspent,                   {"minconf","maxconf","addresses","include_unsafe","query_options"} },
    { "wallet",             "listwallets",                      &listwallets,                   {} },
    { "wallet",             "loadwallet",                       &loadwallet,                    {"filename"} },
    { "wallet",             "lockunspent",                      &lockunspent,                   {"unlock","transactions"} },
    { "wallet",             "sendmany",                         &sendmany,                      {"fromaccount|dummy","amounts","minconf","comment","subtractfeefrom","replaceable","conf_target","estimate_mode"} },
    { "wallet",             "sendtoaddress",                    &sendtoaddress,                 {"address","amount","comment","comment_to","subtractfeefromamount","replaceable","conf_target","estimate_mode"} },
    { "wallet",             "settxfee",                         &settxfee,                      {"amount"} },
    { "wallet",             "signmessage",                      &signmessage,                   {"address","message"} },
    { "wallet",             "signrawtransactionwithwallet",     &signrawtransactionwithwallet,  {"hexstring","prevtxs","sighashtype"} },
    { "wallet",             "unloadwallet",                     &unloadwallet,                  {"wallet_name"} },
    { "wallet",             "walletlock",                       &walletlock,                    {} },
    { "wallet",             "walletpassphrasechange",           &walletpassphrasechange,        {"oldpassphrase","newpassphrase"} },
    { "wallet",             "walletpassphrase",                 &walletpassphrase,              {"passphrase","timeout"} },
    { "wallet",             "removeprunedfunds",                &removeprunedfunds,             {"txid"} },
    { "wallet",             "rescanblockchain",                 &rescanblockchain,              {"start_height", "stop_height"} },
    { "wallet",             "sethdseed",                        &sethdseed,                     {"newkeypool","seed"} },

    /** Account functions (deprecated) */
    { "wallet",             "getaccountaddress",                &getaccountaddress,             {"account"} },
    { "wallet",             "getaccount",                       &getaccount,                    {"address"} },
    { "wallet",             "getaddressesbyaccount",            &getaddressesbyaccount,         {"account"} },
    { "wallet",             "getreceivedbyaccount",             &getreceivedbylabel,            {"account","minconf"} },
    { "wallet",             "listaccounts",                     &listaccounts,                  {"minconf","include_watchonly"} },
    { "wallet",             "listreceivedbyaccount",            &listreceivedbylabel,           {"minconf","include_empty","include_watchonly"} },
    { "wallet",             "setaccount",                       &setlabel,                      {"address","account"} },
    { "wallet",             "sendfrom",                         &sendfrom,                      {"fromaccount","toaddress","amount","minconf","comment","comment_to"} },
    { "wallet",             "move",                             &movecmd,                       {"fromaccount","toaccount","amount","minconf","comment"} },

    /** Label functions (to replace non-balance account functions) */
    { "wallet",             "getaddressesbylabel",              &getaddressesbylabel,           {"label"} },
    { "wallet",             "getreceivedbylabel",               &getreceivedbylabel,            {"label","minconf"} },
    { "wallet",             "listlabels",                       &listlabels,                    {"purpose"} },
    { "wallet",             "listreceivedbylabel",              &listreceivedbylabel,           {"minconf","include_empty","include_watchonly"} },
    { "wallet",             "setlabel",                         &setlabel,                      {"address","label"} },

    /** colored coin RPCs */
    { "wallet",                    "getcolor",               &getcolor,                      {"type","txid","index"} },
    { "wallet",                    "issuetoken",             &issuetoken,                      {"type","value","txid","index"} },
    { "wallet",                    "reissuetoken",           &reissuetoken,                      {"color","value"} },
    { "wallet",                    "transfertoken",          &transfertoken,                      {"address","value"} },
    { "wallet",                    "burntoken",              &burntoken,                      {"color","value"} },

    { "generating",         "generate",                         &generate,                      {"nblocks","privkeys"} },
};

void RegisterWalletRPCCommands(CRPCTable &t)
{
    for (unsigned int vcidx = 0; vcidx < ARRAYLEN(commands); vcidx++)
        t.appendCommand(commands[vcidx].name, &commands[vcidx]);
}<|MERGE_RESOLUTION|>--- conflicted
+++ resolved
@@ -5057,17 +5057,9 @@
 
     CKeyID key_id = newKey.GetID();
     CScript redeemScript = GetScriptForDestination(key_id);
-<<<<<<< HEAD
     CColorScriptID colorscriptid(CScriptID(redeemScript), coin_control.m_colorId);
     CTxDestination colorDest = CColorScriptID(colorscriptid, coin_control.m_colorId);
 
-    //setting the lable as colorid
-    pwallet->SetAddressBook(colorDest, "", "issue");
-
-=======
-    CColorScriptID colorscriptid(CScriptID(redeemScript), colorId);
-    CTxDestination colorDest = CColorScriptID(colorscriptid, colorId);
->>>>>>> aa2ccb85
     CScript scriptpubkey = GetScriptForDestination(colorDest);
     pwallet->SetAddressBook(colorDest, "", "send");
 
