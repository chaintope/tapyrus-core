// Copyright (c) 2009-2010 Satoshi Nakamoto
// Copyright (c) 2009-2018 The Bitcoin Core developers
// Copyright (c) 2019 Chaintope Inc.
// Distributed under the MIT software license, see the accompanying
// file COPYING or http://www.opensource.org/licenses/mit-license.php.

#include <wallet/wallet.h>

#include <checkpoints.h>
#include <chain.h>
#include <wallet/coincontrol.h>
#include <coloridentifier.h>
#include <consensus/consensus.h>
#include <consensus/validation.h>
#include <fs.h>
#include <key.h>
#include <key_io.h>
#include <keystore.h>
#include <validation.h>
#include <net.h>
#include <policy/fees.h>
#include <policy/policy.h>
#include <policy/rbf.h>
#include <primitives/block.h>
#include <primitives/transaction.h>
#include <script/script.h>
#include <shutdown.h>
#include <timedata.h>
#include <txmempool.h>
#include <utilmoneystr.h>
#include <wallet/fees.h>
#include <wallet/walletutil.h>

#include <algorithm>
#include <assert.h>
#include <future>

#include <boost/algorithm/string/replace.hpp>

static const size_t OUTPUT_GROUP_MAX_ENTRIES = 10;

static CCriticalSection cs_wallets;
static std::vector<std::shared_ptr<CWallet>> vpwallets GUARDED_BY(cs_wallets);

bool AddWallet(const std::shared_ptr<CWallet>& wallet)
{
    LOCK(cs_wallets);
    assert(wallet);
    std::vector<std::shared_ptr<CWallet>>::const_iterator i = std::find(vpwallets.begin(), vpwallets.end(), wallet);
    if (i != vpwallets.end()) return false;
    vpwallets.push_back(wallet);
    return true;
}

bool RemoveWallet(const std::shared_ptr<CWallet>& wallet)
{
    LOCK(cs_wallets);
    assert(wallet);
    std::vector<std::shared_ptr<CWallet>>::iterator i = std::find(vpwallets.begin(), vpwallets.end(), wallet);
    if (i == vpwallets.end()) return false;
    vpwallets.erase(i);
    return true;
}

bool HasWallets()
{
    LOCK(cs_wallets);
    return !vpwallets.empty();
}

std::vector<std::shared_ptr<CWallet>> GetWallets()
{
    LOCK(cs_wallets);
    return vpwallets;
}

std::shared_ptr<CWallet> GetWallet(const std::string& name)
{
    LOCK(cs_wallets);
    for (const std::shared_ptr<CWallet>& wallet : vpwallets) {
        if (wallet->GetName() == name) return wallet;
    }
    return nullptr;
}

// Custom deleter for shared_ptr<CWallet>.
static void ReleaseWallet(CWallet* wallet)
{
    wallet->WalletLogPrintf("Releasing wallet\n");
    wallet->BlockUntilSyncedToCurrentChain();
    wallet->Flush();
    delete wallet;
}

const uint32_t BIP32_HARDENED_KEY_LIMIT = 0x80000000;

const uint256 CMerkleTx::ABANDON_HASH(uint256S("0000000000000000000000000000000000000000000000000000000000000001"));

/** @defgroup mapWallet
 *
 * @{
 */

std::string COutput::ToString() const
{
    return strprintf("COutput(%s, %d, %d) [%s]", tx->GetHash().ToString(), i, nDepth, FormatMoney(tx->tx->vout[i].nValue));
}

/** A class to identify which pubkeys a script and a keystore have in common. */
class CAffectedKeysVisitor : public boost::static_visitor<void> {
private:
    const CKeyStore &keystore;
    std::vector<CKeyID> &vKeys;

public:
    /**
     * @param[in] keystoreIn The CKeyStore that is queried for the presence of a pubkey.
     * @param[out] vKeysIn A vector to which a script's pubkey identifiers are appended if they are in the keystore.
     */
    CAffectedKeysVisitor(const CKeyStore &keystoreIn, std::vector<CKeyID> &vKeysIn) : keystore(keystoreIn), vKeys(vKeysIn) {}

    /**
     * Apply the visitor to each destination in a script, recursively to the redeemscript
     * in the case of p2sh destinations.
     * @param[in] script The CScript from which destinations are extracted.
     * @post Any CKeyIDs that script and keystore have in common are appended to the visitor's vKeys.
     */
    void Process(const CScript &script) {
        txnouttype type;
        std::vector<CTxDestination> vDest;
        int nRequired;
        if (ExtractDestinations(script, type, vDest, nRequired)) {
            for (const CTxDestination &dest : vDest)
                boost::apply_visitor(*this, dest);
        }
    }

    void operator()(const CKeyID &keyId) {
        if (keystore.HaveKey(keyId))
            vKeys.push_back(keyId);
    }

    void operator()(const CScriptID &scriptId) {
        CScript script;
        if (keystore.GetCScript(scriptId, script))
            Process(script);
    }
#ifdef DEBUG
    void operator()(const WitnessV0ScriptHash& scriptID)
    {
        CScriptID id;
        CRIPEMD160().Write(scriptID.begin(), 32).Finalize(id.begin());
        CScript script;
        if (keystore.GetCScript(id, script)) {
            Process(script);
        }
    }

    void operator()(const WitnessV0KeyHash& keyid)
    {
        CKeyID id(keyid);
        if (keystore.HaveKey(id)) {
            vKeys.push_back(id);
        }
    }
#endif

    template<typename X>
    void operator()(const X &none) {}
};

const CWalletTx* CWallet::GetWalletTx(const uint256& hash) const
{
    LOCK(cs_wallet);
    std::map<uint256, CWalletTx>::const_iterator it = mapWallet.find(hash);
    if (it == mapWallet.end())
        return nullptr;
    return &(it->second);
}

CPubKey CWallet::GenerateNewKey(WalletBatch &batch, bool internal)
{
    assert(!IsWalletFlagSet(WALLET_FLAG_DISABLE_PRIVATE_KEYS));
    AssertLockHeld(cs_wallet); // mapKeyMetadata
    bool fCompressed = CanSupportFeature(FEATURE_COMPRPUBKEY); // default to compressed public keys if we want 0.6.0 wallets

    CKey secret;

    // Create new metadata
    int64_t nCreationTime = GetTime();
    CKeyMetadata metadata(nCreationTime);

    // use HD key derivation if HD was enabled during wallet creation
    if (IsHDEnabled()) {
        DeriveNewChildKey(batch, metadata, secret, (CanSupportFeature(FEATURE_HD_SPLIT) ? internal : false));
    } else {
        secret.MakeNewKey(fCompressed);
    }

    // Compressed public keys were introduced in version 0.6.0
    if (fCompressed) {
        SetMinVersion(FEATURE_COMPRPUBKEY);
    }

    CPubKey pubkey = secret.GetPubKey();
    assert(secret.VerifyPubKey(pubkey));

    mapKeyMetadata[pubkey.GetID()] = metadata;
    UpdateTimeFirstKey(nCreationTime);

    if (!AddKeyPubKeyWithDB(batch, secret, pubkey)) {
        throw std::runtime_error(std::string(__func__) + ": AddKey failed");
    }
    return pubkey;
}

void CWallet::DeriveNewChildKey(WalletBatch &batch, CKeyMetadata& metadata, CKey& secret, bool internal)
{
    // for now we use a fixed keypath scheme of m/0'/0'/k
    CKey seed;                     //seed (256bit)
    CExtKey masterKey;             //hd master key
    CExtKey accountKey;            //key at m/0'
    CExtKey chainChildKey;         //key at m/0'/0' (external) or m/0'/1' (internal)
    CExtKey childKey;              //key at m/0'/0'/<n>'

    // try to get the seed
    if (!GetKey(hdChain.seed_id, seed))
        throw std::runtime_error(std::string(__func__) + ": seed not found");

    masterKey.SetSeed(seed.begin(), seed.size());

    // derive m/0'
    // use hardened derivation (child keys >= 0x80000000 are hardened after bip32)
    masterKey.Derive(accountKey, BIP32_HARDENED_KEY_LIMIT);

    // derive m/0'/0' (external chain) OR m/0'/1' (internal chain)
    assert(internal ? CanSupportFeature(FEATURE_HD_SPLIT) : true);
    accountKey.Derive(chainChildKey, BIP32_HARDENED_KEY_LIMIT+(internal ? 1 : 0));

    // derive child key at next index, skip keys already known to the wallet
    do {
        // always derive hardened keys
        // childIndex | BIP32_HARDENED_KEY_LIMIT = derive childIndex in hardened child-index-range
        // example: 1 | BIP32_HARDENED_KEY_LIMIT == 0x80000001 == 2147483649
        if (internal) {
            chainChildKey.Derive(childKey, hdChain.nInternalChainCounter | BIP32_HARDENED_KEY_LIMIT);
            metadata.hdKeypath = "m/0'/1'/" + std::to_string(hdChain.nInternalChainCounter) + "'";
            hdChain.nInternalChainCounter++;
        }
        else {
            chainChildKey.Derive(childKey, hdChain.nExternalChainCounter | BIP32_HARDENED_KEY_LIMIT);
            metadata.hdKeypath = "m/0'/0'/" + std::to_string(hdChain.nExternalChainCounter) + "'";
            hdChain.nExternalChainCounter++;
        }
    } while (HaveKey(childKey.key.GetPubKey().GetID()));
    secret = childKey.key;
    metadata.hd_seed_id = hdChain.seed_id;
    // update the chain model in the database
    if (!batch.WriteHDChain(hdChain))
        throw std::runtime_error(std::string(__func__) + ": Writing HD chain model failed");
}

bool CWallet::AddKeyPubKeyWithDB(WalletBatch &batch, const CKey& secret, const CPubKey &pubkey)
{
    AssertLockHeld(cs_wallet); // mapKeyMetadata

    // CCryptoKeyStore has no concept of wallet databases, but calls AddCryptedKey
    // which is overridden below.  To avoid flushes, the database handle is
    // tunneled through to it.
    bool needsDB = !encrypted_batch;
    if (needsDB) {
        encrypted_batch = &batch;
    }
    if (!CCryptoKeyStore::AddKeyPubKey(secret, pubkey)) {
        if (needsDB) encrypted_batch = nullptr;
        return false;
    }
    if (needsDB) encrypted_batch = nullptr;

    // check if we need to remove from watch-only
    CScript script;
    script = GetScriptForDestination(pubkey.GetID());
    if (HaveWatchOnly(script)) {
        RemoveWatchOnly(script);
    }
    script = GetScriptForRawPubKey(pubkey);
    if (HaveWatchOnly(script)) {
        RemoveWatchOnly(script);
    }

    if (!IsCrypted()) {
        return batch.WriteKey(pubkey,
                                                 secret.GetPrivKey(),
                                                 mapKeyMetadata[pubkey.GetID()]);
    }
    return true;
}

bool CWallet::AddKeyPubKey(const CKey& secret, const CPubKey &pubkey)
{
    WalletBatch batch(*database);
    return CWallet::AddKeyPubKeyWithDB(batch, secret, pubkey);
}

bool CWallet::AddCryptedKey(const CPubKey &vchPubKey,
                            const std::vector<unsigned char> &vchCryptedSecret)
{
    if (!CCryptoKeyStore::AddCryptedKey(vchPubKey, vchCryptedSecret))
        return false;
    {
        LOCK(cs_wallet);
        if (encrypted_batch)
            return encrypted_batch->WriteCryptedKey(vchPubKey,
                                                        vchCryptedSecret,
                                                        mapKeyMetadata[vchPubKey.GetID()]);
        else
            return WalletBatch(*database).WriteCryptedKey(vchPubKey,
                                                            vchCryptedSecret,
                                                            mapKeyMetadata[vchPubKey.GetID()]);
    }
}

void CWallet::LoadKeyMetadata(const CKeyID& keyID, const CKeyMetadata &meta)
{
    AssertLockHeld(cs_wallet); // mapKeyMetadata
    UpdateTimeFirstKey(meta.nCreateTime);
    mapKeyMetadata[keyID] = meta;
}

void CWallet::LoadScriptMetadata(const CScriptID& script_id, const CKeyMetadata &meta)
{
    AssertLockHeld(cs_wallet); // m_script_metadata
    UpdateTimeFirstKey(meta.nCreateTime);
    m_script_metadata[script_id] = meta;
}

bool CWallet::LoadCryptedKey(const CPubKey &vchPubKey, const std::vector<unsigned char> &vchCryptedSecret)
{
    return CCryptoKeyStore::AddCryptedKey(vchPubKey, vchCryptedSecret);
}

/**
 * Update wallet first key creation time. This should be called whenever keys
 * are added to the wallet, with the oldest key creation time.
 */
void CWallet::UpdateTimeFirstKey(int64_t nCreateTime)
{
    AssertLockHeld(cs_wallet);
    if (nCreateTime <= 1) {
        // Cannot determine birthday information, so set the wallet birthday to
        // the beginning of time.
        nTimeFirstKey = 1;
    } else if (!nTimeFirstKey || nCreateTime < nTimeFirstKey) {
        nTimeFirstKey = nCreateTime;
    }
}

bool CWallet::AddCScript(const CScript& redeemScript)
{
    if (!CCryptoKeyStore::AddCScript(redeemScript))
        return false;
    return WalletBatch(*database).WriteCScript(Hash160(redeemScript), redeemScript);
}

bool CWallet::LoadCScript(const CScript& redeemScript)
{
    /* A sanity check was added in pull #3843 to avoid adding redeemScripts
     * that never can be redeemed. However, old wallets may still contain
     * these. Do not add them to the wallet and warn. */
    if (redeemScript.size() > MAX_SCRIPT_ELEMENT_SIZE)
    {
        ColorIdentifier colorId;
        std::string strAddr = EncodeDestination(CScriptID(redeemScript), colorId);
        WalletLogPrintf("%s: Warning: This wallet contains a redeemScript of size %i which exceeds maximum size %i thus can never be redeemed. Do not use address %s.\n", __func__, redeemScript.size(), MAX_SCRIPT_ELEMENT_SIZE, strAddr);
        return true;
    }

    return CCryptoKeyStore::AddCScript(redeemScript);
}

bool CWallet::AddWatchOnly(const CScript& dest)
{
    if (!CCryptoKeyStore::AddWatchOnly(dest))
        return false;
    const CKeyMetadata& meta = m_script_metadata[CScriptID(dest)];
    UpdateTimeFirstKey(meta.nCreateTime);
    NotifyWatchonlyChanged(true);
    return WalletBatch(*database).WriteWatchOnly(dest, meta);
}

bool CWallet::AddWatchOnly(const CScript& dest, int64_t nCreateTime)
{
    m_script_metadata[CScriptID(dest)].nCreateTime = nCreateTime;
    return AddWatchOnly(dest);
}

bool CWallet::RemoveWatchOnly(const CScript &dest)
{
    AssertLockHeld(cs_wallet);
    if (!CCryptoKeyStore::RemoveWatchOnly(dest))
        return false;
    if (!HaveWatchOnly())
        NotifyWatchonlyChanged(false);
    if (!WalletBatch(*database).EraseWatchOnly(dest))
        return false;

    return true;
}

bool CWallet::LoadWatchOnly(const CScript &dest)
{
    return CCryptoKeyStore::AddWatchOnly(dest);
}

bool CWallet::Unlock(const SecureString& strWalletPassphrase)
{
    CCrypter crypter;
    CKeyingMaterial _vMasterKey;

    {
        LOCK(cs_wallet);
        for (const MasterKeyMap::value_type& pMasterKey : mapMasterKeys)
        {
            if(!crypter.SetKeyFromPassphrase(strWalletPassphrase, pMasterKey.second.vchSalt, pMasterKey.second.nDeriveIterations, pMasterKey.second.nDerivationMethod))
                return false;
            if (!crypter.Decrypt(pMasterKey.second.vchCryptedKey, _vMasterKey))
                continue; // try another master key
            if (CCryptoKeyStore::Unlock(_vMasterKey))
                return true;
        }
    }
    return false;
}

bool CWallet::ChangeWalletPassphrase(const SecureString& strOldWalletPassphrase, const SecureString& strNewWalletPassphrase)
{
    bool fWasLocked = IsLocked();

    {
        LOCK(cs_wallet);
        Lock();

        CCrypter crypter;
        CKeyingMaterial _vMasterKey;
        for (MasterKeyMap::value_type& pMasterKey : mapMasterKeys)
        {
            if(!crypter.SetKeyFromPassphrase(strOldWalletPassphrase, pMasterKey.second.vchSalt, pMasterKey.second.nDeriveIterations, pMasterKey.second.nDerivationMethod))
                return false;
            if (!crypter.Decrypt(pMasterKey.second.vchCryptedKey, _vMasterKey))
                return false;
            if (CCryptoKeyStore::Unlock(_vMasterKey))
            {
                int64_t nStartTime = GetTimeMillis();
                crypter.SetKeyFromPassphrase(strNewWalletPassphrase, pMasterKey.second.vchSalt, pMasterKey.second.nDeriveIterations, pMasterKey.second.nDerivationMethod);
                pMasterKey.second.nDeriveIterations = static_cast<unsigned int>(pMasterKey.second.nDeriveIterations * (100 / ((double)(GetTimeMillis() - nStartTime))));

                nStartTime = GetTimeMillis();
                crypter.SetKeyFromPassphrase(strNewWalletPassphrase, pMasterKey.second.vchSalt, pMasterKey.second.nDeriveIterations, pMasterKey.second.nDerivationMethod);
                pMasterKey.second.nDeriveIterations = (pMasterKey.second.nDeriveIterations + static_cast<unsigned int>(pMasterKey.second.nDeriveIterations * 100 / ((double)(GetTimeMillis() - nStartTime)))) / 2;

                if (pMasterKey.second.nDeriveIterations < 25000)
                    pMasterKey.second.nDeriveIterations = 25000;

                WalletLogPrintf("Wallet passphrase changed to an nDeriveIterations of %i\n", pMasterKey.second.nDeriveIterations);

                if (!crypter.SetKeyFromPassphrase(strNewWalletPassphrase, pMasterKey.second.vchSalt, pMasterKey.second.nDeriveIterations, pMasterKey.second.nDerivationMethod))
                    return false;
                if (!crypter.Encrypt(_vMasterKey, pMasterKey.second.vchCryptedKey))
                    return false;
                WalletBatch(*database).WriteMasterKey(pMasterKey.first, pMasterKey.second);
                if (fWasLocked)
                    Lock();
                return true;
            }
        }
    }

    return false;
}

void CWallet::ChainStateFlushed(const CBlockLocator& loc)
{
    WalletBatch batch(*database);
    batch.WriteBestBlock(loc);
}

void CWallet::SetMinVersion(enum WalletFeature nVersion, WalletBatch* batch_in, bool fExplicit)
{
    LOCK(cs_wallet); // nWalletVersion
    if (nWalletVersion >= nVersion)
        return;

    // when doing an explicit upgrade, if we pass the max version permitted, upgrade all the way
    if (fExplicit && nVersion > nWalletMaxVersion)
            nVersion = FEATURE_LATEST;

    nWalletVersion = nVersion;

    if (nVersion > nWalletMaxVersion)
        nWalletMaxVersion = nVersion;

    {
        WalletBatch* batch = batch_in ? batch_in : new WalletBatch(*database);
        batch->WriteMinVersion(nWalletVersion);
        if (!batch_in)
            delete batch;
    }
}

bool CWallet::SetMaxVersion(int nVersion)
{
    LOCK(cs_wallet); // nWalletVersion, nWalletMaxVersion
    // cannot downgrade below current version
    if (nWalletVersion > nVersion)
        return false;

    nWalletMaxVersion = nVersion;

    return true;
}

std::set<uint256> CWallet::GetConflicts(const uint256& txid) const
{
    std::set<uint256> result;
    AssertLockHeld(cs_wallet);

    std::map<uint256, CWalletTx>::const_iterator it = mapWallet.find(txid);
    if (it == mapWallet.end())
        return result;
    const CWalletTx& wtx = it->second;

    std::pair<TxSpends::const_iterator, TxSpends::const_iterator> range;

    for (const CTxIn& txin : wtx.tx->vin)
    {
        if (mapTxSpends.count(txin.prevout) <= 1)
            continue;  // No conflict if zero or one spends
        range = mapTxSpends.equal_range(txin.prevout);
        for (TxSpends::const_iterator _it = range.first; _it != range.second; ++_it)
            result.insert(_it->second);
    }
    return result;
}

bool CWallet::HasWalletSpend(const uint256& txid) const
{
    AssertLockHeld(cs_wallet);
    auto iter = mapTxSpends.lower_bound(COutPoint(txid, 0));
    return (iter != mapTxSpends.end() && iter->first.hashMalFix == txid);
}

void CWallet::Flush(bool shutdown)
{
    database->Flush(shutdown);
}

void CWallet::SyncMetaData(std::pair<TxSpends::iterator, TxSpends::iterator> range)
{
    // We want all the wallet transactions in range to have the same metadata as
    // the oldest (smallest nOrderPos).
    // So: find smallest nOrderPos:

    int nMinOrderPos = std::numeric_limits<int>::max();
    const CWalletTx* copyFrom = nullptr;
    for (TxSpends::iterator it = range.first; it != range.second; ++it) {
        const CWalletTx* wtx = &mapWallet.at(it->second);
        if (wtx->nOrderPos < nMinOrderPos) {
            nMinOrderPos = wtx->nOrderPos;
            copyFrom = wtx;
        }
    }

    if (!copyFrom) {
        return;
    }

    // Now copy data from copyFrom to rest:
    for (TxSpends::iterator it = range.first; it != range.second; ++it)
    {
        const uint256& hash = it->second;
        CWalletTx* copyTo = &mapWallet.at(hash);
        if (copyFrom == copyTo) continue;
        assert(copyFrom && "Oldest wallet transaction in range assumed to have been found.");
        if (!copyFrom->IsEquivalentTo(*copyTo)) continue;
        copyTo->mapValue = copyFrom->mapValue;
        copyTo->vOrderForm = copyFrom->vOrderForm;
        // fTimeReceivedIsTxTime not copied on purpose
        // nTimeReceived not copied on purpose
        copyTo->nTimeSmart = copyFrom->nTimeSmart;
        copyTo->fFromMe = copyFrom->fFromMe;
        copyTo->strFromAccount = copyFrom->strFromAccount;
        // nOrderPos not copied on purpose
        // cached members not copied on purpose
    }
}

/**
 * Outpoint is spent if any non-conflicted transaction
 * spends it:
 */
bool CWallet::IsSpent(const uint256& hash, unsigned int n) const
{
    const COutPoint outpoint(hash, n);
    std::pair<TxSpends::const_iterator, TxSpends::const_iterator> range;
    range = mapTxSpends.equal_range(outpoint);

    for (TxSpends::const_iterator it = range.first; it != range.second; ++it)
    {
        const uint256& wtxid = it->second;
        std::map<uint256, CWalletTx>::const_iterator mit = mapWallet.find(wtxid);
        if (mit != mapWallet.end()) {
            int depth = mit->second.GetDepthInMainChain();
            if (depth > 0  || (depth == 0 && !mit->second.isAbandoned()))
                return true; // Spent
        }
    }
    return false;
}

void CWallet::AddToSpends(const COutPoint& outpoint, const uint256& wtxid)
{
    mapTxSpends.insert(std::make_pair(outpoint, wtxid));

    setLockedCoins.erase(outpoint);

    std::pair<TxSpends::iterator, TxSpends::iterator> range;
    range = mapTxSpends.equal_range(outpoint);
    SyncMetaData(range);
}

void CWallet::AddToSpends(const uint256& wtxid)
{
    auto it = mapWallet.find(wtxid);
    assert(it != mapWallet.end());
    CWalletTx& thisTx = it->second;
    if (thisTx.IsCoinBase()) // Coinbases don't spend anything!
        return;

    for (const CTxIn& txin : thisTx.tx->vin)
        AddToSpends(txin.prevout, wtxid);
}

bool CWallet::EncryptWallet(const SecureString& strWalletPassphrase)
{
    if (IsCrypted())
        return false;

    CKeyingMaterial _vMasterKey;

    _vMasterKey.resize(WALLET_CRYPTO_KEY_SIZE);
    GetStrongRandBytes(&_vMasterKey[0], WALLET_CRYPTO_KEY_SIZE);

    CMasterKey kMasterKey;

    kMasterKey.vchSalt.resize(WALLET_CRYPTO_SALT_SIZE);
    GetStrongRandBytes(&kMasterKey.vchSalt[0], WALLET_CRYPTO_SALT_SIZE);

    CCrypter crypter;
    int64_t nStartTime = GetTimeMillis();
    crypter.SetKeyFromPassphrase(strWalletPassphrase, kMasterKey.vchSalt, 25000, kMasterKey.nDerivationMethod);
    kMasterKey.nDeriveIterations = static_cast<unsigned int>(2500000 / ((double)(GetTimeMillis() - nStartTime)));

    nStartTime = GetTimeMillis();
    crypter.SetKeyFromPassphrase(strWalletPassphrase, kMasterKey.vchSalt, kMasterKey.nDeriveIterations, kMasterKey.nDerivationMethod);
    kMasterKey.nDeriveIterations = (kMasterKey.nDeriveIterations + static_cast<unsigned int>(kMasterKey.nDeriveIterations * 100 / ((double)(GetTimeMillis() - nStartTime)))) / 2;

    if (kMasterKey.nDeriveIterations < 25000)
        kMasterKey.nDeriveIterations = 25000;

    WalletLogPrintf("Encrypting Wallet with an nDeriveIterations of %i\n", kMasterKey.nDeriveIterations);

    if (!crypter.SetKeyFromPassphrase(strWalletPassphrase, kMasterKey.vchSalt, kMasterKey.nDeriveIterations, kMasterKey.nDerivationMethod))
        return false;
    if (!crypter.Encrypt(_vMasterKey, kMasterKey.vchCryptedKey))
        return false;

    {
        LOCK(cs_wallet);
        mapMasterKeys[++nMasterKeyMaxID] = kMasterKey;
        assert(!encrypted_batch);
        encrypted_batch = new WalletBatch(*database);
        if (!encrypted_batch->TxnBegin()) {
            delete encrypted_batch;
            encrypted_batch = nullptr;
            return false;
        }
        encrypted_batch->WriteMasterKey(nMasterKeyMaxID, kMasterKey);

        if (!EncryptKeys(_vMasterKey))
        {
            encrypted_batch->TxnAbort();
            delete encrypted_batch;
            // We now probably have half of our keys encrypted in memory, and half not...
            // die and let the user reload the unencrypted wallet.
            assert(false);
        }

        // Encryption was introduced in version 0.4.0
        SetMinVersion(FEATURE_WALLETCRYPT, encrypted_batch, true);

        if (!encrypted_batch->TxnCommit()) {
            delete encrypted_batch;
            // We now have keys encrypted in memory, but not on disk...
            // die to avoid confusion and let the user reload the unencrypted wallet.
            assert(false);
        }

        delete encrypted_batch;
        encrypted_batch = nullptr;

        Lock();
        Unlock(strWalletPassphrase);

        // if we are using HD, replace the HD seed with a new one
        if (IsHDEnabled()) {
            SetHDSeed(GenerateNewSeed());
        }

        NewKeyPool();
        Lock();

        // Need to completely rewrite the wallet file; if we don't, bdb might keep
        // bits of the unencrypted private key in slack space in the database file.
        database->Rewrite();

    }
    NotifyStatusChanged(this);

    return true;
}

DBErrors CWallet::ReorderTransactions()
{
    LOCK(cs_wallet);
    WalletBatch batch(*database);

    // Old wallets didn't have any defined order for transactions
    // Probably a bad idea to change the output of this

    // First: get all CWalletTx and CAccountingEntry into a sorted-by-time multimap.
    typedef std::pair<CWalletTx*, CAccountingEntry*> TxPair;
    typedef std::multimap<int64_t, TxPair > TxItems;
    TxItems txByTime;

    for (auto& entry : mapWallet)
    {
        CWalletTx* wtx = &entry.second;
        txByTime.insert(std::make_pair(wtx->nTimeReceived, TxPair(wtx, nullptr)));
    }
    std::list<CAccountingEntry> acentries;
    batch.ListAccountCreditDebit("", acentries);
    for (CAccountingEntry& entry : acentries)
    {
        txByTime.insert(std::make_pair(entry.nTime, TxPair(nullptr, &entry)));
    }

    nOrderPosNext = 0;
    std::vector<int64_t> nOrderPosOffsets;
    for (TxItems::iterator it = txByTime.begin(); it != txByTime.end(); ++it)
    {
        CWalletTx *const pwtx = (*it).second.first;
        CAccountingEntry *const pacentry = (*it).second.second;
        int64_t& nOrderPos = (pwtx != nullptr) ? pwtx->nOrderPos : pacentry->nOrderPos;

        if (nOrderPos == -1)
        {
            nOrderPos = nOrderPosNext++;
            nOrderPosOffsets.push_back(nOrderPos);

            if (pwtx)
            {
                if (!batch.WriteTx(*pwtx))
                    return DBErrors::LOAD_FAIL;
            }
            else
                if (!batch.WriteAccountingEntry(pacentry->nEntryNo, *pacentry))
                    return DBErrors::LOAD_FAIL;
        }
        else
        {
            int64_t nOrderPosOff = 0;
            for (const int64_t& nOffsetStart : nOrderPosOffsets)
            {
                if (nOrderPos >= nOffsetStart)
                    ++nOrderPosOff;
            }
            nOrderPos += nOrderPosOff;
            nOrderPosNext = std::max(nOrderPosNext, nOrderPos + 1);

            if (!nOrderPosOff)
                continue;

            // Since we're changing the order, write it back
            if (pwtx)
            {
                if (!batch.WriteTx(*pwtx))
                    return DBErrors::LOAD_FAIL;
            }
            else
                if (!batch.WriteAccountingEntry(pacentry->nEntryNo, *pacentry))
                    return DBErrors::LOAD_FAIL;
        }
    }
    batch.WriteOrderPosNext(nOrderPosNext);

    return DBErrors::LOAD_OK;
}

int64_t CWallet::IncOrderPosNext(WalletBatch *batch)
{
    AssertLockHeld(cs_wallet); // nOrderPosNext
    int64_t nRet = nOrderPosNext++;
    if (batch) {
        batch->WriteOrderPosNext(nOrderPosNext);
    } else {
        WalletBatch(*database).WriteOrderPosNext(nOrderPosNext);
    }
    return nRet;
}

bool CWallet::AccountMove(std::string strFrom, std::string strTo, CAmount nAmount, std::string strComment)
{
    WalletBatch batch(*database);
    if (!batch.TxnBegin())
        return false;

    int64_t nNow = GetAdjustedTime();

    // Debit
    CAccountingEntry debit;
    debit.nOrderPos = IncOrderPosNext(&batch);
    debit.strAccount = strFrom;
    debit.nCreditDebit = -nAmount;
    debit.nTime = nNow;
    debit.strOtherAccount = strTo;
    debit.strComment = strComment;
    AddAccountingEntry(debit, &batch);

    // Credit
    CAccountingEntry credit;
    credit.nOrderPos = IncOrderPosNext(&batch);
    credit.strAccount = strTo;
    credit.nCreditDebit = nAmount;
    credit.nTime = nNow;
    credit.strOtherAccount = strFrom;
    credit.strComment = strComment;
    AddAccountingEntry(credit, &batch);

    if (!batch.TxnCommit())
        return false;

    return true;
}

bool CWallet::GetLabelDestination(CTxDestination &dest, const std::string& label, bool bForceNew)
{
    WalletBatch batch(*database);

    CAccount account;
    batch.ReadAccount(label, account);

    if (!bForceNew) {
        if (!account.vchPubKey.IsValid())
            bForceNew = true;
        else {
            // Check if the current key has been used (TODO: check other addresses with the same key)
            CScript scriptPubKey = GetScriptForDestination(GetDestinationForKey(account.vchPubKey, m_default_address_type));
            for (std::map<uint256, CWalletTx>::iterator it = mapWallet.begin();
                 it != mapWallet.end() && account.vchPubKey.IsValid();
                 ++it)
                for (const CTxOut& txout : (*it).second.tx->vout)
                    if (txout.scriptPubKey == scriptPubKey) {
                        bForceNew = true;
                        break;
                    }
        }
    }

    // Generate a new key
    if (bForceNew) {
        if (!GetKeyFromPool(account.vchPubKey, false))
            return false;

        LearnRelatedScripts(account.vchPubKey, m_default_address_type);
        dest = GetDestinationForKey(account.vchPubKey, m_default_address_type);
        SetAddressBook(dest, label, "receive");
        batch.WriteAccount(label, account);
    } else {
        dest = GetDestinationForKey(account.vchPubKey, m_default_address_type);
    }

    return true;
}

void CWallet::MarkDirty()
{
    {
        LOCK(cs_wallet);
        for (std::pair<const uint256, CWalletTx>& item : mapWallet)
            item.second.MarkDirty();
    }
}

bool CWallet::MarkReplaced(const uint256& originalHash, const uint256& newHash)
{
    LOCK(cs_wallet);

    auto mi = mapWallet.find(originalHash);

    // There is a bug if MarkReplaced is not called on an existing wallet transaction.
    assert(mi != mapWallet.end());

    CWalletTx& wtx = (*mi).second;

    // Ensure for now that we're not overwriting data
    assert(wtx.mapValue.count("replaced_by_txid") == 0);

    wtx.mapValue["replaced_by_txid"] = newHash.ToString();

    WalletBatch batch(*database, "r+");

    bool success = true;
    if (!batch.WriteTx(wtx)) {
        WalletLogPrintf("%s: Updating batch tx %s failed\n", __func__, wtx.GetHash().ToString());
        success = false;
    }

    NotifyTransactionChanged(this, originalHash, CT_UPDATED);

    return success;
}

bool CWallet::AddToWallet(const CWalletTx& wtxIn, bool fFlushOnClose)
{
    LOCK(cs_wallet);

    WalletBatch batch(*database, "r+", fFlushOnClose);

    uint256 hash = wtxIn.GetHash();

    // Inserts only if not already there, returns tx inserted or tx found
    std::pair<std::map<uint256, CWalletTx>::iterator, bool> ret = mapWallet.insert(std::make_pair(hash, wtxIn));
    CWalletTx& wtx = (*ret.first).second;
    wtx.BindWallet(this);
    bool fInsertedNew = ret.second;
    if (fInsertedNew) {
        wtx.nTimeReceived = GetAdjustedTime();
        wtx.nOrderPos = IncOrderPosNext(&batch);
        wtx.m_it_wtxOrdered = wtxOrdered.insert(std::make_pair(wtx.nOrderPos, TxPair(&wtx, nullptr)));
        wtx.nTimeSmart = ComputeTimeSmart(wtx);
        AddToSpends(hash);
    }

    bool fUpdated = false;
    if (!fInsertedNew)
    {
        // Merge
        if (!wtxIn.hashUnset() && wtxIn.hashBlock != wtx.hashBlock)
        {
            wtx.hashBlock = wtxIn.hashBlock;
            fUpdated = true;
        }
        // If no longer abandoned, update
        if (wtxIn.hashBlock.IsNull() && wtx.isAbandoned())
        {
            wtx.hashBlock = wtxIn.hashBlock;
            fUpdated = true;
        }
        if (wtxIn.nIndex != -1 && (wtxIn.nIndex != wtx.nIndex))
        {
            wtx.nIndex = wtxIn.nIndex;
            fUpdated = true;
        }
        if (wtxIn.fFromMe && wtxIn.fFromMe != wtx.fFromMe)
        {
            wtx.fFromMe = wtxIn.fFromMe;
            fUpdated = true;
        }
        // If we have a witness-stripped version of this transaction, and we
        // see a new version with a witness, then we must be upgrading a pre-segwit
        // wallet.  Store the new version of the transaction with the witness,
        // as the stripped-version must be invalid.
        // TODO: Store all versions of the transaction, instead of just one.
        if (wtxIn.tx->HasWitness() && !wtx.tx->HasWitness()) {
            wtx.SetTx(wtxIn.tx);
            fUpdated = true;
        }
    }

    //// debug print
    WalletLogPrintf("AddToWallet %s  %s%s\n", wtxIn.GetHash().ToString(), (fInsertedNew ? "new" : ""), (fUpdated ? "update" : ""));

    // Write to disk
    if (fInsertedNew || fUpdated)
        if (!batch.WriteTx(wtx))
            return false;

    // Break debit/credit balance caches:
    wtx.MarkDirty();

    // Notify UI of new or updated transaction
    NotifyTransactionChanged(this, hash, fInsertedNew ? CT_NEW : CT_UPDATED);

    // notify an external script when a wallet transaction comes in or is updated
    std::string strCmd = gArgs.GetArg("-walletnotify", "");

    if (!strCmd.empty())
    {
        boost::replace_all(strCmd, "%s", wtxIn.GetHash().GetHex());
        std::thread t(runCommand, strCmd);
        t.detach(); // thread runs free
    }

    return true;
}

void CWallet::LoadToWallet(const CWalletTx& wtxIn)
{
    uint256 hash = wtxIn.GetHash();
    const auto& ins = mapWallet.emplace(hash, wtxIn);
    CWalletTx& wtx = ins.first->second;
    wtx.BindWallet(this);
    if (/* insertion took place */ ins.second) {
        wtx.m_it_wtxOrdered = wtxOrdered.insert(std::make_pair(wtx.nOrderPos, TxPair(&wtx, nullptr)));
    }
    AddToSpends(hash);
    for (const CTxIn& txin : wtx.tx->vin) {
        auto it = mapWallet.find(txin.prevout.hashMalFix);
        if (it != mapWallet.end()) {
            CWalletTx& prevtx = it->second;
            if (prevtx.nIndex == -1 && !prevtx.hashUnset()) {
                MarkConflicted(prevtx.hashBlock, wtx.GetHash());
            }
        }
    }
}

bool CWallet::AddToWalletIfInvolvingMe(const CTransactionRef& ptx, const CBlockIndex* pIndex, int posInBlock, bool fUpdate)
{
    const CTransaction& tx = *ptx;
    {
        AssertLockHeld(cs_wallet);

        if (pIndex != nullptr) {
            for (const CTxIn& txin : tx.vin) {
                std::pair<TxSpends::const_iterator, TxSpends::const_iterator> range = mapTxSpends.equal_range(txin.prevout);
                while (range.first != range.second) {
                    if (range.first->second != tx.GetHashMalFix()) {
                        WalletLogPrintf("Transaction %s (in block %s) conflicts with wallet transaction %s (both spend %s:%i)\n", tx.GetHashMalFix().ToString(), pIndex->GetBlockHash().ToString(), range.first->second.ToString(), range.first->first.hashMalFix.ToString(), range.first->first.n);
                        MarkConflicted(pIndex->GetBlockHash(), range.first->second);
                    }
                    range.first++;
                }
            }
        }

        bool fExisted = mapWallet.count(tx.GetHashMalFix()) != 0;
        if (fExisted && !fUpdate) return false;
        if (fExisted || IsMine(tx) || IsFromMe(tx))
        {
            /* Check if any keys in the wallet keypool that were supposed to be unused
             * have appeared in a new transaction. If so, remove those keys from the keypool.
             * This can happen when restoring an old wallet backup that does not contain
             * the mostly recently created transactions from newer versions of the wallet.
             */

            // loop though all outputs
            for (const CTxOut& txout: tx.vout) {
                // extract addresses and check if they match with an unused keypool key
                std::vector<CKeyID> vAffected;
                CAffectedKeysVisitor(*this, vAffected).Process(txout.scriptPubKey);
                for (const CKeyID &keyid : vAffected) {
                    std::map<CKeyID, int64_t>::const_iterator mi = m_pool_key_to_index.find(keyid);
                    if (mi != m_pool_key_to_index.end()) {
                        WalletLogPrintf("%s: Detected a used keypool key, mark all keypool key up to this key as used\n", __func__);
                        MarkReserveKeysAsUsed(mi->second);

                        if (!TopUpKeyPool()) {
                            WalletLogPrintf("%s: Topping up keypool failed (locked wallet)\n", __func__);
                        }
                    }
                }
            }

            CWalletTx wtx(this, ptx);

            // Get merkle branch if transaction was found in a block
            if (pIndex != nullptr)
                wtx.SetMerkleBranch(pIndex, posInBlock);

            return AddToWallet(wtx, false);
        }
    }
    return false;
}

bool CWallet::TransactionCanBeAbandoned(const uint256& hashTx) const
{
    LOCK2(cs_main, cs_wallet);
    const CWalletTx* wtx = GetWalletTx(hashTx);
    return wtx && !wtx->isAbandoned() && wtx->GetDepthInMainChain() == 0 && !wtx->InMempool();
}

void CWallet::MarkInputsDirty(const CTransactionRef& tx)
{
    for (const CTxIn& txin : tx->vin) {
        auto it = mapWallet.find(txin.prevout.hashMalFix);
        if (it != mapWallet.end()) {
            it->second.MarkDirty();
        }
    }
}

bool CWallet::AbandonTransaction(const uint256& hashTx)
{
    LOCK2(cs_main, cs_wallet);

    WalletBatch batch(*database, "r+");

    std::set<uint256> todo;
    std::set<uint256> done;

    // Can't mark abandoned if confirmed or in mempool
    auto it = mapWallet.find(hashTx);
    assert(it != mapWallet.end());
    CWalletTx& origtx = it->second;
    if (origtx.GetDepthInMainChain() != 0 || origtx.InMempool()) {
        return false;
    }

    todo.insert(hashTx);

    while (!todo.empty()) {
        uint256 now = *todo.begin();
        todo.erase(now);
        done.insert(now);
        auto it = mapWallet.find(now);
        assert(it != mapWallet.end());
        CWalletTx& wtx = it->second;
        int currentconfirm = wtx.GetDepthInMainChain();
        // If the orig tx was not in block, none of its spends can be
        assert(currentconfirm <= 0);
        // if (currentconfirm < 0) {Tx and spends are already conflicted, no need to abandon}
        if (currentconfirm == 0 && !wtx.isAbandoned()) {
            // If the orig tx was not in block/mempool, none of its spends can be in mempool
            assert(!wtx.InMempool());
            wtx.nIndex = -1;
            wtx.setAbandoned();
            wtx.MarkDirty();
            batch.WriteTx(wtx);
            NotifyTransactionChanged(this, wtx.GetHash(), CT_UPDATED);
            // Iterate over all its outputs, and mark transactions in the wallet that spend them abandoned too
            TxSpends::const_iterator iter = mapTxSpends.lower_bound(COutPoint(now, 0));
            while (iter != mapTxSpends.end() && iter->first.hashMalFix == now) {
                if (!done.count(iter->second)) {
                    todo.insert(iter->second);
                }
                iter++;
            }
            // If a transaction changes 'conflicted' state, that changes the balance
            // available of the outputs it spends. So force those to be recomputed
            MarkInputsDirty(wtx.tx);
        }
    }

    return true;
}

void CWallet::MarkConflicted(const uint256& hashBlock, const uint256& hashTx)
{
    LOCK2(cs_main, cs_wallet);

    int conflictconfirms = 0;
    CBlockIndex* pindex = LookupBlockIndex(hashBlock);
    if (pindex && chainActive.Contains(pindex)) {
        conflictconfirms = -(chainActive.Height() - pindex->nHeight + 1);
    }
    // If number of conflict confirms cannot be determined, this means
    // that the block is still unknown or not yet part of the main chain,
    // for example when loading the wallet during a reindex. Do nothing in that
    // case.
    if (conflictconfirms >= 0)
        return;

    // Do not flush the wallet here for performance reasons
    WalletBatch batch(*database, "r+", false);

    std::set<uint256> todo;
    std::set<uint256> done;

    todo.insert(hashTx);

    while (!todo.empty()) {
        uint256 now = *todo.begin();
        todo.erase(now);
        done.insert(now);
        auto it = mapWallet.find(now);
        assert(it != mapWallet.end());
        CWalletTx& wtx = it->second;
        int currentconfirm = wtx.GetDepthInMainChain();
        if (conflictconfirms < currentconfirm) {
            // Block is 'more conflicted' than current confirm; update.
            // Mark transaction as conflicted with this block.
            wtx.nIndex = -1;
            wtx.hashBlock = hashBlock;
            wtx.MarkDirty();
            batch.WriteTx(wtx);
            // Iterate over all its outputs, and mark transactions in the wallet that spend them conflicted too
            TxSpends::const_iterator iter = mapTxSpends.lower_bound(COutPoint(now, 0));
            while (iter != mapTxSpends.end() && iter->first.hashMalFix == now) {
                 if (!done.count(iter->second)) {
                     todo.insert(iter->second);
                 }
                 iter++;
            }
            // If a transaction changes 'conflicted' state, that changes the balance
            // available of the outputs it spends. So force those to be recomputed
            MarkInputsDirty(wtx.tx);
        }
    }
}

void CWallet::SyncTransaction(const CTransactionRef& ptx, const CBlockIndex *pindex, int posInBlock, bool update_tx) {
    if (!AddToWalletIfInvolvingMe(ptx, pindex, posInBlock, update_tx))
        return; // Not one of ours

    // If a transaction changes 'conflicted' state, that changes the balance
    // available of the outputs it spends. So force those to be
    // recomputed, also:
    MarkInputsDirty(ptx);
}

void CWallet::TransactionAddedToMempool(const CTransactionRef& ptx) {
    LOCK2(cs_main, cs_wallet);
    SyncTransaction(ptx);

    auto it = mapWallet.find(ptx->GetHashMalFix());
    if (it != mapWallet.end()) {
        it->second.fInMempool = true;
    }
}

void CWallet::TransactionRemovedFromMempool(const CTransactionRef &ptx) {
    LOCK(cs_wallet);
    auto it = mapWallet.find(ptx->GetHashMalFix());
    if (it != mapWallet.end()) {
        it->second.fInMempool = false;
    }
}

void CWallet::BlockConnected(const std::shared_ptr<const CBlock>& pblock, const CBlockIndex *pindex, const std::vector<CTransactionRef>& vtxConflicted) {
    LOCK2(cs_main, cs_wallet);
    // TODO: Temporarily ensure that mempool removals are notified before
    // connected transactions.  This shouldn't matter, but the abandoned
    // state of transactions in our wallet is currently cleared when we
    // receive another notification and there is a race condition where
    // notification of a connected conflict might cause an outside process
    // to abandon a transaction and then have it inadvertently cleared by
    // the notification that the conflicted transaction was evicted.

    for (const CTransactionRef& ptx : vtxConflicted) {
        SyncTransaction(ptx);
        TransactionRemovedFromMempool(ptx);
    }
    for (size_t i = 0; i < pblock->vtx.size(); i++) {
        SyncTransaction(pblock->vtx[i], pindex, i);
        TransactionRemovedFromMempool(pblock->vtx[i]);
    }

    m_last_block_processed = pindex;
}

void CWallet::BlockDisconnected(const std::shared_ptr<const CBlock>& pblock) {
    LOCK2(cs_main, cs_wallet);

    for (const CTransactionRef& ptx : pblock->vtx) {
        SyncTransaction(ptx);
    }
}



void CWallet::BlockUntilSyncedToCurrentChain() {
    AssertLockNotHeld(cs_main);
    AssertLockNotHeld(cs_wallet);

    {
        // Skip the queue-draining stuff if we know we're caught up with
        // chainActive.Tip()...
        // We could also take cs_wallet here, and call m_last_block_processed
        // protected by cs_wallet instead of cs_main, but as long as we need
        // cs_main here anyway, it's easier to just call it cs_main-protected.
        LOCK(cs_main);
        const CBlockIndex* initialChainTip = chainActive.Tip();

        if (m_last_block_processed && m_last_block_processed->GetAncestor(initialChainTip->nHeight) == initialChainTip) {
            return;
        }
    }

    // ...otherwise put a callback in the validation interface queue and wait
    // for the queue to drain enough to execute it (indicating we are caught up
    // at least with the time we entered this function).
    SyncWithValidationInterfaceQueue();
}


isminetype CWallet::IsMine(const CTxIn &txin) const
{
    {
        LOCK(cs_wallet);
        std::map<uint256, CWalletTx>::const_iterator mi = mapWallet.find(txin.prevout.hashMalFix);
        if (mi != mapWallet.end())
        {
            const CWalletTx& prev = (*mi).second;
            if (txin.prevout.n < prev.tx->vout.size())
                return IsMine(prev.tx->vout[txin.prevout.n]);
        }
    }
    return ISMINE_NO;
}

// Note that this function doesn't distinguish between a 0-valued input,
// and a not-"is mine" (according to the filter) input.
CAmount CWallet::GetDebit(const CTxIn &txin, const isminefilter& filter) const
{
    {
        LOCK(cs_wallet);
        std::map<uint256, CWalletTx>::const_iterator mi = mapWallet.find(txin.prevout.hashMalFix);
        if (mi != mapWallet.end())
        {
            const CWalletTx& prev = (*mi).second;
            if (txin.prevout.n < prev.tx->vout.size())
                if (IsMine(prev.tx->vout[txin.prevout.n]) & filter)
                    return prev.tx->vout[txin.prevout.n].nValue;
        }
    }
    return 0;
}

isminetype CWallet::IsMine(const CTxOut& txout) const
{
    return ::IsMine(*this, txout.scriptPubKey);
}

CAmount CWallet::GetCredit(const CTxOut& txout, const isminefilter& filter) const
{
    if (!MoneyRange(txout.nValue))
        throw std::runtime_error(std::string(__func__) + ": value out of range");
    return ((IsMine(txout) & filter) ? txout.nValue : 0);
}

bool CWallet::IsChange(const CTxOut& txout) const
{
    // TODO: fix handling of 'change' outputs. The assumption is that any
    // payment to a script that is ours, but is not in the address book
    // is change. That assumption is likely to break when we implement multisignature
    // wallets that return change back into a multi-signature-protected address;
    // a better way of identifying which outputs are 'the send' and which are
    // 'the change' will need to be implemented (maybe extend CWalletTx to remember
    // which output, if any, was change).
    if (::IsMine(*this, txout.scriptPubKey))
    {
        CTxDestination address;
        if (!ExtractDestination(txout.scriptPubKey, address))
            return true;

        LOCK(cs_wallet);
        if (!mapAddressBook.count(address))
            return true;
    }
    return false;
}

CAmount CWallet::GetChange(const CTxOut& txout) const
{
    if (!MoneyRange(txout.nValue))
        throw std::runtime_error(std::string(__func__) + ": value out of range");
    return (IsChange(txout) ? txout.nValue : 0);
}

bool CWallet::IsMine(const CTransaction& tx) const
{
    for (const CTxOut& txout : tx.vout)
        if (IsMine(txout))
            return true;
    return false;
}

bool CWallet::IsFromMe(const CTransaction& tx) const
{
    return (GetDebit(tx, ISMINE_ALL) > 0);
}

CAmount CWallet::GetDebit(const CTransaction& tx, const isminefilter& filter) const
{
    TxColoredCoinBalancesMap nDebit;
    nDebit[ColorIdentifier()] = 0;
    for (const CTxIn& txin : tx.vin)
    {
        nDebit[ColorIdentifier()] += GetDebit(txin, filter);
        if (!MoneyRange(nDebit[ColorIdentifier()]))
            throw std::runtime_error(std::string(__func__) + ": value out of range");
    }
    return nDebit[ColorIdentifier()];
}

bool CWallet::IsAllFromMe(const CTransaction& tx, const isminefilter& filter) const
{
    LOCK(cs_wallet);

    for (const CTxIn& txin : tx.vin)
    {
        auto mi = mapWallet.find(txin.prevout.hashMalFix);
        if (mi == mapWallet.end())
            return false; // any unknown inputs can't be from us

        const CWalletTx& prev = (*mi).second;

        if (txin.prevout.n >= prev.tx->vout.size())
            return false; // invalid input!

        if (!(IsMine(prev.tx->vout[txin.prevout.n]) & filter))
            return false;
    }
    return true;
}

CAmount CWallet::GetCredit(const CTransaction& tx, const isminefilter& filter) const
{
    TxColoredCoinBalancesMap nCredit;
    nCredit[ColorIdentifier()] = 0;
    for (const CTxOut& txout : tx.vout)
    {
        nCredit[ColorIdentifier()] += GetCredit(txout, filter);
        if (!MoneyRange(nCredit[ColorIdentifier()]))
            throw std::runtime_error(std::string(__func__) + ": value out of range");
    }
    return nCredit[ColorIdentifier()];
}

CAmount CWallet::GetChange(const CTransaction& tx) const
{
    TxColoredCoinBalancesMap nChange;
    nChange[ColorIdentifier()] = 0;
    for (const CTxOut& txout : tx.vout)
    {
        nChange[ColorIdentifier()] += GetChange(txout);
        if (!MoneyRange(nChange[ColorIdentifier()]))
            throw std::runtime_error(std::string(__func__) + ": value out of range");
    }
    return nChange[ColorIdentifier()];
}

CPubKey CWallet::GenerateNewSeed()
{
    assert(!IsWalletFlagSet(WALLET_FLAG_DISABLE_PRIVATE_KEYS));
    CKey key;
    key.MakeNewKey(true);
    return DeriveNewSeed(key);
}

CPubKey CWallet::DeriveNewSeed(const CKey& key)
{
    int64_t nCreationTime = GetTime();
    CKeyMetadata metadata(nCreationTime);

    // calculate the seed
    CPubKey seed = key.GetPubKey();
    assert(key.VerifyPubKey(seed));

    // set the hd keypath to "s" -> Seed, refers the seed to itself
    metadata.hdKeypath     = "s";
    metadata.hd_seed_id = seed.GetID();

    {
        LOCK(cs_wallet);

        // mem store the metadata
        mapKeyMetadata[seed.GetID()] = metadata;

        // write the key&metadata to the database
        if (!AddKeyPubKey(key, seed))
            throw std::runtime_error(std::string(__func__) + ": AddKeyPubKey failed");
    }

    return seed;
}

void CWallet::SetHDSeed(const CPubKey& seed)
{
    LOCK(cs_wallet);
    // store the keyid (hash160) together with
    // the child index counter in the database
    // as a hdchain object
    CHDChain newHdChain;
    newHdChain.nVersion = CanSupportFeature(FEATURE_HD_SPLIT) ? CHDChain::VERSION_HD_CHAIN_SPLIT : CHDChain::VERSION_HD_BASE;
    newHdChain.seed_id = seed.GetID();
    SetHDChain(newHdChain, false);
}

void CWallet::SetHDChain(const CHDChain& chain, bool memonly)
{
    LOCK(cs_wallet);
    if (!memonly && !WalletBatch(*database).WriteHDChain(chain))
        throw std::runtime_error(std::string(__func__) + ": writing chain failed");

    hdChain = chain;
}

bool CWallet::IsHDEnabled() const
{
    return !hdChain.seed_id.IsNull();
}

void CWallet::SetWalletFlag(uint64_t flags)
{
    LOCK(cs_wallet);
    m_wallet_flags |= flags;
    if (!WalletBatch(*database).WriteWalletFlags(m_wallet_flags))
        throw std::runtime_error(std::string(__func__) + ": writing wallet flags failed");
}

bool CWallet::IsWalletFlagSet(uint64_t flag)
{
    return (m_wallet_flags & flag);
}

bool CWallet::SetWalletFlags(uint64_t overwriteFlags, bool memonly)
{
    LOCK(cs_wallet);
    m_wallet_flags = overwriteFlags;
    if (((overwriteFlags & g_known_wallet_flags) >> 32) ^ (overwriteFlags >> 32)) {
        // contains unknown non-tolerable wallet flags
        return false;
    }
    if (!memonly && !WalletBatch(*database).WriteWalletFlags(m_wallet_flags)) {
        throw std::runtime_error(std::string(__func__) + ": writing wallet flags failed");
    }

    return true;
}

int64_t CWalletTx::GetTxTime() const
{
    int64_t n = nTimeSmart;
    return n ? n : nTimeReceived;
}

// Helper for producing a max-sized low-S low-R signature (eg 71 bytes)
// or a max-sized low-S signature (e.g. 72 bytes) if use_max_sig is true
bool CWallet::DummySignInput(CTxIn &tx_in, const CTxOut &txout, bool use_max_sig) const
{
    // Fill in dummy signatures for fee calculation.
    const CScript& scriptPubKey = txout.scriptPubKey;
    SignatureData sigdata;

    if (!ProduceSignature(*this, use_max_sig ? DUMMY_MAXIMUM_SIGNATURE_CREATOR : DUMMY_SIGNATURE_CREATOR, scriptPubKey, sigdata)) {
        return false;
    }
    UpdateInput(tx_in, sigdata);
    return true;
}

// Helper for producing a bunch of max-sized low-S low-R signatures (eg 71 bytes)
bool CWallet::DummySignTx(CMutableTransaction &txNew, const std::vector<CTxOut> &txouts, bool use_max_sig) const
{
    // Fill in dummy signatures for fee calculation.
    int nIn = 0;
    for (const auto& txout : txouts)
    {
        if (!DummySignInput(txNew.vin[nIn], txout, use_max_sig)) {
            return false;
        }

        nIn++;
    }
    return true;
}

int64_t CalculateMaximumSignedTxSize(const CTransaction &tx, const CWallet *wallet, bool use_max_sig)
{
    std::vector<CTxOut> txouts;
    // Look up the inputs.  We should have already checked that this transaction
    // IsAllFromMe(ISMINE_SPENDABLE), so every input should already be in our
    // wallet, with a valid index into the vout array, and the ability to sign.
    for (auto& input : tx.vin) {
        const auto mi = wallet->mapWallet.find(input.prevout.hashMalFix);
        if (mi == wallet->mapWallet.end()) {
            return -1;
        }
        assert(input.prevout.n < mi->second.tx->vout.size());
        txouts.emplace_back(mi->second.tx->vout[input.prevout.n]);
    }
    return CalculateMaximumSignedTxSize(tx, wallet, txouts, use_max_sig);
}

// txouts needs to be in the order of tx.vin
int64_t CalculateMaximumSignedTxSize(const CTransaction &tx, const CWallet *wallet, const std::vector<CTxOut>& txouts, bool use_max_sig)
{
    CMutableTransaction txNew(tx);
    if (!wallet->DummySignTx(txNew, txouts, use_max_sig)) {
        // This should never happen, because IsAllFromMe(ISMINE_SPENDABLE)
        // implies that we can sign for every input.
        return -1;
    }
    return GetVirtualTransactionSize(txNew);
}

int CalculateMaximumSignedInputSize(const CTxOut& txout, const CWallet* wallet, bool use_max_sig)
{
    CMutableTransaction txn;
    txn.vin.push_back(CTxIn(COutPoint()));
    if (!wallet->DummySignInput(txn.vin[0], txout, use_max_sig)) {
        // This should never happen, because IsAllFromMe(ISMINE_SPENDABLE)
        // implies that we can sign for every input.
        return -1;
    }
    return GetVirtualTransactionInputSize(txn.vin[0]);
}

void CWalletTx::GetAmounts(std::list<COutputEntry>& listReceived,
                           std::list<COutputEntry>& listSent, CAmount& nFee, std::string& strSentAccount, const isminefilter& filter) const
{
    nFee = 0;
    listReceived.clear();
    listSent.clear();
    strSentAccount = strFromAccount;

    // Compute fee:
    CAmount nDebit = GetDebit(filter);
    if (nDebit > 0) // debit>0 means we signed/sent this transaction
    {
        CAmount nValueOut = tx->GetValueOut();
        nFee = nDebit - nValueOut;
    }

    // Sent/received.
    for (unsigned int i = 0; i < tx->vout.size(); ++i)
    {
        const CTxOut& txout = tx->vout[i];
        isminetype fIsMine = pwallet->IsMine(txout);
        // Only need to handle txouts if AT LEAST one of these is true:
        //   1) they debit from us (sent)
        //   2) the output is to us (received)
        if (nDebit > 0)
        {
            // Don't report 'change' txouts
            if (pwallet->IsChange(txout))
                continue;
        }
        else if (!(fIsMine & filter))
            continue;

        // In either case, we need to get the destination address
        CTxDestination address;

        if (!ExtractDestination(txout.scriptPubKey, address) && !txout.scriptPubKey.IsUnspendable())
        {
            pwallet->WalletLogPrintf("CWalletTx::GetAmounts: Unknown transaction type found, txid %s\n",
                                    this->GetHash().ToString());
            address = CNoDestination();
        }

        COutputEntry output = {address, txout.nValue, (int)i};

        // If we are debited by the transaction, add the output as a "sent" entry
        if (nDebit > 0)
            listSent.push_back(output);

        // If we are receiving the output, add it as a "received" entry
        if (fIsMine & filter)
            listReceived.push_back(output);
    }

}

/**
 * Scan active chain for relevant transactions after importing keys. This should
 * be called whenever new keys are added to the wallet, with the oldest key
 * creation time.
 *
 * @return Earliest timestamp that could be successfully scanned from. Timestamp
 * returned will be higher than startTime if relevant blocks could not be read.
 */
int64_t CWallet::RescanFromTime(int64_t startTime, const WalletRescanReserver& reserver, bool update)
{
    // Find starting block. May be null if nCreateTime is greater than the
    // highest blockchain timestamp, in which case there is nothing that needs
    // to be scanned.
    CBlockIndex* startBlock = nullptr;
    {
        LOCK(cs_main);
        startBlock = chainActive.FindEarliestAtLeast(startTime - TIMESTAMP_WINDOW);
        WalletLogPrintf("%s: Rescanning last %i blocks\n", __func__, startBlock ? chainActive.Height() - startBlock->nHeight + 1 : 0);
    }

    if (startBlock) {
        const CBlockIndex* const failedBlock = ScanForWalletTransactions(startBlock, nullptr, reserver, update);
        if (failedBlock) {
            return failedBlock->GetBlockTimeMax() + TIMESTAMP_WINDOW + 1;
        }
    }
    return startTime;
}

/**
 * Scan the block chain (starting in pindexStart) for transactions
 * from or to us. If fUpdate is true, found transactions that already
 * exist in the wallet will be updated.
 *
 * Returns null if scan was successful. Otherwise, if a complete rescan was not
 * possible (due to pruning or corruption), returns pointer to the most recent
 * block that could not be scanned.
 *
 * If pindexStop is not a nullptr, the scan will stop at the block-index
 * defined by pindexStop
 *
 * Caller needs to make sure pindexStop (and the optional pindexStart) are on
 * the main chain after to the addition of any new keys you want to detect
 * transactions for.
 */
CBlockIndex* CWallet::ScanForWalletTransactions(CBlockIndex* pindexStart, CBlockIndex* pindexStop, const WalletRescanReserver &reserver, bool fUpdate)
{
    int64_t nNow = GetTime();
    const CChainParams& chainParams = Params();

    assert(reserver.isReserved());
    if (pindexStop) {
        assert(pindexStop->nHeight >= pindexStart->nHeight);
    }

    CBlockIndex* pindex = pindexStart;
    CBlockIndex* ret = nullptr;

    if (pindex) WalletLogPrintf("Rescan started from block %d...\n", pindex->nHeight);

    {
        fAbortRescan = false;
        ShowProgress(strprintf("%s " + _("Rescanning..."), GetDisplayName()), 0); // show rescan progress in GUI as dialog or on splashscreen, if -rescan on startup
        CBlockIndex* tip = nullptr;
        double progress_begin;
        double progress_end;
        {
            LOCK(cs_main);
            progress_begin = GuessVerificationProgress(chainParams.TxData(), pindex);
            if (pindexStop == nullptr) {
                tip = chainActive.Tip();
                progress_end = GuessVerificationProgress(chainParams.TxData(), tip);
            } else {
                progress_end = GuessVerificationProgress(chainParams.TxData(), pindexStop);
            }
        }
        double progress_current = progress_begin;
        while (pindex && !fAbortRescan && !ShutdownRequested())
        {
            if (pindex->nHeight % 100 == 0 && progress_end - progress_begin > 0.0) {
                ShowProgress(strprintf("%s " + _("Rescanning..."), GetDisplayName()), std::max(1, std::min(99, (int)((progress_current - progress_begin) / (progress_end - progress_begin) * 100))));
            }
            if (GetTime() >= nNow + 60) {
                nNow = GetTime();
                WalletLogPrintf("Still rescanning. At block %d. Progress=%f\n", pindex->nHeight, progress_current);
            }

            CBlock block;
            if (ReadBlockFromDisk(block, pindex)) {
                LOCK2(cs_main, cs_wallet);
                if (pindex && !chainActive.Contains(pindex)) {
                    // Abort scan if current block is no longer active, to prevent
                    // marking transactions as coming from the wrong block.
                    ret = pindex;
                    break;
                }
                for (size_t posInBlock = 0; posInBlock < block.vtx.size(); ++posInBlock) {
                    SyncTransaction(block.vtx[posInBlock], pindex, posInBlock, fUpdate);
                }
            } else {
                ret = pindex;
            }
            if (pindex == pindexStop) {
                break;
            }
            {
                LOCK(cs_main);
                pindex = chainActive.Next(pindex);
                progress_current = GuessVerificationProgress(chainParams.TxData(), pindex);
                if (pindexStop == nullptr && tip != chainActive.Tip()) {
                    tip = chainActive.Tip();
                    // in case the tip has changed, update progress max
                    progress_end = GuessVerificationProgress(chainParams.TxData(), tip);
                }
            }
        }
        if (pindex && fAbortRescan) {
            WalletLogPrintf("Rescan aborted at block %d. Progress=%f\n", pindex->nHeight, progress_current);
        } else if (pindex && ShutdownRequested()) {
            WalletLogPrintf("Rescan interrupted by shutdown request at block %d. Progress=%f\n", pindex->nHeight, progress_current);
        }
        ShowProgress(strprintf("%s " + _("Rescanning..."), GetDisplayName()), 100); // hide progress dialog in GUI
    }
    return ret;
}

void CWallet::ReacceptWalletTransactions()
{
    // If transactions aren't being broadcasted, don't let them into local mempool either
    if (!fBroadcastTransactions)
        return;
    LOCK2(cs_main, cs_wallet);
    std::map<int64_t, CWalletTx*> mapSorted;

    // Sort pending wallet transactions based on their initial wallet insertion order
    for (std::pair<const uint256, CWalletTx>& item : mapWallet)
    {
        const uint256& wtxid = item.first;
        CWalletTx& wtx = item.second;
        assert(wtx.GetHash() == wtxid);

        int nDepth = wtx.GetDepthInMainChain();

        if (!wtx.IsCoinBase() && (nDepth == 0 && !wtx.isAbandoned())) {
            mapSorted.insert(std::make_pair(wtx.nOrderPos, &wtx));
        }
    }

    // Try to add wallet transactions to memory pool
    for (std::pair<const int64_t, CWalletTx*>& item : mapSorted) {
        CWalletTx& wtx = *(item.second);
        CValidationState state;
        wtx.AcceptToMemoryPool(maxTxFee, state);
    }
}

bool CWalletTx::RelayWalletTransaction(CConnman* connman)
{
    assert(pwallet->GetBroadcastTransactions());
    if (!IsCoinBase() && !isAbandoned() && GetDepthInMainChain() == 0)
    {
        CValidationState state;
        /* GetDepthInMainChain already catches known conflicts. */
        if (InMempool() || AcceptToMemoryPool(maxTxFee, state)) {
            pwallet->WalletLogPrintf("Relaying wtx %s\n", GetHash().ToString());
            if (connman) {
                CInv inv(MSG_TX, GetHash());
                connman->ForEachNode([&inv](CNode* pnode)
                {
                    pnode->PushInventory(inv);
                });
                return true;
            }
        }
    }
    return false;
}

std::set<uint256> CWalletTx::GetConflicts() const
{
    std::set<uint256> result;
    if (pwallet != nullptr)
    {
        uint256 myHash = GetHash();
        result = pwallet->GetConflicts(myHash);
        result.erase(myHash);
    }
    return result;
}

CAmount CWalletTx::GetDebit(const isminefilter& filter) const
{
    if (tx->vin.empty())
        return 0;

    CAmount debit = 0;
    if(filter & ISMINE_SPENDABLE)
    {
        if (fDebitCached)
            debit += nDebitCached[ColorIdentifier()];
        else
        {
            nDebitCached[ColorIdentifier()] = pwallet->GetDebit(*tx, ISMINE_SPENDABLE);
            fDebitCached = true;
            debit += nDebitCached[ColorIdentifier()];
        }
    }
    if(filter & ISMINE_WATCH_ONLY)
    {
        if(fWatchDebitCached)
            debit += nWatchDebitCached[ColorIdentifier()];
        else
        {
            nWatchDebitCached[ColorIdentifier()] = pwallet->GetDebit(*tx, ISMINE_WATCH_ONLY);
            fWatchDebitCached = true;
            debit += nWatchDebitCached[ColorIdentifier()];
        }
    }
    return debit;
}

CAmount CWalletTx::GetCredit(const isminefilter& filter) const
{
    CAmount credit = 0;
    if (filter & ISMINE_SPENDABLE)
    {
        // GetBalance can assume transactions in mapWallet won't change
        if (fCreditCached)
            credit += nCreditCached[ColorIdentifier()];
        else
        {
            nCreditCached[ColorIdentifier()] = pwallet->GetCredit(*tx, ISMINE_SPENDABLE);
            fCreditCached = true;
            credit += nCreditCached[ColorIdentifier()];
        }
    }
    if (filter & ISMINE_WATCH_ONLY)
    {
        if (fWatchCreditCached)
            credit += nWatchCreditCached[ColorIdentifier()];
        else
        {
            nWatchCreditCached[ColorIdentifier()] = pwallet->GetCredit(*tx, ISMINE_WATCH_ONLY);
            fWatchCreditCached = true;
            credit += nWatchCreditCached[ColorIdentifier()];
        }
    }
    return credit;
}

CAmount CWalletTx::GetAvailableCredit(bool fUseCache, const isminefilter& filter) const
{
    if (pwallet == nullptr)
        return 0;

    CAmount* cache = nullptr;
    bool* cache_used = nullptr;

    if (filter == ISMINE_SPENDABLE) {
        cache = &nAvailableCreditCached[ColorIdentifier()];
        cache_used = &fAvailableCreditCached;
    } else if (filter == ISMINE_WATCH_ONLY) {
        cache = &nAvailableWatchCreditCached[ColorIdentifier()];
        cache_used = &fAvailableWatchCreditCached;
    }

    if (fUseCache && cache_used && *cache_used) {
        return *cache;
    }

    TxColoredCoinBalancesMap nCredit;
    nCredit[ColorIdentifier()] = 0;
    uint256 hashTx = GetHash();
    for (unsigned int i = 0; i < tx->vout.size(); i++)
    {
        if (!pwallet->IsSpent(hashTx, i))
        {
            const CTxOut &txout = tx->vout[i];
            nCredit[ColorIdentifier()] += pwallet->GetCredit(txout, filter);
            if (!MoneyRange(nCredit[ColorIdentifier()]))
                throw std::runtime_error(std::string(__func__) + " : value out of range");
        }
    }

    if (cache) {
        *cache = nCredit[ColorIdentifier()];
        assert(cache_used);
        *cache_used = true;
    }
    return nCredit[ColorIdentifier()];
}

CAmount CWalletTx::GetChange() const
{
    if (fChangeCached)
        return nChangeCached[ColorIdentifier()];
    nChangeCached[ColorIdentifier()] = pwallet->GetChange(*tx);
    fChangeCached = true;
    return nChangeCached[ColorIdentifier()];
}

bool CWalletTx::InMempool() const
{
    return fInMempool;
}

bool CWalletTx::IsTrusted() const
{
    // Quick answer in most cases
    if (!CheckFinalTx(*tx))
        return false;
    int nDepth = GetDepthInMainChain();
    if (nDepth >= 1)
        return true;
    if (nDepth < 0)
        return false;
    if (!pwallet->m_spend_zero_conf_change || !IsFromMe(ISMINE_ALL)) // using wtx's cached debit
        return false;

    // Don't trust unconfirmed transactions from us unless they are in the mempool.
    if (!InMempool())
        return false;

    // Trusted if all inputs are from us and are in the mempool:
    for (const CTxIn& txin : tx->vin)
    {
        // Transactions not sent by us: not trusted
        const CWalletTx* parent = pwallet->GetWalletTx(txin.prevout.hashMalFix);
        if (parent == nullptr)
            return false;
        const CTxOut& parentOut = parent->tx->vout[txin.prevout.n];
        if (pwallet->IsMine(parentOut) != ISMINE_SPENDABLE)
            return false;
    }
    return true;
}

bool CWalletTx::IsEquivalentTo(const CWalletTx& _tx) const
{
        CMutableTransaction tx1 {*this->tx};
        CMutableTransaction tx2 {*_tx.tx};
        for (auto& txin : tx1.vin) txin.scriptSig = CScript();
        for (auto& txin : tx2.vin) txin.scriptSig = CScript();
        return CTransaction(tx1) == CTransaction(tx2);
}

std::vector<uint256> CWallet::ResendWalletTransactionsBefore(int64_t nTime, CConnman* connman)
{
    std::vector<uint256> result;

    LOCK(cs_wallet);

    // Sort them in chronological order
    std::multimap<unsigned int, CWalletTx*> mapSorted;
    for (std::pair<const uint256, CWalletTx>& item : mapWallet)
    {
        CWalletTx& wtx = item.second;
        // Don't rebroadcast if newer than nTime:
        if (wtx.nTimeReceived > nTime)
            continue;
        mapSorted.insert(std::make_pair(wtx.nTimeReceived, &wtx));
    }
    for (std::pair<const unsigned int, CWalletTx*>& item : mapSorted)
    {
        CWalletTx& wtx = *item.second;
        if (wtx.RelayWalletTransaction(connman))
            result.push_back(wtx.GetHash());
    }
    return result;
}

void CWallet::ResendWalletTransactions(int64_t nBestBlockTime, CConnman* connman)
{
    // Do this infrequently and randomly to avoid giving away
    // that these are our transactions.
    if (GetTime() < nNextResend || !fBroadcastTransactions)
        return;
    bool fFirst = (nNextResend == 0);
    nNextResend = GetTime() + GetRand(30 * 60);
    if (fFirst)
        return;

    // Only do it if there's been a new block since last time
    if (nBestBlockTime < nLastResend)
        return;
    nLastResend = GetTime();

    // Rebroadcast unconfirmed txes older than 5 minutes before the last
    // block was found:
    std::vector<uint256> relayed = ResendWalletTransactionsBefore(nBestBlockTime-5*60, connman);
    if (!relayed.empty())
        WalletLogPrintf("%s: rebroadcast %u unconfirmed transactions\n", __func__, relayed.size());
}

/** @} */ // end of mapWallet




/** @defgroup Actions
 *
 * @{
 */


CAmount CWallet::GetBalance(const isminefilter& filter, const int min_depth) const
{
    TxColoredCoinBalancesMap nTotal;
    nTotal[ColorIdentifier()] = 0;
    {
        LOCK2(cs_main, cs_wallet);
        for (const auto& entry : mapWallet)
        {
            const CWalletTx* pcoin = &entry.second;
            if (pcoin->IsTrusted() && pcoin->GetDepthInMainChain() >= min_depth) {
                nTotal[ColorIdentifier()] += pcoin->GetAvailableCredit(true, filter);
            }
        }
    }

    return nTotal[ColorIdentifier()];
}

CAmount CWallet::GetUnconfirmedBalance() const
{
    TxColoredCoinBalancesMap nTotal;
    nTotal[ColorIdentifier()] = 0;
    {
        LOCK2(cs_main, cs_wallet);
        for (const auto& entry : mapWallet)
        {
            const CWalletTx* pcoin = &entry.second;
            if (!pcoin->IsTrusted() && pcoin->GetDepthInMainChain() == 0 && pcoin->InMempool())
                nTotal[ColorIdentifier()] += pcoin->GetAvailableCredit();
        }
    }
    return nTotal[ColorIdentifier()];
}

CAmount CWallet::GetUnconfirmedWatchOnlyBalance() const
{
    TxColoredCoinBalancesMap nTotal;
    nTotal[ColorIdentifier()] = 0;
    {
        LOCK2(cs_main, cs_wallet);
        for (const auto& entry : mapWallet)
        {
            const CWalletTx* pcoin = &entry.second;
            if (!pcoin->IsTrusted() && pcoin->GetDepthInMainChain() == 0 && pcoin->InMempool())
                nTotal[ColorIdentifier()]  += pcoin->GetAvailableCredit(true, ISMINE_WATCH_ONLY);
        }
    }
    return nTotal[ColorIdentifier()];
}

// Calculate total balance in a different way from GetBalance. The biggest
// difference is that GetBalance sums up all unspent TxOuts paying to the
// wallet, while this sums up both spent and unspent TxOuts paying to the
// wallet, and then subtracts the values of TxIns spending from the wallet. This
// also has fewer restrictions on which unconfirmed transactions are considered
// trusted.
CAmount CWallet::GetLegacyBalance(const isminefilter& filter, int minDepth, const std::string* account) const
{
    LOCK2(cs_main, cs_wallet);

    TxColoredCoinBalancesMap balance;
    balance[ColorIdentifier()] = 0;
    for (const auto& entry : mapWallet) {
        const CWalletTx& wtx = entry.second;
        const int depth = wtx.GetDepthInMainChain();
        if (depth < 0 || !CheckFinalTx(*wtx.tx)) {
            continue;
        }

        // Loop through tx outputs and add incoming payments. For outgoing txs,
        // treat change outputs specially, as part of the amount debited.
        CAmount debit = wtx.GetDebit(filter);
        const bool outgoing = debit > 0;
        for (const CTxOut& out : wtx.tx->vout) {
            if (outgoing && IsChange(out)) {
                debit -= out.nValue;
            } else if (IsMine(out) & filter && depth >= minDepth && (!account || *account == GetLabelName(out.scriptPubKey))) {
                balance[ColorIdentifier()] += out.nValue;
            }
        }

        // For outgoing txs, subtract amount debited.
        if (outgoing && (!account || *account == wtx.strFromAccount)) {
            balance[ColorIdentifier()] -= debit;
        }
    }

    if (account) {
        balance[ColorIdentifier()] += WalletBatch(*database).GetAccountCreditDebit(*account);
    }

<<<<<<< HEAD
    return balance;
}

TxColoredCoinBalancesMap CWallet::GetAvailableBalance(const CCoinControl* coinControl) const
{
    LOCK2(cs_main, cs_wallet);

    CAmount balance = 0;
    std::vector<CBalance> balances = GetAvailableTokenBalance(coinControl);
    
    for(unsigned int i = 0; i < balances.size(); i++) {
        if(balances[i].colorId.type == TokenTypes::NONE) {
            return balances[i].value;
            break;
        }
    };

    return balance;
=======
    return balance[ColorIdentifier()];
>>>>>>> 652d1f92
}

CAmount CWallet::GetAvailableBalance(const CCoinControl* coinControl) const
{
    LOCK2(cs_main, cs_wallet);

    TxColoredCoinBalancesMap balance;
    balance[ColorIdentifier()] = 0;
    std::vector<COutput> vCoins;
    AvailableCoins(vCoins, true, coinControl);
    ColorIdentifier colorId;
    for (const COutput& out : vCoins) {
        if (out.fSpendable) {
<<<<<<< HEAD
<<<<<<< Updated upstream
            CScript& scriptPubKey = const_cast<CScript&>(out.tx->tx->vout[out.i].scriptPubKey);
            //create a method to extract colorId using scriptpubkey;
            ColorIdentifier colorId(GetColorIdFromScript(scriptPubKey));

            bool found = false;
            for(unsigned int i = 0; i < cbalances.size(); i++) {
                if (cbalances[i].colorId == colorId) {
                        found = true;
                        cbalances[i].value += out.tx->tx->vout[out.i].nValue;
                        break;
                }
            };

            if(!found) {
                cbalances.push_back({
                    colorId,
                    out.tx->tx->vout[out.i].nValue
                });
            }
        }
    }
    return cbalances;
=======
            colorId = GetColorIdFromScript(out.tx->tx->vout[out.i].scriptPubKey);
            balance[colorId] += out.tx->tx->vout[out.i].nValue;
        }
    }
    return balance;
>>>>>>> Stashed changes
=======
            balance[ColorIdentifier()] += out.tx->tx->vout[out.i].nValue;
        }
    }
    return balance[ColorIdentifier()];
>>>>>>> 652d1f92
}

void CWallet::AvailableCoins(std::vector<COutput> &vCoins, bool fOnlySafe, const CCoinControl *coinControl, const CAmount &nMinimumAmount, const CAmount &nMaximumAmount, const CAmount &nMinimumSumAmount, const uint64_t nMaximumCount, const int nMinDepth, const int nMaxDepth) const
{
    AssertLockHeld(cs_main);
    AssertLockHeld(cs_wallet);

    vCoins.clear();
    TxColoredCoinBalancesMap nTotal;
    nTotal[ColorIdentifier()] = 0;

    for (const auto& entry : mapWallet)
    {
        const uint256& wtxid = entry.first;
        const CWalletTx* pcoin = &entry.second;

        if (!CheckFinalTx(*pcoin->tx))
            continue;

        int nDepth = pcoin->GetDepthInMainChain();
        if (nDepth < 0)
            continue;

        // We should not consider coins which aren't at least in our mempool
        // It's possible for these to be conflicted via ancestors which we may never be able to detect
        if (nDepth == 0 && !pcoin->InMempool())
            continue;

        bool safeTx = pcoin->IsTrusted();

        // We should not consider coins from transactions that are replacing
        // other transactions.
        //
        // Example: There is a transaction A which is replaced by bumpfee
        // transaction B. In this case, we want to prevent creation of
        // a transaction B' which spends an output of B.
        //
        // Reason: If transaction A were initially confirmed, transactions B
        // and B' would no longer be valid, so the user would have to create
        // a new transaction C to replace B'. However, in the case of a
        // one-block reorg, transactions B' and C might BOTH be accepted,
        // when the user only wanted one of them. Specifically, there could
        // be a 1-block reorg away from the chain where transactions A and C
        // were accepted to another chain where B, B', and C were all
        // accepted.
        if (nDepth == 0 && pcoin->mapValue.count("replaces_txid")) {
            safeTx = false;
        }

        // Similarly, we should not consider coins from transactions that
        // have been replaced. In the example above, we would want to prevent
        // creation of a transaction A' spending an output of A, because if
        // transaction B were initially confirmed, conflicting with A and
        // A', we wouldn't want to the user to create a transaction D
        // intending to replace A', but potentially resulting in a scenario
        // where A, A', and D could all be accepted (instead of just B and
        // D, or just A and A' like the user would want).
        if (nDepth == 0 && pcoin->mapValue.count("replaced_by_txid")) {
            safeTx = false;
        }

        if (fOnlySafe && !safeTx) {
            continue;
        }

        if (nDepth < nMinDepth || nDepth > nMaxDepth)
            continue;

        for (unsigned int i = 0; i < pcoin->tx->vout.size(); i++) {
            if (pcoin->tx->vout[i].nValue < nMinimumAmount || pcoin->tx->vout[i].nValue > nMaximumAmount)
                continue;

            if (coinControl && coinControl->HasSelected() && !coinControl->fAllowOtherInputs && !coinControl->IsSelected(COutPoint(entry.first, i)))
                continue;

            if (IsLockedCoin(entry.first, i))
                continue;

            if (IsSpent(wtxid, i))
                continue;

            isminetype mine = IsMine(pcoin->tx->vout[i]);

            if (mine == ISMINE_NO) {
                continue;
            }

            bool solvable = IsSolvable(*this, pcoin->tx->vout[i].scriptPubKey);
            bool spendable = ((mine & ISMINE_SPENDABLE) != ISMINE_NO) || (((mine & ISMINE_WATCH_ONLY) != ISMINE_NO) && (coinControl && coinControl->fAllowWatchOnly && solvable));

            vCoins.push_back(COutput(pcoin, i, nDepth, spendable, solvable, safeTx, (coinControl && coinControl->fAllowWatchOnly)));

            // Checks the sum amount of all UTXO's.
            if (nMinimumSumAmount != MAX_MONEY) {
                nTotal[ColorIdentifier()] += pcoin->tx->vout[i].nValue;

                if (nTotal[ColorIdentifier()] >= nMinimumSumAmount) {
                    return;
                }
            }

            // Checks the maximum number of UTXO's.
            if (nMaximumCount > 0 && vCoins.size() >= nMaximumCount) {
                return;
            }
        }
    }
}

std::map<CTxDestination, std::vector<COutput>> CWallet::ListCoins() const
{
    // TODO: Add AssertLockHeld(cs_wallet) here.
    //
    // Because the return value from this function contains pointers to
    // CWalletTx objects, callers to this function really should acquire the
    // cs_wallet lock before calling it. However, the current caller doesn't
    // acquire this lock yet. There was an attempt to add the missing lock in
    // https://github.com/bitcoin/bitcoin/pull/10340, but that change has been
    // postponed until after https://github.com/bitcoin/bitcoin/pull/10244 to
    // avoid adding some extra complexity to the Qt code.

    std::map<CTxDestination, std::vector<COutput>> result;
    std::vector<COutput> availableCoins;

    LOCK2(cs_main, cs_wallet);
    AvailableCoins(availableCoins);

    for (auto& coin : availableCoins) {
        CTxDestination address;
        if (coin.fSpendable &&
            ExtractDestination(FindNonChangeParentOutput(*coin.tx->tx, coin.i).scriptPubKey, address)) {
            result[address].emplace_back(std::move(coin));
        }
    }

    std::vector<COutPoint> lockedCoins;
    ListLockedCoins(lockedCoins);
    for (const auto& output : lockedCoins) {
        auto it = mapWallet.find(output.hashMalFix);
        if (it != mapWallet.end()) {
            int depth = it->second.GetDepthInMainChain();
            if (depth >= 0 && output.n < it->second.tx->vout.size() &&
                IsMine(it->second.tx->vout[output.n]) == ISMINE_SPENDABLE) {
                CTxDestination address;
                if (ExtractDestination(FindNonChangeParentOutput(*it->second.tx, output.n).scriptPubKey, address)) {
                    result[address].emplace_back(
                        &it->second, output.n, depth, true /* spendable */, true /* solvable */, false /* safe */);
                }
            }
        }
    }

    return result;
}

const CTxOut& CWallet::FindNonChangeParentOutput(const CTransaction& tx, int output) const
{
    const CTransaction* ptx = &tx;
    int n = output;
    while (IsChange(ptx->vout[n]) && ptx->vin.size() > 0) {
        const COutPoint& prevout = ptx->vin[0].prevout;
        auto it = mapWallet.find(prevout.hashMalFix);
        if (it == mapWallet.end() || it->second.tx->vout.size() <= prevout.n ||
            !IsMine(it->second.tx->vout[prevout.n])) {
            break;
        }
        ptx = it->second.tx.get();
        n = prevout.n;
    }
    return ptx->vout[n];
}

bool CWallet::SelectCoinsMinConf(const CAmount& nTargetValue, const CoinEligibilityFilter& eligibility_filter, std::vector<OutputGroup> groups,
                                 std::set<CInputCoin>& setCoinsRet, CAmount& nValueRet, const CoinSelectionParams& coin_selection_params, bool& bnb_used) const
{
    setCoinsRet.clear();
    nValueRet = 0;

    std::vector<OutputGroup> utxo_pool;
    if (coin_selection_params.use_bnb) {
        // Get long term estimate
        FeeCalculation feeCalc;
        CCoinControl temp;
        temp.m_confirm_target = 1008;
        CFeeRate long_term_feerate = GetMinimumFeeRate(*this, temp, ::mempool, ::feeEstimator, &feeCalc);

        // Calculate cost of change
        CAmount cost_of_change = GetDiscardRate(*this, ::feeEstimator).GetFee(coin_selection_params.change_spend_size) + coin_selection_params.effective_fee.GetFee(coin_selection_params.change_output_size);

        // Filter by the min conf specs and add to utxo_pool and calculate effective value
        for (OutputGroup& group : groups) {
            if (!group.EligibleForSpending(eligibility_filter)) continue;

            group.fee = 0;
            group.long_term_fee = 0;
            group.effective_value = 0;
            for (auto it = group.m_outputs.begin(); it != group.m_outputs.end(); ) {
                const CInputCoin& coin = *it;
                CAmount effective_value = coin.txout.nValue - (coin.m_input_bytes < 0 ? 0 : coin_selection_params.effective_fee.GetFee(coin.m_input_bytes));
                // Only include outputs that are positive effective value (i.e. not dust)
                if (effective_value > 0) {
                    group.fee += coin.m_input_bytes < 0 ? 0 : coin_selection_params.effective_fee.GetFee(coin.m_input_bytes);
                    group.long_term_fee += coin.m_input_bytes < 0 ? 0 : long_term_feerate.GetFee(coin.m_input_bytes);
                    group.effective_value += effective_value;
                    ++it;
                } else {
                    it = group.Discard(coin);
                }
            }
            if (group.effective_value > 0) utxo_pool.push_back(group);
        }
        // Calculate the fees for things that aren't inputs
        CAmount not_input_fees = coin_selection_params.effective_fee.GetFee(coin_selection_params.tx_noinputs_size);
        bnb_used = true;
        return SelectCoinsBnB(utxo_pool, nTargetValue, cost_of_change, setCoinsRet, nValueRet, not_input_fees);
    } else {
        // Filter by the min conf specs and add to utxo_pool
        for (const OutputGroup& group : groups) {
            if (!group.EligibleForSpending(eligibility_filter)) continue;
            utxo_pool.push_back(group);
        }
        bnb_used = false;
        return KnapsackSolver(nTargetValue, utxo_pool, setCoinsRet, nValueRet);
    }
}

bool CWallet::SelectCoins(const std::vector<COutput>& vAvailableCoins, const CAmount& nTargetValue, std::set<CInputCoin>& setCoinsRet, CAmount& nValueRet, const CCoinControl& coin_control, CoinSelectionParams& coin_selection_params, bool& bnb_used) const
{
    std::vector<COutput> vCoins(vAvailableCoins);

    // coin control -> return all selected outputs (we want all selected to go into the transaction for sure)
    if (coin_control.HasSelected() && !coin_control.fAllowOtherInputs)
    {
        // We didn't use BnB here, so set it to false.
        bnb_used = false;

        for (const COutput& out : vCoins)
        {
            if (!out.fSpendable)
                 continue;
            nValueRet += out.tx->tx->vout[out.i].nValue;
            setCoinsRet.insert(out.GetInputCoin());
        }
        return (nValueRet >= nTargetValue);
    }

    // calculate value from preset inputs and store them
    std::set<CInputCoin> setPresetCoins;
    CAmount nValueFromPresetInputs = 0;

    std::vector<COutPoint> vPresetInputs;
    coin_control.ListSelected(vPresetInputs);
    for (const COutPoint& outpoint : vPresetInputs)
    {
        // For now, don't use BnB if preset inputs are selected. TODO: Enable this later
        bnb_used = false;
        coin_selection_params.use_bnb = false;

        std::map<uint256, CWalletTx>::const_iterator it = mapWallet.find(outpoint.hashMalFix);
        if (it != mapWallet.end())
        {
            const CWalletTx* pcoin = &it->second;
            // Clearly invalid input, fail
            if (pcoin->tx->vout.size() <= outpoint.n)
                return false;
            // Just to calculate the marginal byte size
            nValueFromPresetInputs += pcoin->tx->vout[outpoint.n].nValue;
            setPresetCoins.insert(CInputCoin(pcoin->tx, outpoint.n));
        } else
            return false; // TODO: Allow non-wallet inputs
    }

    // remove preset inputs from vCoins
    for (std::vector<COutput>::iterator it = vCoins.begin(); it != vCoins.end() && coin_control.HasSelected();)
    {
        if (setPresetCoins.count(it->GetInputCoin()))
            it = vCoins.erase(it);
        else
            ++it;
    }

    // form groups from remaining coins; note that preset coins will not
    // automatically have their associated (same address) coins included
    if (coin_control.m_avoid_partial_spends && vCoins.size() > OUTPUT_GROUP_MAX_ENTRIES) {
        // Cases where we have 11+ outputs all pointing to the same destination may result in
        // privacy leaks as they will potentially be deterministically sorted. We solve that by
        // explicitly shuffling the outputs before processing
        std::shuffle(vCoins.begin(), vCoins.end(), FastRandomContext());
    }
    std::vector<OutputGroup> groups = GroupOutputs(vCoins, !coin_control.m_avoid_partial_spends);

    size_t max_ancestors = (size_t)std::max<int64_t>(1, gArgs.GetArg("-limitancestorcount", DEFAULT_ANCESTOR_LIMIT));
    size_t max_descendants = (size_t)std::max<int64_t>(1, gArgs.GetArg("-limitdescendantcount", DEFAULT_DESCENDANT_LIMIT));
    bool fRejectLongChains = gArgs.GetBoolArg("-walletrejectlongchains", DEFAULT_WALLET_REJECT_LONG_CHAINS);

    bool res = nTargetValue <= nValueFromPresetInputs ||
        SelectCoinsMinConf(nTargetValue - nValueFromPresetInputs, CoinEligibilityFilter(1, 6, 0), groups, setCoinsRet, nValueRet, coin_selection_params, bnb_used) ||
        SelectCoinsMinConf(nTargetValue - nValueFromPresetInputs, CoinEligibilityFilter(1, 1, 0), groups, setCoinsRet, nValueRet, coin_selection_params, bnb_used) ||
        (m_spend_zero_conf_change && SelectCoinsMinConf(nTargetValue - nValueFromPresetInputs, CoinEligibilityFilter(0, 1, 2), groups, setCoinsRet, nValueRet, coin_selection_params, bnb_used)) ||
        (m_spend_zero_conf_change && SelectCoinsMinConf(nTargetValue - nValueFromPresetInputs, CoinEligibilityFilter(0, 1, std::min((size_t)4, max_ancestors/3), std::min((size_t)4, max_descendants/3)), groups, setCoinsRet, nValueRet, coin_selection_params, bnb_used)) ||
        (m_spend_zero_conf_change && SelectCoinsMinConf(nTargetValue - nValueFromPresetInputs, CoinEligibilityFilter(0, 1, max_ancestors/2, max_descendants/2), groups, setCoinsRet, nValueRet, coin_selection_params, bnb_used)) ||
        (m_spend_zero_conf_change && SelectCoinsMinConf(nTargetValue - nValueFromPresetInputs, CoinEligibilityFilter(0, 1, max_ancestors-1, max_descendants-1), groups, setCoinsRet, nValueRet, coin_selection_params, bnb_used)) ||
        (m_spend_zero_conf_change && !fRejectLongChains && SelectCoinsMinConf(nTargetValue - nValueFromPresetInputs, CoinEligibilityFilter(0, 1, std::numeric_limits<uint64_t>::max()), groups, setCoinsRet, nValueRet, coin_selection_params, bnb_used));

    // because SelectCoinsMinConf clears the setCoinsRet, we now add the possible inputs to the coinset
    util::insert(setCoinsRet, setPresetCoins);

    // add preset inputs to the total value selected
    nValueRet += nValueFromPresetInputs;

    return res;
}

bool CWallet::SignTransaction(CMutableTransaction &tx)
{
    AssertLockHeld(cs_wallet); // mapWallet

    // sign the new tx
    int nIn = 0;
    for (auto& input : tx.vin) {
        std::map<uint256, CWalletTx>::const_iterator mi = mapWallet.find(input.prevout.hashMalFix);
        if(mi == mapWallet.end() || input.prevout.n >= mi->second.tx->vout.size()) {
            return false;
        }
        const CScript& scriptPubKey = mi->second.tx->vout[input.prevout.n].scriptPubKey;
        const CAmount& amount = mi->second.tx->vout[input.prevout.n].nValue;
        SignatureData sigdata;
        if (!ProduceSignature(*this, MutableTransactionSignatureCreator(&tx, nIn, amount, SIGHASH_ALL), scriptPubKey, sigdata)) {
            return false;
        }
        UpdateInput(input, sigdata);
        nIn++;
    }
    return true;
}

bool CWallet::FundTransaction(CMutableTransaction& tx, CAmount& nFeeRet, int& nChangePosInOut, std::string& strFailReason, bool lockUnspents, const std::set<int>& setSubtractFeeFromOutputs, CCoinControl coinControl)
{
    std::vector<CRecipient> vecSend;

    // Turn the txout set into a CRecipient vector.
    for (size_t idx = 0; idx < tx.vout.size(); idx++) {
        const CTxOut& txOut = tx.vout[idx];
        CRecipient recipient = {txOut.scriptPubKey, txOut.nValue, setSubtractFeeFromOutputs.count(idx) == 1};
        vecSend.push_back(recipient);
    }

    coinControl.fAllowOtherInputs = true;

    for (const CTxIn& txin : tx.vin) {
        coinControl.Select(txin.prevout);
    }

    // Acquire the locks to prevent races to the new locked unspents between the
    // CreateTransaction call and LockCoin calls (when lockUnspents is true).
    LOCK2(cs_main, cs_wallet);

    CReserveKey reservekey(this);
    CTransactionRef tx_new;
    if (!CreateTransaction(vecSend, tx_new, reservekey, nFeeRet, nChangePosInOut, strFailReason, coinControl, false)) {
        return false;
    }

    if (nChangePosInOut != -1) {
        tx.vout.insert(tx.vout.begin() + nChangePosInOut, tx_new->vout[nChangePosInOut]);
        // We don't have the normal Create/Commit cycle, and don't want to risk
        // reusing change, so just remove the key from the keypool here.
        reservekey.KeepKey();
    }

    // Copy output sizes from new transaction; they may have had the fee
    // subtracted from them.
    for (unsigned int idx = 0; idx < tx.vout.size(); idx++) {
        tx.vout[idx].nValue = tx_new->vout[idx].nValue;
    }

    // Add new txins while keeping original txin scriptSig/order.
    for (const CTxIn& txin : tx_new->vin) {
        if (!coinControl.IsSelected(txin.prevout)) {
            tx.vin.push_back(txin);

            if (lockUnspents) {
                LockCoin(txin.prevout);
            }
        }
    }

    return true;
}

OutputType CWallet::TransactionChangeType(OutputType change_type, const std::vector<CRecipient>& vecSend)
{
    // If -changetype is specified, always use that change type.
    if (change_type != OutputType::CHANGE_AUTO) {
        return change_type;
    }

    // if m_default_address_type is legacy, use legacy address as change (even
    // if some of the outputs are P2WPKH or P2WSH).
    if (m_default_address_type == OutputType::LEGACY) {
        return OutputType::LEGACY;
    }

    // if any destination is P2WPKH or P2WSH, use P2WPKH for the change
    // output.
    for (const auto& recipient : vecSend) {
        // Check if any destination contains a witness program:
        int witnessversion = 0;
        std::vector<unsigned char> witnessprogram;
        if (recipient.scriptPubKey.IsWitnessProgram(witnessversion, witnessprogram)) {
            return OutputType::LEGACY;
        }
    }

    // else use m_default_address_type for change
    return m_default_address_type;
}

bool CWallet::CreateTransaction(const std::vector<CRecipient>& vecSend, CTransactionRef& tx, CReserveKey& reservekey, CAmount& nFeeRet,
                         int& nChangePosInOut, std::string& strFailReason, const CCoinControl& coin_control, bool sign)
{
    TxColoredCoinBalancesMap nValue;
    nValue[ColorIdentifier()] = 0;
    int nChangePosRequest = nChangePosInOut;
    unsigned int nSubtractFeeFromAmount = 0;
    for (const auto& recipient : vecSend)
    {
        if (nValue[ColorIdentifier()] < 0 || recipient.nAmount < 0)
        {
            strFailReason = _("Transaction amounts must not be negative");
            return false;
        }
        nValue[ColorIdentifier()] += recipient.nAmount;

        if (recipient.fSubtractFeeFromAmount)
            nSubtractFeeFromAmount++;
    }
    if (vecSend.empty())
    {
        strFailReason = _("Transaction must have at least one recipient");
        return false;
    }

    CMutableTransaction txNew;

    // Discourage fee sniping.
    //
    // For a large miner the value of the transactions in the best block and
    // the mempool can exceed the cost of deliberately attempting to mine two
    // blocks to orphan the current best block. By setting nLockTime such that
    // only the next block can include the transaction, we discourage this
    // practice as the height restricted and limited blocksize gives miners
    // considering fee sniping fewer options for pulling off this attack.
    //
    // A simple way to think about this is from the wallet's point of view we
    // always want the blockchain to move forward. By setting nLockTime this
    // way we're basically making the statement that we only want this
    // transaction to appear in the next block; we don't want to potentially
    // encourage reorgs by allowing transactions to appear at lower heights
    // than the next block in forks of the best chain.
    //
    // Of course, the subsidy is high enough, and transaction volume low
    // enough, that fee sniping isn't a problem yet, but by implementing a fix
    // now we ensure code won't be written that makes assumptions about
    // nLockTime that preclude a fix later.
    txNew.nLockTime = chainActive.Height();

    // Secondly occasionally randomly pick a nLockTime even further back, so
    // that transactions that are delayed after signing for whatever reason,
    // e.g. high-latency mix networks and some CoinJoin implementations, have
    // better privacy.
    if (GetRandInt(10) == 0)
        txNew.nLockTime = std::max(0, (int)txNew.nLockTime - GetRandInt(100));

    assert(txNew.nLockTime <= (unsigned int)chainActive.Height());
    assert(txNew.nLockTime < LOCKTIME_THRESHOLD);
    FeeCalculation feeCalc;
    CAmount nFeeNeeded;
    int nBytes;
    {
        std::set<CInputCoin> setCoins;
        LOCK2(cs_main, cs_wallet);
        {
            std::vector<COutput> vAvailableCoins;
            AvailableCoins(vAvailableCoins, true, &coin_control);
            CoinSelectionParams coin_selection_params; // Parameters for coin selection, init with dummy

            // Create change script that will be used if we need change
            // TODO: pass in scriptChange instead of reservekey so
            // change transaction isn't always pay-to-bitcoin-address
            CScript scriptChange;

            // coin control: send change to custom address
            if (!boost::get<CNoDestination>(&coin_control.destChange)) {
                scriptChange = GetScriptForDestination(coin_control.destChange);
            } else { // no coin control: send change to newly generated address
                // Note: We use a new key here to keep it from being obvious which side is the change.
                //  The drawback is that by not reusing a previous key, the change may be lost if a
                //  backup is restored, if the backup doesn't have the new private key for the change.
                //  If we reused the old key, it would be possible to add code to look for and
                //  rediscover unknown transactions that were written with keys of ours to recover
                //  post-backup change.

                // Reserve a new key pair from key pool
                if (IsWalletFlagSet(WALLET_FLAG_DISABLE_PRIVATE_KEYS)) {
                    strFailReason = _("Can't generate a change-address key. Private keys are disabled for this wallet.");
                    return false;
                }
                CPubKey vchPubKey;
                bool ret;
                ret = reservekey.GetReservedKey(vchPubKey, true);
                if (!ret)
                {
                    strFailReason = _("Keypool ran out, please call keypoolrefill first");
                    return false;
                }

                const OutputType change_type = TransactionChangeType(coin_control.m_change_type ? *coin_control.m_change_type : m_default_change_type, vecSend);

                LearnRelatedScripts(vchPubKey, change_type);
                scriptChange = GetScriptForDestination(GetDestinationForKey(vchPubKey, change_type));
            }
            CTxOut change_prototype_txout(0, scriptChange);
            coin_selection_params.change_output_size = GetSerializeSize(change_prototype_txout, SER_DISK, 0);

            CFeeRate discard_rate = GetDiscardRate(*this, ::feeEstimator);

            // Get the fee rate to use effective values in coin selection
            CFeeRate nFeeRateNeeded = GetMinimumFeeRate(*this, coin_control, ::mempool, ::feeEstimator, &feeCalc);

            nFeeRet = 0;
            bool pick_new_inputs = true;
            TxColoredCoinBalancesMap nValueIn;
            nValueIn[ColorIdentifier()] = 0;

            // BnB selector is the only selector used when this is true.
            // That should only happen on the first pass through the loop.
            coin_selection_params.use_bnb = nSubtractFeeFromAmount == 0; // If we are doing subtract fee from recipient, then don't use BnB
            // Start with no fee and loop until there is enough fee
            while (true)
            {
                nChangePosInOut = nChangePosRequest;
                txNew.vin.clear();
                txNew.vout.clear();
                bool fFirst = true;

                TxColoredCoinBalancesMap nValueToSelect;
                nValueToSelect[ColorIdentifier()]  = nValue[ColorIdentifier()];
                if (nSubtractFeeFromAmount == 0)
                    nValueToSelect[ColorIdentifier()] += nFeeRet;

                // vouts to the payees
                coin_selection_params.tx_noinputs_size = 11; // Static vsize overhead + outputs vsize. 4 nVersion, 4 nLocktime, 1 input count, 1 output count, 1 witness overhead (dummy, flag, stack size)
                for (const auto& recipient : vecSend)
                {
                    CTxOut txout(recipient.nAmount, recipient.scriptPubKey);

                    if (recipient.fSubtractFeeFromAmount)
                    {
                        assert(nSubtractFeeFromAmount != 0);
                        txout.nValue -= nFeeRet / nSubtractFeeFromAmount; // Subtract fee equally from each selected recipient

                        if (fFirst) // first receiver pays the remainder not divisible by output count
                        {
                            fFirst = false;
                            txout.nValue -= nFeeRet % nSubtractFeeFromAmount;
                        }
                    }
                    // Include the fee cost for outputs. Note this is only used for BnB right now
                    coin_selection_params.tx_noinputs_size += ::GetSerializeSize(txout, SER_NETWORK, PROTOCOL_VERSION);

                    if (IsDust(txout, ::dustRelayFee))
                    {
                        if (recipient.fSubtractFeeFromAmount && nFeeRet > 0)
                        {
                            if (txout.nValue < 0)
                                strFailReason = _("The transaction amount is too small to pay the fee");
                            else
                                strFailReason = _("The transaction amount is too small to send after the fee has been deducted");
                        }
                        else
                            strFailReason = _("Transaction amount too small");
                        return false;
                    }
                    txNew.vout.push_back(txout);
                }

                // Choose coins to use
                bool bnb_used;
                if (pick_new_inputs) {
                    nValueIn[ColorIdentifier()] = 0;
                    setCoins.clear();
                    coin_selection_params.change_spend_size = CalculateMaximumSignedInputSize(change_prototype_txout, this);
                    coin_selection_params.effective_fee = nFeeRateNeeded;
                    if (!SelectCoins(vAvailableCoins, nValueToSelect[ColorIdentifier()], setCoins, nValueIn[ColorIdentifier()], coin_control, coin_selection_params, bnb_used))
                    {
                        // If BnB was used, it was the first pass. No longer the first pass and continue loop with knapsack.
                        if (bnb_used) {
                            coin_selection_params.use_bnb = false;
                            continue;
                        }
                        else {
                            strFailReason = _("Insufficient funds");
                            return false;
                        }
                    }
                }

                const CAmount nChange = nValueIn[ColorIdentifier()] - nValueToSelect[ColorIdentifier()];
                if (nChange > 0)
                {
                    // Fill a vout to ourself
                    CTxOut newTxOut(nChange, scriptChange);

                    // Never create dust outputs; if we would, just
                    // add the dust to the fee.
                    // The nChange when BnB is used is always going to go to fees.
                    if (IsDust(newTxOut, discard_rate) || bnb_used)
                    {
                        nChangePosInOut = -1;
                        nFeeRet += nChange;
                    }
                    else
                    {
                        if (nChangePosInOut == -1)
                        {
                            // Insert change txn at random position:
                            nChangePosInOut = GetRandInt(txNew.vout.size()+1);
                        }
                        else if ((unsigned int)nChangePosInOut > txNew.vout.size())
                        {
                            strFailReason = _("Change index out of range");
                            return false;
                        }

                        std::vector<CTxOut>::iterator position = txNew.vout.begin()+nChangePosInOut;
                        txNew.vout.insert(position, newTxOut);
                    }
                } else {
                    nChangePosInOut = -1;
                }

                // Dummy fill vin for maximum size estimation
                //
                for (const auto& coin : setCoins) {
                    txNew.vin.push_back(CTxIn(coin.outpoint,CScript()));
                }

                nBytes = CalculateMaximumSignedTxSize(txNew, this, coin_control.fAllowWatchOnly);
                if (nBytes < 0) {
                    strFailReason = _("Signing transaction failed");
                    return false;
                }

                nFeeNeeded = GetMinimumFee(*this, nBytes, coin_control, ::mempool, ::feeEstimator, &feeCalc);
                if (feeCalc.reason == FeeReason::FALLBACK && !m_allow_fallback_fee) {
                    // eventually allow a fallback fee
                    strFailReason = _("Fee estimation failed. Fallbackfee is disabled. Wait a few blocks or enable -fallbackfee.");
                    return false;
                }

                // If we made it here and we aren't even able to meet the relay fee on the next pass, give up
                // because we must be at the maximum allowed fee.
                if (nFeeNeeded < ::minRelayTxFee.GetFee(nBytes))
                {
                    strFailReason = _("Transaction too large for fee policy");
                    return false;
                }

                if (nFeeRet >= nFeeNeeded) {
                    // Reduce fee to only the needed amount if possible. This
                    // prevents potential overpayment in fees if the coins
                    // selected to meet nFeeNeeded result in a transaction that
                    // requires less fee than the prior iteration.

                    // If we have no change and a big enough excess fee, then
                    // try to construct transaction again only without picking
                    // new inputs. We now know we only need the smaller fee
                    // (because of reduced tx size) and so we should add a
                    // change output. Only try this once.
                    if (nChangePosInOut == -1 && nSubtractFeeFromAmount == 0 && pick_new_inputs) {
                        unsigned int tx_size_with_change = nBytes + coin_selection_params.change_output_size + 2; // Add 2 as a buffer in case increasing # of outputs changes compact size
                        CAmount fee_needed_with_change = GetMinimumFee(*this, tx_size_with_change, coin_control, ::mempool, ::feeEstimator, nullptr);
                        CAmount minimum_value_for_change = GetDustThreshold(change_prototype_txout, discard_rate);
                        if (nFeeRet >= fee_needed_with_change + minimum_value_for_change) {
                            pick_new_inputs = false;
                            nFeeRet = fee_needed_with_change;
                            continue;
                        }
                    }

                    // If we have change output already, just increase it
                    if (nFeeRet > nFeeNeeded && nChangePosInOut != -1 && nSubtractFeeFromAmount == 0) {
                        CAmount extraFeePaid = nFeeRet - nFeeNeeded;
                        std::vector<CTxOut>::iterator change_position = txNew.vout.begin()+nChangePosInOut;
                        change_position->nValue += extraFeePaid;
                        nFeeRet -= extraFeePaid;
                    }
                    break; // Done, enough fee included.
                }
                else if (!pick_new_inputs) {
                    // This shouldn't happen, we should have had enough excess
                    // fee to pay for the new output and still meet nFeeNeeded
                    // Or we should have just subtracted fee from recipients and
                    // nFeeNeeded should not have changed
                    strFailReason = _("Transaction fee and change calculation failed");
                    return false;
                }

                // Try to reduce change to include necessary fee
                if (nChangePosInOut != -1 && nSubtractFeeFromAmount == 0) {
                    CAmount additionalFeeNeeded = nFeeNeeded - nFeeRet;
                    std::vector<CTxOut>::iterator change_position = txNew.vout.begin()+nChangePosInOut;
                    // Only reduce change if remaining amount is still a large enough output.
                    if (change_position->nValue >= MIN_FINAL_CHANGE + additionalFeeNeeded) {
                        change_position->nValue -= additionalFeeNeeded;
                        nFeeRet += additionalFeeNeeded;
                        break; // Done, able to increase fee from change
                    }
                }

                // If subtracting fee from recipients, we now know what fee we
                // need to subtract, we have no reason to reselect inputs
                if (nSubtractFeeFromAmount > 0) {
                    pick_new_inputs = false;
                }

                // Include more fee and try again.
                nFeeRet = nFeeNeeded;
                coin_selection_params.use_bnb = false;
                continue;
            }
        }

        if (nChangePosInOut == -1) reservekey.ReturnKey(); // Return any reserved key if we don't have change

        // Shuffle selected coins and fill in final vin
        txNew.vin.clear();
        std::vector<CInputCoin> selected_coins(setCoins.begin(), setCoins.end());
        std::shuffle(selected_coins.begin(), selected_coins.end(), FastRandomContext());

        // Note how the sequence number is set to non-maxint so that
        // the nLockTime set above actually works.
        //
        // BIP125 defines opt-in RBF as any nSequence < maxint-1, so
        // we use the highest possible value in that range (maxint-2)
        // to avoid conflicting with other possible uses of nSequence,
        // and in the spirit of "smallest possible change from prior
        // behavior."
        const uint32_t nSequence = coin_control.m_signal_bip125_rbf.get_value_or(m_signal_rbf) ? MAX_BIP125_RBF_SEQUENCE : (CTxIn::SEQUENCE_FINAL - 1);
        for (const auto& coin : selected_coins) {
            txNew.vin.push_back(CTxIn(coin.outpoint, CScript(), nSequence));
        }

        if (sign)
        {
            int nIn = 0;
            for (const auto& coin : selected_coins)
            {
                const CScript& scriptPubKey = coin.txout.scriptPubKey;
                SignatureData sigdata;

                if (!ProduceSignature(*this, MutableTransactionSignatureCreator(&txNew, nIn, coin.txout.nValue, SIGHASH_ALL), scriptPubKey, sigdata))
                {
                    strFailReason = _("Signing transaction failed");
                    return false;
                } else {
                    UpdateInput(txNew.vin.at(nIn), sigdata);
                }

                nIn++;
            }
        }

        // Return the constructed transaction data.
        tx = MakeTransactionRef(std::move(txNew));

        // Limit size
        if (GetTransactionWeight(*tx) > MAX_STANDARD_TX_WEIGHT)
        {
            strFailReason = _("Transaction too large");
            return false;
        }
    }

    if (gArgs.GetBoolArg("-walletrejectlongchains", DEFAULT_WALLET_REJECT_LONG_CHAINS)) {
        // Lastly, ensure this tx will pass the mempool's chain limits
        LockPoints lp;
        CTxMemPoolEntry entry(tx, 0, 0, 0, false, 0, lp);
        CTxMemPool::setEntries setAncestors;
        size_t nLimitAncestors = gArgs.GetArg("-limitancestorcount", DEFAULT_ANCESTOR_LIMIT);
        size_t nLimitAncestorSize = gArgs.GetArg("-limitancestorsize", DEFAULT_ANCESTOR_SIZE_LIMIT)*1000;
        size_t nLimitDescendants = gArgs.GetArg("-limitdescendantcount", DEFAULT_DESCENDANT_LIMIT);
        size_t nLimitDescendantSize = gArgs.GetArg("-limitdescendantsize", DEFAULT_DESCENDANT_SIZE_LIMIT)*1000;
        std::string errString;
        LOCK(::mempool.cs);
        if (!::mempool.CalculateMemPoolAncestors(entry, setAncestors, nLimitAncestors, nLimitAncestorSize, nLimitDescendants, nLimitDescendantSize, errString)) {
            strFailReason = _("Transaction has too long of a mempool chain");
            return false;
        }
    }

    WalletLogPrintf("Fee Calculation: Fee:%d Bytes:%u Needed:%d Tgt:%d (requested %d) Reason:\"%s\" Decay %.5f: Estimation: (%g - %g) %.2f%% %.1f/(%.1f %d mem %.1f out) Fail: (%g - %g) %.2f%% %.1f/(%.1f %d mem %.1f out)\n",
              nFeeRet, nBytes, nFeeNeeded, feeCalc.returnedTarget, feeCalc.desiredTarget, StringForFeeReason(feeCalc.reason), feeCalc.est.decay,
              feeCalc.est.pass.start, feeCalc.est.pass.end,
              100 * feeCalc.est.pass.withinTarget / (feeCalc.est.pass.totalConfirmed + feeCalc.est.pass.inMempool + feeCalc.est.pass.leftMempool),
              feeCalc.est.pass.withinTarget, feeCalc.est.pass.totalConfirmed, feeCalc.est.pass.inMempool, feeCalc.est.pass.leftMempool,
              feeCalc.est.fail.start, feeCalc.est.fail.end,
              100 * feeCalc.est.fail.withinTarget / (feeCalc.est.fail.totalConfirmed + feeCalc.est.fail.inMempool + feeCalc.est.fail.leftMempool),
              feeCalc.est.fail.withinTarget, feeCalc.est.fail.totalConfirmed, feeCalc.est.fail.inMempool, feeCalc.est.fail.leftMempool);
    return true;
}

/**
 * Call after CreateTransaction unless you want to abort
 */
bool CWallet::CommitTransaction(CTransactionRef tx, mapValue_t mapValue, std::vector<std::pair<std::string, std::string>> orderForm, std::string fromAccount, CReserveKey& reservekey, CConnman* connman, CValidationState& state)
{
    {
        LOCK2(cs_main, cs_wallet);

        CWalletTx wtxNew(this, std::move(tx));
        wtxNew.mapValue = std::move(mapValue);
        wtxNew.vOrderForm = std::move(orderForm);
        wtxNew.strFromAccount = std::move(fromAccount);
        wtxNew.fTimeReceivedIsTxTime = true;
        wtxNew.fFromMe = true;

        WalletLogPrintf("CommitTransaction:\n%s", wtxNew.tx->ToString()); /* Continued */
        {
            // Take key pair from key pool so it won't be used again
            reservekey.KeepKey();

            // Add tx to wallet, because if it has change it's also ours,
            // otherwise just for transaction history.
            AddToWallet(wtxNew);

            // Notify that old coins are spent
            for (const CTxIn& txin : wtxNew.tx->vin)
            {
                CWalletTx &coin = mapWallet.at(txin.prevout.hashMalFix);
                coin.BindWallet(this);
                NotifyTransactionChanged(this, coin.GetHash(), CT_UPDATED);
            }
        }

        // Get the inserted-CWalletTx from mapWallet so that the
        // fInMempool flag is cached properly
        CWalletTx& wtx = mapWallet.at(wtxNew.GetHash());

        if (fBroadcastTransactions)
        {
            // Broadcast
            if (!wtx.AcceptToMemoryPool(maxTxFee, state)) {
                WalletLogPrintf("CommitTransaction(): Transaction cannot be broadcast immediately, %s\n", FormatStateMessage(state));
                // TODO: if we expect the failure to be long term or permanent, instead delete wtx from the wallet and return failure.
            } else {
                wtx.RelayWalletTransaction(connman);
            }
        }
    }
    return true;
}

void CWallet::ListAccountCreditDebit(const std::string& strAccount, std::list<CAccountingEntry>& entries) {
    WalletBatch batch(*database);
    return batch.ListAccountCreditDebit(strAccount, entries);
}

bool CWallet::AddAccountingEntry(const CAccountingEntry& acentry)
{
    WalletBatch batch(*database);

    return AddAccountingEntry(acentry, &batch);
}

bool CWallet::AddAccountingEntry(const CAccountingEntry& acentry, WalletBatch *batch)
{
    if (!batch->WriteAccountingEntry(++nAccountingEntryNumber, acentry)) {
        return false;
    }

    laccentries.push_back(acentry);
    CAccountingEntry & entry = laccentries.back();
    wtxOrdered.insert(std::make_pair(entry.nOrderPos, TxPair(nullptr, &entry)));

    return true;
}

DBErrors CWallet::LoadWallet(bool& fFirstRunRet)
{
    LOCK2(cs_main, cs_wallet);

    fFirstRunRet = false;
    DBErrors nLoadWalletRet = WalletBatch(*database,"cr+").LoadWallet(this);
    if (nLoadWalletRet == DBErrors::NEED_REWRITE)
    {
        if (database->Rewrite("\x04pool"))
        {
            setInternalKeyPool.clear();
            setExternalKeyPool.clear();
            m_pool_key_to_index.clear();
            // Note: can't top-up keypool here, because wallet is locked.
            // User will be prompted to unlock wallet the next operation
            // that requires a new key.
        }
    }

    {
        LOCK(cs_KeyStore);
        // This wallet is in its first run if all of these are empty
        fFirstRunRet = mapKeys.empty() && mapCryptedKeys.empty() && mapWatchKeys.empty() && setWatchOnly.empty() && mapScripts.empty() && !IsWalletFlagSet(WALLET_FLAG_DISABLE_PRIVATE_KEYS);
    }

    if (nLoadWalletRet != DBErrors::LOAD_OK)
        return nLoadWalletRet;

    return DBErrors::LOAD_OK;
}

DBErrors CWallet::ZapSelectTx(std::vector<uint256>& vHashIn, std::vector<uint256>& vHashOut)
{
    AssertLockHeld(cs_wallet); // mapWallet
    DBErrors nZapSelectTxRet = WalletBatch(*database,"cr+").ZapSelectTx(vHashIn, vHashOut);
    for (uint256 hash : vHashOut) {
        const auto& it = mapWallet.find(hash);
        wtxOrdered.erase(it->second.m_it_wtxOrdered);
        mapWallet.erase(it);
    }

    if (nZapSelectTxRet == DBErrors::NEED_REWRITE)
    {
        if (database->Rewrite("\x04pool"))
        {
            setInternalKeyPool.clear();
            setExternalKeyPool.clear();
            m_pool_key_to_index.clear();
            // Note: can't top-up keypool here, because wallet is locked.
            // User will be prompted to unlock wallet the next operation
            // that requires a new key.
        }
    }

    if (nZapSelectTxRet != DBErrors::LOAD_OK)
        return nZapSelectTxRet;

    MarkDirty();

    return DBErrors::LOAD_OK;

}

DBErrors CWallet::ZapWalletTx(std::vector<CWalletTx>& vWtx)
{
    DBErrors nZapWalletTxRet = WalletBatch(*database,"cr+").ZapWalletTx(vWtx);
    if (nZapWalletTxRet == DBErrors::NEED_REWRITE)
    {
        if (database->Rewrite("\x04pool"))
        {
            LOCK(cs_wallet);
            setInternalKeyPool.clear();
            setExternalKeyPool.clear();
            m_pool_key_to_index.clear();
            // Note: can't top-up keypool here, because wallet is locked.
            // User will be prompted to unlock wallet the next operation
            // that requires a new key.
        }
    }

    if (nZapWalletTxRet != DBErrors::LOAD_OK)
        return nZapWalletTxRet;

    return DBErrors::LOAD_OK;
}


bool CWallet::SetAddressBook(const CTxDestination& address, const std::string& strName, const std::string& strPurpose)
{
    bool fUpdated = false;
    {
        LOCK(cs_wallet); // mapAddressBook
        std::map<CTxDestination, CAddressBookData>::iterator mi = mapAddressBook.find(address);
        fUpdated = mi != mapAddressBook.end();
        mapAddressBook[address].name = strName;
        if (!strPurpose.empty()) /* update purpose only if requested */
            mapAddressBook[address].purpose = strPurpose;
    }
    NotifyAddressBookChanged(this, address, strName, ::IsMine(*this, address) != ISMINE_NO,
                             strPurpose, (fUpdated ? CT_UPDATED : CT_NEW) );
    ColorIdentifier colorId;
    if (!strPurpose.empty() && !WalletBatch(*database).WritePurpose(EncodeDestination(address, colorId), strPurpose))
        return false;
    return WalletBatch(*database).WriteName(EncodeDestination(address, colorId), strName);
}

bool CWallet::DelAddressBook(const CTxDestination& address)
{
    ColorIdentifier colorId;
    {
        LOCK(cs_wallet); // mapAddressBook

        // Delete destdata tuples associated with address
        std::string strAddress = EncodeDestination(address, colorId);
        for (const std::pair<const std::string, std::string> &item : mapAddressBook[address].destdata)
        {
            WalletBatch(*database).EraseDestData(strAddress, item.first);
        }
        mapAddressBook.erase(address);
    }

    NotifyAddressBookChanged(this, address, "", ::IsMine(*this, address) != ISMINE_NO, "", CT_DELETED);

    WalletBatch(*database).ErasePurpose(EncodeDestination(address, colorId));
    return WalletBatch(*database).EraseName(EncodeDestination(address, colorId));
}

const std::string& CWallet::GetLabelName(const CScript& scriptPubKey) const
{
    CTxDestination address;
    if (ExtractDestination(scriptPubKey, address) && !scriptPubKey.IsUnspendable()) {
        auto mi = mapAddressBook.find(address);
        if (mi != mapAddressBook.end()) {
            return mi->second.name;
        }
    }
    // A scriptPubKey that doesn't have an entry in the address book is
    // associated with the default label ("").
    const static std::string DEFAULT_LABEL_NAME;
    return DEFAULT_LABEL_NAME;
}

/**
 * Mark old keypool keys as used,
 * and generate all new keys
 */
bool CWallet::NewKeyPool()
{
    if (IsWalletFlagSet(WALLET_FLAG_DISABLE_PRIVATE_KEYS)) {
        return false;
    }
    {
        LOCK(cs_wallet);
        WalletBatch batch(*database);

        for (int64_t nIndex : setInternalKeyPool) {
            batch.ErasePool(nIndex);
        }
        setInternalKeyPool.clear();

        for (int64_t nIndex : setExternalKeyPool) {
            batch.ErasePool(nIndex);
        }
        setExternalKeyPool.clear();

        for (int64_t nIndex : set_pre_split_keypool) {
            batch.ErasePool(nIndex);
        }
        set_pre_split_keypool.clear();

        m_pool_key_to_index.clear();

        if (!TopUpKeyPool()) {
            return false;
        }
        WalletLogPrintf("CWallet::NewKeyPool rewrote keypool\n");
    }
    return true;
}

size_t CWallet::KeypoolCountExternalKeys()
{
    AssertLockHeld(cs_wallet); // setExternalKeyPool
    return setExternalKeyPool.size() + set_pre_split_keypool.size();
}

void CWallet::LoadKeyPool(int64_t nIndex, const CKeyPool &keypool)
{
    AssertLockHeld(cs_wallet);
    if (keypool.m_pre_split) {
        set_pre_split_keypool.insert(nIndex);
    } else if (keypool.fInternal) {
        setInternalKeyPool.insert(nIndex);
    } else {
        setExternalKeyPool.insert(nIndex);
    }
    m_max_keypool_index = std::max(m_max_keypool_index, nIndex);
    m_pool_key_to_index[keypool.vchPubKey.GetID()] = nIndex;

    // If no metadata exists yet, create a default with the pool key's
    // creation time. Note that this may be overwritten by actually
    // stored metadata for that key later, which is fine.
    CKeyID keyid = keypool.vchPubKey.GetID();
    if (mapKeyMetadata.count(keyid) == 0)
        mapKeyMetadata[keyid] = CKeyMetadata(keypool.nTime);
}

bool CWallet::TopUpKeyPool(unsigned int kpSize)
{
    if (IsWalletFlagSet(WALLET_FLAG_DISABLE_PRIVATE_KEYS)) {
        return false;
    }
    {
        LOCK(cs_wallet);

        if (IsLocked())
            return false;

        // Top up key pool
        unsigned int nTargetSize;
        if (kpSize > 0)
            nTargetSize = kpSize;
        else
            nTargetSize = std::max(gArgs.GetArg("-keypool", DEFAULT_KEYPOOL_SIZE), (int64_t) 0);

        // count amount of available keys (internal, external)
        // make sure the keypool of external and internal keys fits the user selected target (-keypool)
        int64_t missingExternal = std::max(std::max((int64_t) nTargetSize, (int64_t) 1) - (int64_t)setExternalKeyPool.size(), (int64_t) 0);
        int64_t missingInternal = std::max(std::max((int64_t) nTargetSize, (int64_t) 1) - (int64_t)setInternalKeyPool.size(), (int64_t) 0);

        if (!IsHDEnabled() || !CanSupportFeature(FEATURE_HD_SPLIT))
        {
            // don't create extra internal keys
            missingInternal = 0;
        }
        bool internal = false;
        WalletBatch batch(*database);
        for (int64_t i = missingInternal + missingExternal; i--;)
        {
            if (i < missingInternal) {
                internal = true;
            }

            assert(m_max_keypool_index < std::numeric_limits<int64_t>::max()); // How in the hell did you use so many keys?
            int64_t index = ++m_max_keypool_index;

            CPubKey pubkey(GenerateNewKey(batch, internal));
            if (!batch.WritePool(index, CKeyPool(pubkey, internal))) {
                throw std::runtime_error(std::string(__func__) + ": writing generated key failed");
            }

            if (internal) {
                setInternalKeyPool.insert(index);
            } else {
                setExternalKeyPool.insert(index);
            }
            m_pool_key_to_index[pubkey.GetID()] = index;
        }
        if (missingInternal + missingExternal > 0) {
            WalletLogPrintf("keypool added %d keys (%d internal), size=%u (%u internal)\n", missingInternal + missingExternal, missingInternal, setInternalKeyPool.size() + setExternalKeyPool.size() + set_pre_split_keypool.size(), setInternalKeyPool.size());
        }
    }
    return true;
}

bool CWallet::ReserveKeyFromKeyPool(int64_t& nIndex, CKeyPool& keypool, bool fRequestedInternal)
{
    nIndex = -1;
    keypool.vchPubKey = CPubKey();
    {
        LOCK(cs_wallet);

        if (!IsLocked())
            TopUpKeyPool();

        bool fReturningInternal = IsHDEnabled() && CanSupportFeature(FEATURE_HD_SPLIT) && fRequestedInternal;
        bool use_split_keypool = set_pre_split_keypool.empty();
        std::set<int64_t>& setKeyPool = use_split_keypool ? (fReturningInternal ? setInternalKeyPool : setExternalKeyPool) : set_pre_split_keypool;

        // Get the oldest key
        if (setKeyPool.empty()) {
            return false;
        }

        WalletBatch batch(*database);

        auto it = setKeyPool.begin();
        nIndex = *it;
        setKeyPool.erase(it);
        if (!batch.ReadPool(nIndex, keypool)) {
            throw std::runtime_error(std::string(__func__) + ": read failed");
        }
        if (!HaveKey(keypool.vchPubKey.GetID())) {
            throw std::runtime_error(std::string(__func__) + ": unknown key in key pool");
        }
        // If the key was pre-split keypool, we don't care about what type it is
        if (use_split_keypool && keypool.fInternal != fReturningInternal) {
            throw std::runtime_error(std::string(__func__) + ": keypool entry misclassified");
        }
        if (!keypool.vchPubKey.IsValid()) {
            throw std::runtime_error(std::string(__func__) + ": keypool entry invalid");
        }

        m_pool_key_to_index.erase(keypool.vchPubKey.GetID());
        WalletLogPrintf("keypool reserve %d\n", nIndex);
    }
    return true;
}

void CWallet::KeepKey(int64_t nIndex)
{
    // Remove from key pool
    WalletBatch batch(*database);
    batch.ErasePool(nIndex);
    WalletLogPrintf("keypool keep %d\n", nIndex);
}

void CWallet::ReturnKey(int64_t nIndex, bool fInternal, const CPubKey& pubkey)
{
    // Return to key pool
    {
        LOCK(cs_wallet);
        if (fInternal) {
            setInternalKeyPool.insert(nIndex);
        } else if (!set_pre_split_keypool.empty()) {
            set_pre_split_keypool.insert(nIndex);
        } else {
            setExternalKeyPool.insert(nIndex);
        }
        m_pool_key_to_index[pubkey.GetID()] = nIndex;
    }
    WalletLogPrintf("keypool return %d\n", nIndex);
}

bool CWallet::GetKeyFromPool(CPubKey& result, bool internal)
{
    if (IsWalletFlagSet(WALLET_FLAG_DISABLE_PRIVATE_KEYS)) {
        return false;
    }

    CKeyPool keypool;
    {
        LOCK(cs_wallet);
        int64_t nIndex;
        if (!ReserveKeyFromKeyPool(nIndex, keypool, internal)) {
            if (IsLocked()) return false;
            WalletBatch batch(*database);
            result = GenerateNewKey(batch, internal);
            return true;
        }
        KeepKey(nIndex);
        result = keypool.vchPubKey;
    }
    return true;
}

static int64_t GetOldestKeyTimeInPool(const std::set<int64_t>& setKeyPool, WalletBatch& batch) {
    if (setKeyPool.empty()) {
        return GetTime();
    }

    CKeyPool keypool;
    int64_t nIndex = *(setKeyPool.begin());
    if (!batch.ReadPool(nIndex, keypool)) {
        throw std::runtime_error(std::string(__func__) + ": read oldest key in keypool failed");
    }
    assert(keypool.vchPubKey.IsValid());
    return keypool.nTime;
}

int64_t CWallet::GetOldestKeyPoolTime()
{
    LOCK(cs_wallet);

    WalletBatch batch(*database);

    // load oldest key from keypool, get time and return
    int64_t oldestKey = GetOldestKeyTimeInPool(setExternalKeyPool, batch);
    if (IsHDEnabled() && CanSupportFeature(FEATURE_HD_SPLIT)) {
        oldestKey = std::max(GetOldestKeyTimeInPool(setInternalKeyPool, batch), oldestKey);
        if (!set_pre_split_keypool.empty()) {
            oldestKey = std::max(GetOldestKeyTimeInPool(set_pre_split_keypool, batch), oldestKey);
        }
    }

    return oldestKey;
}

std::map<CTxDestination, CAmount> CWallet::GetAddressBalances()
{
    std::map<CTxDestination, CAmount> balances;

    {
        LOCK(cs_wallet);
        for (const auto& walletEntry : mapWallet)
        {
            const CWalletTx *pcoin = &walletEntry.second;

            if (!pcoin->IsTrusted())
                continue;

            int nDepth = pcoin->GetDepthInMainChain();
            if (nDepth < (pcoin->IsFromMe(ISMINE_ALL) ? 0 : 1))
                continue;

            for (unsigned int i = 0; i < pcoin->tx->vout.size(); i++)
            {
                CTxDestination addr;
                if (!IsMine(pcoin->tx->vout[i]))
                    continue;
                if(!ExtractDestination(pcoin->tx->vout[i].scriptPubKey, addr))
                    continue;

                CAmount n = IsSpent(walletEntry.first, i) ? 0 : pcoin->tx->vout[i].nValue;

                if (!balances.count(addr))
                    balances[addr] = 0;
                balances[addr] += n;
            }
        }
    }

    return balances;
}

std::set< std::set<CTxDestination> > CWallet::GetAddressGroupings()
{
    AssertLockHeld(cs_wallet); // mapWallet
    std::set< std::set<CTxDestination> > groupings;
    std::set<CTxDestination> grouping;

    for (const auto& walletEntry : mapWallet)
    {
        const CWalletTx *pcoin = &walletEntry.second;

        if (pcoin->tx->vin.size() > 0)
        {
            bool any_mine = false;
            // group all input addresses with each other
            for (CTxIn txin : pcoin->tx->vin)
            {
                CTxDestination address;
                if(!IsMine(txin)) /* If this input isn't mine, ignore it */
                    continue;
                if(!ExtractDestination(mapWallet.at(txin.prevout.hashMalFix).tx->vout[txin.prevout.n].scriptPubKey, address))
                    continue;
                grouping.insert(address);
                any_mine = true;
            }

            // group change with input addresses
            if (any_mine)
            {
               for (CTxOut txout : pcoin->tx->vout)
                   if (IsChange(txout))
                   {
                       CTxDestination txoutAddr;
                       if(!ExtractDestination(txout.scriptPubKey, txoutAddr))
                           continue;
                       grouping.insert(txoutAddr);
                   }
            }
            if (grouping.size() > 0)
            {
                groupings.insert(grouping);
                grouping.clear();
            }
        }

        // group lone addrs by themselves
        for (const auto& txout : pcoin->tx->vout)
            if (IsMine(txout))
            {
                CTxDestination address;
                if(!ExtractDestination(txout.scriptPubKey, address))
                    continue;
                grouping.insert(address);
                groupings.insert(grouping);
                grouping.clear();
            }
    }

    std::set< std::set<CTxDestination>* > uniqueGroupings; // a set of pointers to groups of addresses
    std::map< CTxDestination, std::set<CTxDestination>* > setmap;  // map addresses to the unique group containing it
    for (std::set<CTxDestination> _grouping : groupings)
    {
        // make a set of all the groups hit by this new group
        std::set< std::set<CTxDestination>* > hits;
        std::map< CTxDestination, std::set<CTxDestination>* >::iterator it;
        for (CTxDestination address : _grouping)
            if ((it = setmap.find(address)) != setmap.end())
                hits.insert((*it).second);

        // merge all hit groups into a new single group and delete old groups
        std::set<CTxDestination>* merged = new std::set<CTxDestination>(_grouping);
        for (std::set<CTxDestination>* hit : hits)
        {
            merged->insert(hit->begin(), hit->end());
            uniqueGroupings.erase(hit);
            delete hit;
        }
        uniqueGroupings.insert(merged);

        // update setmap
        for (CTxDestination element : *merged)
            setmap[element] = merged;
    }

    std::set< std::set<CTxDestination> > ret;
    for (std::set<CTxDestination>* uniqueGrouping : uniqueGroupings)
    {
        ret.insert(*uniqueGrouping);
        delete uniqueGrouping;
    }

    return ret;
}

std::set<CTxDestination> CWallet::GetLabelAddresses(const std::string& label) const
{
    LOCK(cs_wallet);
    std::set<CTxDestination> result;
    for (const std::pair<const CTxDestination, CAddressBookData>& item : mapAddressBook)
    {
        const CTxDestination& address = item.first;
        const std::string& strName = item.second.name;
        if (strName == label)
            result.insert(address);
    }
    return result;
}

void CWallet::DeleteLabel(const std::string& label)
{
    WalletBatch batch(*database);
    batch.EraseAccount(label);
}

bool CReserveKey::GetReservedKey(CPubKey& pubkey, bool internal)
{
    if (nIndex == -1)
    {
        CKeyPool keypool;
        if (!pwallet->ReserveKeyFromKeyPool(nIndex, keypool, internal)) {
            return false;
        }
        vchPubKey = keypool.vchPubKey;
        fInternal = keypool.fInternal;
    }
    assert(vchPubKey.IsValid());
    pubkey = vchPubKey;
    return true;
}

void CReserveKey::KeepKey()
{
    if (nIndex != -1)
        pwallet->KeepKey(nIndex);
    nIndex = -1;
    vchPubKey = CPubKey();
}

void CReserveKey::ReturnKey()
{
    if (nIndex != -1) {
        pwallet->ReturnKey(nIndex, fInternal, vchPubKey);
    }
    nIndex = -1;
    vchPubKey = CPubKey();
}

void CWallet::MarkReserveKeysAsUsed(int64_t keypool_id)
{
    AssertLockHeld(cs_wallet);
    bool internal = setInternalKeyPool.count(keypool_id);
    if (!internal) assert(setExternalKeyPool.count(keypool_id) || set_pre_split_keypool.count(keypool_id));
    std::set<int64_t> *setKeyPool = internal ? &setInternalKeyPool : (set_pre_split_keypool.empty() ? &setExternalKeyPool : &set_pre_split_keypool);
    auto it = setKeyPool->begin();

    WalletBatch batch(*database);
    while (it != std::end(*setKeyPool)) {
        const int64_t& index = *(it);
        if (index > keypool_id) break; // set*KeyPool is ordered

        CKeyPool keypool;
        if (batch.ReadPool(index, keypool)) { //TODO: This should be unnecessary
            m_pool_key_to_index.erase(keypool.vchPubKey.GetID());
        }
        LearnAllRelatedScripts(keypool.vchPubKey);
        batch.ErasePool(index);
        WalletLogPrintf("keypool index %d removed\n", index);
        it = setKeyPool->erase(it);
    }
}

void CWallet::GetScriptForMining(std::shared_ptr<CReserveScript> &script)
{
    std::shared_ptr<CReserveKey> rKey = std::make_shared<CReserveKey>(this);
    CPubKey pubkey;
    if (!rKey->GetReservedKey(pubkey))
        return;

    script = rKey;
    script->reserveScript = CScript() << ToByteVector(pubkey) << OP_CHECKSIG;
}

void CWallet::LockCoin(const COutPoint& output)
{
    AssertLockHeld(cs_wallet); // setLockedCoins
    setLockedCoins.insert(output);
}

void CWallet::UnlockCoin(const COutPoint& output)
{
    AssertLockHeld(cs_wallet); // setLockedCoins
    setLockedCoins.erase(output);
}

void CWallet::UnlockAllCoins()
{
    AssertLockHeld(cs_wallet); // setLockedCoins
    setLockedCoins.clear();
}

bool CWallet::IsLockedCoin(uint256 hash, unsigned int n) const
{
    AssertLockHeld(cs_wallet); // setLockedCoins
    COutPoint outpt(hash, n);

    return (setLockedCoins.count(outpt) > 0);
}

void CWallet::ListLockedCoins(std::vector<COutPoint>& vOutpts) const
{
    AssertLockHeld(cs_wallet); // setLockedCoins
    for (std::set<COutPoint>::iterator it = setLockedCoins.begin();
         it != setLockedCoins.end(); it++) {
        COutPoint outpt = (*it);
        vOutpts.push_back(outpt);
    }
}

/** @} */ // end of Actions

void CWallet::GetKeyBirthTimes(std::map<CTxDestination, int64_t> &mapKeyBirth) const {
    AssertLockHeld(cs_wallet); // mapKeyMetadata
    mapKeyBirth.clear();

    // get birth times for keys with metadata
    for (const auto& entry : mapKeyMetadata) {
        if (entry.second.nCreateTime) {
            mapKeyBirth[entry.first] = entry.second.nCreateTime;
        }
    }

    // map in which we'll infer heights of other keys
    CBlockIndex *pindexMax = chainActive[std::max(0, chainActive.Height() - 144)]; // the tip can be reorganized; use a 144-block safety margin
    std::map<CKeyID, CBlockIndex*> mapKeyFirstBlock;
    for (const CKeyID &keyid : GetKeys()) {
        if (mapKeyBirth.count(keyid) == 0)
            mapKeyFirstBlock[keyid] = pindexMax;
    }

    // if there are no such keys, we're done
    if (mapKeyFirstBlock.empty())
        return;

    // find first block that affects those keys, if there are any left
    std::vector<CKeyID> vAffected;
    for (const auto& entry : mapWallet) {
        // iterate over all wallet transactions...
        const CWalletTx &wtx = entry.second;
        CBlockIndex* pindex = LookupBlockIndex(wtx.hashBlock);
        if (pindex && chainActive.Contains(pindex)) {
            // ... which are already in a block
            int nHeight = pindex->nHeight;
            for (const CTxOut &txout : wtx.tx->vout) {
                // iterate over all their outputs
                CAffectedKeysVisitor(*this, vAffected).Process(txout.scriptPubKey);
                for (const CKeyID &keyid : vAffected) {
                    // ... and all their affected keys
                    std::map<CKeyID, CBlockIndex*>::iterator rit = mapKeyFirstBlock.find(keyid);
                    if (rit != mapKeyFirstBlock.end() && nHeight < rit->second->nHeight)
                        rit->second = pindex;
                }
                vAffected.clear();
            }
        }
    }

    // Extract block timestamps for those keys
    for (const auto& entry : mapKeyFirstBlock)
        mapKeyBirth[entry.first] = entry.second->GetBlockTime() - TIMESTAMP_WINDOW; // block times can be 2h off
}

/**
 * Compute smart timestamp for a transaction being added to the wallet.
 *
 * Logic:
 * - If sending a transaction, assign its timestamp to the current time.
 * - If receiving a transaction outside a block, assign its timestamp to the
 *   current time.
 * - If receiving a block with a future timestamp, assign all its (not already
 *   known) transactions' timestamps to the current time.
 * - If receiving a block with a past timestamp, before the most recent known
 *   transaction (that we care about), assign all its (not already known)
 *   transactions' timestamps to the same timestamp as that most-recent-known
 *   transaction.
 * - If receiving a block with a past timestamp, but after the most recent known
 *   transaction, assign all its (not already known) transactions' timestamps to
 *   the block time.
 *
 * For more information see CWalletTx::nTimeSmart,
 * https://bitcointalk.org/?topic=54527, or
 * https://github.com/bitcoin/bitcoin/pull/1393.
 */
unsigned int CWallet::ComputeTimeSmart(const CWalletTx& wtx) const
{
    unsigned int nTimeSmart = wtx.nTimeReceived;
    if (!wtx.hashUnset()) {
        if (const CBlockIndex* pindex = LookupBlockIndex(wtx.hashBlock)) {
            int64_t latestNow = wtx.nTimeReceived;
            int64_t latestEntry = 0;

            // Tolerate times up to the last timestamp in the wallet not more than 5 minutes into the future
            int64_t latestTolerated = latestNow + 300;
            const TxItems& txOrdered = wtxOrdered;
            for (auto it = txOrdered.rbegin(); it != txOrdered.rend(); ++it) {
                CWalletTx* const pwtx = it->second.first;
                if (pwtx == &wtx) {
                    continue;
                }
                CAccountingEntry* const pacentry = it->second.second;
                int64_t nSmartTime;
                if (pwtx) {
                    nSmartTime = pwtx->nTimeSmart;
                    if (!nSmartTime) {
                        nSmartTime = pwtx->nTimeReceived;
                    }
                } else {
                    nSmartTime = pacentry->nTime;
                }
                if (nSmartTime <= latestTolerated) {
                    latestEntry = nSmartTime;
                    if (nSmartTime > latestNow) {
                        latestNow = nSmartTime;
                    }
                    break;
                }
            }

            int64_t blocktime = pindex->GetBlockTime();
            nTimeSmart = std::max(latestEntry, std::min(blocktime, latestNow));
        } else {
            WalletLogPrintf("%s: found %s in block %s not in index\n", __func__, wtx.GetHash().ToString(), wtx.hashBlock.ToString());
        }
    }
    return nTimeSmart;
}

bool CWallet::AddDestData(const CTxDestination &dest, const std::string &key, const std::string &value)
{
    if (boost::get<CNoDestination>(&dest))
        return false;

    ColorIdentifier colorId;
    mapAddressBook[dest].destdata.insert(std::make_pair(key, value));
    return WalletBatch(*database).WriteDestData(EncodeDestination(dest, colorId), key, value);
}

bool CWallet::EraseDestData(const CTxDestination &dest, const std::string &key)
{
    if (!mapAddressBook[dest].destdata.erase(key))
        return false;
    ColorIdentifier colorId;
    return WalletBatch(*database).EraseDestData(EncodeDestination(dest, colorId), key);
}

void CWallet::LoadDestData(const CTxDestination &dest, const std::string &key, const std::string &value)
{
    mapAddressBook[dest].destdata.insert(std::make_pair(key, value));
}

bool CWallet::GetDestData(const CTxDestination &dest, const std::string &key, std::string *value) const
{
    std::map<CTxDestination, CAddressBookData>::const_iterator i = mapAddressBook.find(dest);
    if(i != mapAddressBook.end())
    {
        CAddressBookData::StringMap::const_iterator j = i->second.destdata.find(key);
        if(j != i->second.destdata.end())
        {
            if(value)
                *value = j->second;
            return true;
        }
    }
    return false;
}

std::vector<std::string> CWallet::GetDestValues(const std::string& prefix) const
{
    LOCK(cs_wallet);
    std::vector<std::string> values;
    for (const auto& address : mapAddressBook) {
        for (const auto& data : address.second.destdata) {
            if (!data.first.compare(0, prefix.size(), prefix)) {
                values.emplace_back(data.second);
            }
        }
    }
    return values;
}

void CWallet::MarkPreSplitKeys()
{
    WalletBatch batch(*database);
    for (auto it = setExternalKeyPool.begin(); it != setExternalKeyPool.end();) {
        int64_t index = *it;
        CKeyPool keypool;
        if (!batch.ReadPool(index, keypool)) {
            throw std::runtime_error(std::string(__func__) + ": read keypool entry failed");
        }
        keypool.m_pre_split = true;
        if (!batch.WritePool(index, keypool)) {
            throw std::runtime_error(std::string(__func__) + ": writing modified keypool entry failed");
        }
        set_pre_split_keypool.insert(index);
        it = setExternalKeyPool.erase(it);
    }
}

bool CWallet::Verify(std::string wallet_file, bool salvage_wallet, std::string& error_string, std::string& warning_string)
{
    // Do some checking on wallet path. It should be either a:
    //
    // 1. Path where a directory can be created.
    // 2. Path to an existing directory.
    // 3. Path to a symlink to a directory.
    // 4. For backwards compatibility, the name of a data file in -walletdir.
    LOCK(cs_wallets);
    fs::path wallet_path = fs::absolute(wallet_file, GetWalletDir());
    fs::file_type path_type = fs::symlink_status(wallet_path).type();
    if (!(path_type == fs::file_not_found || path_type == fs::directory_file ||
          (path_type == fs::symlink_file && fs::is_directory(wallet_path)) ||
          (path_type == fs::regular_file && fs::path(wallet_file).filename() == wallet_file))) {
        error_string = strprintf(
              "Invalid -wallet path '%s'. -wallet path should point to a directory where wallet.dat and "
              "database/log.?????????? files can be stored, a location where such a directory could be created, "
              "or (for backwards compatibility) the name of an existing data file in -walletdir (%s)",
              wallet_file, GetWalletDir());
        return false;
    }

    // Make sure that the wallet path doesn't clash with an existing wallet path
    for (auto wallet : GetWallets()) {
        if (fs::absolute(wallet->GetName(), GetWalletDir()) == wallet_path) {
            error_string = strprintf("Error loading wallet %s. Duplicate -wallet filename specified.", wallet_file);
            return false;
        }
    }

    try {
        if (!WalletBatch::VerifyEnvironment(wallet_path, error_string)) {
            return false;
        }
    } catch (const fs::filesystem_error& e) {
        error_string = strprintf("Error loading wallet %s. %s", wallet_file, e.what());
        return false;
    }

    if (salvage_wallet) {
        // Recover readable keypairs:
        CWallet dummyWallet("dummy", WalletDatabase::CreateDummy());
        std::string backup_filename;
        if (!WalletBatch::Recover(wallet_path, (void *)&dummyWallet, WalletBatch::RecoverKeysOnlyFilter, backup_filename)) {
            return false;
        }
    }

    return WalletBatch::VerifyDatabaseFile(wallet_path, warning_string, error_string);
}

std::shared_ptr<CWallet> CWallet::CreateWalletFromFile(const std::string& name, const fs::path& path, uint64_t wallet_creation_flags)
{
    const std::string& walletFile = name;

    // needed to restore wallet transaction meta data after -zapwallettxes
    std::vector<CWalletTx> vWtx;

    if (gArgs.GetBoolArg("-zapwallettxes", false)) {
        uiInterface.InitMessage(_("Zapping all transactions from wallet..."));

        std::unique_ptr<CWallet> tempWallet = MakeUnique<CWallet>(name, WalletDatabase::Create(path));
        DBErrors nZapWalletRet = tempWallet->ZapWalletTx(vWtx);
        if (nZapWalletRet != DBErrors::LOAD_OK) {
            InitError(strprintf(_("Error loading %s: Wallet corrupted"), walletFile));
            return nullptr;
        }
    }

    uiInterface.InitMessage(_("Loading wallet..."));

    int64_t nStart = GetTimeMillis();
    bool fFirstRun = true;
    // TODO: Can't use std::make_shared because we need a custom deleter but
    // should be possible to use std::allocate_shared.
    std::shared_ptr<CWallet> walletInstance(new CWallet(name, WalletDatabase::Create(path)), ReleaseWallet);
    DBErrors nLoadWalletRet = walletInstance->LoadWallet(fFirstRun);
    if (nLoadWalletRet != DBErrors::LOAD_OK)
    {
        if (nLoadWalletRet == DBErrors::CORRUPT) {
            InitError(strprintf(_("Error loading %s: Wallet corrupted"), walletFile));
            return nullptr;
        }
        else if (nLoadWalletRet == DBErrors::NONCRITICAL_ERROR)
        {
            InitWarning(strprintf(_("Error reading %s! All keys read correctly, but transaction data"
                                         " or address book entries might be missing or incorrect."),
                walletFile));
        }
        else if (nLoadWalletRet == DBErrors::TOO_NEW) {
            InitError(strprintf(_("Error loading %s: Wallet requires newer version of %s"), walletFile, _(PACKAGE_NAME)));
            return nullptr;
        }
        else if (nLoadWalletRet == DBErrors::NEED_REWRITE)
        {
            InitError(strprintf(_("Wallet needed to be rewritten: restart %s to complete"), _(PACKAGE_NAME)));
            return nullptr;
        }
        else {
            InitError(strprintf(_("Error loading %s"), walletFile));
            return nullptr;
        }
    }

    int prev_version = walletInstance->nWalletVersion;
    if (gArgs.GetBoolArg("-upgradewallet", fFirstRun))
    {
        int nMaxVersion = gArgs.GetArg("-upgradewallet", 0);
        if (nMaxVersion == 0) // the -upgradewallet without argument case
        {
            walletInstance->WalletLogPrintf("Performing wallet upgrade to %i\n", FEATURE_LATEST);
            nMaxVersion = FEATURE_LATEST;
            walletInstance->SetMinVersion(FEATURE_LATEST); // permanently upgrade the wallet immediately
        }
        else
            walletInstance->WalletLogPrintf("Allowing wallet upgrade up to %i\n", nMaxVersion);
        if (nMaxVersion < walletInstance->GetVersion())
        {
            InitError(_("Cannot downgrade wallet"));
            return nullptr;
        }
        walletInstance->SetMaxVersion(nMaxVersion);
    }

    // Upgrade to HD if explicit upgrade
    if (gArgs.GetBoolArg("-upgradewallet", false)) {
        LOCK(walletInstance->cs_wallet);

        // Do not upgrade versions to any version between HD_SPLIT and FEATURE_PRE_SPLIT_KEYPOOL unless already supporting HD_SPLIT
        int max_version = walletInstance->nWalletVersion;

        bool hd_upgrade = false;
        bool split_upgrade = false;
        if (walletInstance->CanSupportFeature(FEATURE_HD) && !walletInstance->IsHDEnabled()) {
            walletInstance->WalletLogPrintf("Upgrading wallet to HD\n");
            walletInstance->SetMinVersion(FEATURE_HD);

            // generate a new master key
            CPubKey masterPubKey = walletInstance->GenerateNewSeed();
            walletInstance->SetHDSeed(masterPubKey);
            hd_upgrade = true;
        }
        // Upgrade to HD chain split if necessary
        if (walletInstance->CanSupportFeature(FEATURE_HD_SPLIT)) {
            walletInstance->WalletLogPrintf("Upgrading wallet to use HD chain split\n");
            walletInstance->SetMinVersion(FEATURE_PRE_SPLIT_KEYPOOL);
            split_upgrade = FEATURE_HD_SPLIT > prev_version;
        }
        // Mark all keys currently in the keypool as pre-split
        if (split_upgrade) {
            walletInstance->MarkPreSplitKeys();
        }
        // Regenerate the keypool if upgraded to HD
        if (hd_upgrade) {
            if (!walletInstance->TopUpKeyPool()) {
                InitError(_("Unable to generate keys"));
                return nullptr;
            }
        }
    }

    if (fFirstRun)
    {
        // ensure this wallet.dat can only be opened by clients supporting HD with chain split and expects no default key
        if (!gArgs.GetBoolArg("-usehd", true)) {
            InitError(strprintf(_("Error creating %s: You can't create non-HD wallets with this version."), walletFile));
            return nullptr;
        }
        walletInstance->SetMinVersion(FEATURE_LATEST);

        if ((wallet_creation_flags & WALLET_FLAG_DISABLE_PRIVATE_KEYS)) {
            //selective allow to set flags
            walletInstance->SetWalletFlag(WALLET_FLAG_DISABLE_PRIVATE_KEYS);
        } else {
            // generate a new seed
            CPubKey seed = walletInstance->GenerateNewSeed();
            walletInstance->SetHDSeed(seed);
        }

        // Top up the keypool
        if (!walletInstance->IsWalletFlagSet(WALLET_FLAG_DISABLE_PRIVATE_KEYS) && !walletInstance->TopUpKeyPool()) {
            InitError(_("Unable to generate initial keys"));
            return nullptr;
        }

        walletInstance->ChainStateFlushed(chainActive.GetLocator());
    } else if (wallet_creation_flags & WALLET_FLAG_DISABLE_PRIVATE_KEYS) {
        // Make it impossible to disable private keys after creation
        InitError(strprintf(_("Error loading %s: Private keys can only be disabled during creation"), walletFile));
        return NULL;
    } else if (walletInstance->IsWalletFlagSet(WALLET_FLAG_DISABLE_PRIVATE_KEYS)) {
        LOCK(walletInstance->cs_KeyStore);
        if (!walletInstance->mapKeys.empty() || !walletInstance->mapCryptedKeys.empty()) {
            InitWarning(strprintf(_("Warning: Private keys detected in wallet {%s} with disabled private keys"), walletFile));
        }
    } else if (gArgs.IsArgSet("-usehd")) {
        bool useHD = gArgs.GetBoolArg("-usehd", true);
        if (walletInstance->IsHDEnabled() && !useHD) {
            InitError(strprintf(_("Error loading %s: You can't disable HD on an already existing HD wallet"), walletFile));
            return nullptr;
        }
        if (!walletInstance->IsHDEnabled() && useHD) {
            InitError(strprintf(_("Error loading %s: You can't enable HD on an already existing non-HD wallet"), walletFile));
            return nullptr;
        }
    }

    if (!gArgs.GetArg("-addresstype", "").empty() && !ParseOutputType(gArgs.GetArg("-addresstype", ""), walletInstance->m_default_address_type)) {
        InitError(strprintf("Unknown address type '%s'", gArgs.GetArg("-addresstype", "")));
        return nullptr;
    }

    if (!gArgs.GetArg("-changetype", "").empty() && !ParseOutputType(gArgs.GetArg("-changetype", ""), walletInstance->m_default_change_type)) {
        InitError(strprintf("Unknown change type '%s'", gArgs.GetArg("-changetype", "")));
        return nullptr;
    }

    if (gArgs.IsArgSet("-mintxfee")) {
        CAmount n = 0;
        if (!ParseMoney(gArgs.GetArg("-mintxfee", ""), n) || 0 == n) {
            InitError(AmountErrMsg("mintxfee", gArgs.GetArg("-mintxfee", "")));
            return nullptr;
        }
        if (n > HIGH_TX_FEE_PER_KB) {
            InitWarning(AmountHighWarn("-mintxfee") + " " +
                        _("This is the minimum transaction fee you pay on every transaction."));
        }
        walletInstance->m_min_fee = CFeeRate(n);
    }

    walletInstance->m_allow_fallback_fee = Params().IsFallbackFeeEnabled();
    if (gArgs.IsArgSet("-fallbackfee")) {
        CAmount nFeePerK = 0;
        if (!ParseMoney(gArgs.GetArg("-fallbackfee", ""), nFeePerK)) {
            InitError(strprintf(_("Invalid amount for -fallbackfee=<amount>: '%s'"), gArgs.GetArg("-fallbackfee", "")));
            return nullptr;
        }
        if (nFeePerK > HIGH_TX_FEE_PER_KB) {
            InitWarning(AmountHighWarn("-fallbackfee") + " " +
                        _("This is the transaction fee you may pay when fee estimates are not available."));
        }
        walletInstance->m_fallback_fee = CFeeRate(nFeePerK);
        walletInstance->m_allow_fallback_fee = nFeePerK != 0; //disable fallback fee in case value was set to 0, enable if non-null value
    }
    if (gArgs.IsArgSet("-discardfee")) {
        CAmount nFeePerK = 0;
        if (!ParseMoney(gArgs.GetArg("-discardfee", ""), nFeePerK)) {
            InitError(strprintf(_("Invalid amount for -discardfee=<amount>: '%s'"), gArgs.GetArg("-discardfee", "")));
            return nullptr;
        }
        if (nFeePerK > HIGH_TX_FEE_PER_KB) {
            InitWarning(AmountHighWarn("-discardfee") + " " +
                        _("This is the transaction fee you may discard if change is smaller than dust at this level"));
        }
        walletInstance->m_discard_rate = CFeeRate(nFeePerK);
    }
    if (gArgs.IsArgSet("-paytxfee")) {
        CAmount nFeePerK = 0;
        if (!ParseMoney(gArgs.GetArg("-paytxfee", ""), nFeePerK)) {
            InitError(AmountErrMsg("paytxfee", gArgs.GetArg("-paytxfee", "")));
            return nullptr;
        }
        if (nFeePerK > HIGH_TX_FEE_PER_KB) {
            InitWarning(AmountHighWarn("-paytxfee") + " " +
                        _("This is the transaction fee you will pay if you send a transaction."));
        }
        walletInstance->m_pay_tx_fee = CFeeRate(nFeePerK, 1000);
        if (walletInstance->m_pay_tx_fee < ::minRelayTxFee) {
            InitError(strprintf(_("Invalid amount for -paytxfee=<amount>: '%s' (must be at least %s)"),
                gArgs.GetArg("-paytxfee", ""), ::minRelayTxFee.ToString()));
            return nullptr;
        }
    }
    walletInstance->m_confirm_target = gArgs.GetArg("-txconfirmtarget", DEFAULT_TX_CONFIRM_TARGET);
    walletInstance->m_spend_zero_conf_change = gArgs.GetBoolArg("-spendzeroconfchange", DEFAULT_SPEND_ZEROCONF_CHANGE);
    walletInstance->m_signal_rbf = gArgs.GetBoolArg("-walletrbf", DEFAULT_WALLET_RBF);

    walletInstance->WalletLogPrintf("Wallet completed loading in %15dms\n", GetTimeMillis() - nStart);

    // Try to top up keypool. No-op if the wallet is locked.
    walletInstance->TopUpKeyPool();

    LOCK(cs_main);

    CBlockIndex *pindexRescan = chainActive.Genesis();
    if (!gArgs.GetBoolArg("-rescan", false))
    {
        WalletBatch batch(*walletInstance->database);
        CBlockLocator locator;
        if (batch.ReadBestBlock(locator))
            pindexRescan = FindForkInGlobalIndex(chainActive, locator);
    }

    walletInstance->m_last_block_processed = chainActive.Tip();

    if (chainActive.Tip() && chainActive.Tip() != pindexRescan)
    {
        //We can't rescan beyond non-pruned blocks, stop and throw an error
        //this might happen if a user uses an old wallet within a pruned node
        // or if he ran -disablewallet for a longer time, then decided to re-enable
        if (fPruneMode)
        {
            CBlockIndex *block = chainActive.Tip();
            while (block && block->pprev && (block->pprev->nStatus & BLOCK_HAVE_DATA) && block->pprev->nTx > 0 && pindexRescan != block)
                block = block->pprev;

            if (pindexRescan != block) {
                InitError(_("Prune: last wallet synchronisation goes beyond pruned data. You need to -reindex (download the whole blockchain again in case of pruned node)"));
                return nullptr;
            }
        }

        uiInterface.InitMessage(_("Rescanning..."));
        walletInstance->WalletLogPrintf("Rescanning last %i blocks (from block %i)...\n", chainActive.Height() - pindexRescan->nHeight, pindexRescan->nHeight);

        // No need to read and scan block if block was created before
        // our wallet birthday (as adjusted for block time variability)
        while (pindexRescan && walletInstance->nTimeFirstKey && (pindexRescan->GetBlockTime() < (walletInstance->nTimeFirstKey - TIMESTAMP_WINDOW))) {
            pindexRescan = chainActive.Next(pindexRescan);
        }

        nStart = GetTimeMillis();
        {
            WalletRescanReserver reserver(walletInstance.get());
            if (!reserver.reserve()) {
                InitError(_("Failed to rescan the wallet during initialization"));
                return nullptr;
            }
            walletInstance->ScanForWalletTransactions(pindexRescan, nullptr, reserver, true);
        }
        walletInstance->WalletLogPrintf("Rescan completed in %15dms\n", GetTimeMillis() - nStart);
        walletInstance->ChainStateFlushed(chainActive.GetLocator());
        walletInstance->database->IncrementUpdateCounter();

        // Restore wallet transaction metadata after -zapwallettxes=1
        if (gArgs.GetBoolArg("-zapwallettxes", false) && gArgs.GetArg("-zapwallettxes", "1") != "2")
        {
            WalletBatch batch(*walletInstance->database);

            for (const CWalletTx& wtxOld : vWtx)
            {
                uint256 hash = wtxOld.GetHash();
                std::map<uint256, CWalletTx>::iterator mi = walletInstance->mapWallet.find(hash);
                if (mi != walletInstance->mapWallet.end())
                {
                    const CWalletTx* copyFrom = &wtxOld;
                    CWalletTx* copyTo = &mi->second;
                    copyTo->mapValue = copyFrom->mapValue;
                    copyTo->vOrderForm = copyFrom->vOrderForm;
                    copyTo->nTimeReceived = copyFrom->nTimeReceived;
                    copyTo->nTimeSmart = copyFrom->nTimeSmart;
                    copyTo->fFromMe = copyFrom->fFromMe;
                    copyTo->strFromAccount = copyFrom->strFromAccount;
                    copyTo->nOrderPos = copyFrom->nOrderPos;
                    batch.WriteTx(*copyTo);
                }
            }
        }
    }

    uiInterface.LoadWallet(walletInstance);

    // Register with the validation interface. It's ok to do this after rescan since we're still holding cs_main.
    RegisterValidationInterface(walletInstance.get());

    walletInstance->SetBroadcastTransactions(gArgs.GetBoolArg("-walletbroadcast", DEFAULT_WALLETBROADCAST));

    {
        LOCK(walletInstance->cs_wallet);
        walletInstance->WalletLogPrintf("setKeyPool.size() = %u\n",      walletInstance->GetKeyPoolSize());
        walletInstance->WalletLogPrintf("mapWallet.size() = %u\n",       walletInstance->mapWallet.size());
        walletInstance->WalletLogPrintf("mapAddressBook.size() = %u\n",  walletInstance->mapAddressBook.size());
    }

    return walletInstance;
}

void CWallet::postInitProcess()
{
    // Add wallet transactions that aren't already in a block to mempool
    // Do this here as mempool requires genesis block to be loaded
    ReacceptWalletTransactions();
}

bool CWallet::BackupWallet(const std::string& strDest)
{
    return database->Backup(strDest);
}

CKeyPool::CKeyPool()
{
    nTime = GetTime();
    fInternal = false;
    m_pre_split = false;
}

CKeyPool::CKeyPool(const CPubKey& vchPubKeyIn, bool internalIn)
{
    nTime = GetTime();
    vchPubKey = vchPubKeyIn;
    fInternal = internalIn;
    m_pre_split = false;
}

CWalletKey::CWalletKey(int64_t nExpires)
{
    nTimeCreated = (nExpires ? GetTime() : 0);
    nTimeExpires = nExpires;
}

void CMerkleTx::SetMerkleBranch(const CBlockIndex* pindex, int posInBlock)
{
    // Update the tx's hashBlock
    hashBlock = pindex->GetBlockHash();

    // set the position of the transaction in the block
    nIndex = posInBlock;
}

int CMerkleTx::GetDepthInMainChain() const
{
    if (hashUnset())
        return 0;

    AssertLockHeld(cs_main);

    // Find the block it claims to be in
    CBlockIndex* pindex = LookupBlockIndex(hashBlock);
    if (!pindex || !chainActive.Contains(pindex))
        return 0;

    return ((nIndex == -1) ? (-1) : 1) * (chainActive.Height() - pindex->nHeight + 1);
}


bool CWalletTx::AcceptToMemoryPool(const CAmount& nAbsurdFee, CValidationState& state)
{
    // We must set fInMempool here - while it will be re-set to true by the
    // entered-mempool callback, if we did not there would be a race where a
    // user could call sendmoney in a loop and hit spurious out of funds errors
    // because we think that this newly generated transaction's change is
    // unavailable as we're not yet aware that it is in the mempool.
    bool ret = ::AcceptToMemoryPool(mempool, state, tx, nullptr /* pfMissingInputs */,
                                nullptr /* plTxnReplaced */, false /* bypass_limits */, nAbsurdFee);
    fInMempool |= ret;
    return ret;
}

void CWallet::LearnRelatedScripts(const CPubKey& key, OutputType type)
{
#ifdef DEBUG
    if (key.IsCompressed() && (type == OutputType::P2SH_SEGWIT || type == OutputType::BECH32)) {
        CTxDestination witdest = WitnessV0KeyHash(key.GetID());
        CScript witprog = GetScriptForDestination(witdest);
        // Make sure the resulting program is solvable.
        assert(IsSolvable(*this, witprog));
        AddCScript(witprog);
    }
#endif
}

void CWallet::LearnAllRelatedScripts(const CPubKey& key)
{
    // OutputType::P2SH_SEGWIT always adds all necessary scripts for all types.
    LearnRelatedScripts(key, OutputType::LEGACY);
}

std::vector<OutputGroup> CWallet::GroupOutputs(const std::vector<COutput>& outputs, bool single_coin) const {
    std::vector<OutputGroup> groups;
    std::map<CTxDestination, OutputGroup> gmap;
    CTxDestination dst;
    for (const auto& output : outputs) {
        if (output.fSpendable) {
            CInputCoin input_coin = output.GetInputCoin();

            size_t ancestors, descendants;
            mempool.GetTransactionAncestry(output.tx->GetHash(), ancestors, descendants);
            if (!single_coin && ExtractDestination(output.tx->tx->vout[output.i].scriptPubKey, dst)) {
                // Limit output groups to no more than 10 entries, to protect
                // against inadvertently creating a too-large transaction
                // when using -avoidpartialspends
                if (gmap[dst].m_outputs.size() >= OUTPUT_GROUP_MAX_ENTRIES) {
                    groups.push_back(gmap[dst]);
                    gmap.erase(dst);
                }
                gmap[dst].Insert(input_coin, output.nDepth, output.tx->IsFromMe(ISMINE_ALL), ancestors, descendants);
            } else {
                groups.emplace_back(input_coin, output.nDepth, output.tx->IsFromMe(ISMINE_ALL), ancestors, descendants);
            }
        }
    }
    if (!single_coin) {
        for (const auto& it : gmap) groups.push_back(it.second);
    }
    return groups;
}<|MERGE_RESOLUTION|>--- conflicted
+++ resolved
@@ -2171,31 +2171,10 @@
         balance[ColorIdentifier()] += WalletBatch(*database).GetAccountCreditDebit(*account);
     }
 
-<<<<<<< HEAD
-    return balance;
+    return balance[ColorIdentifier()];
 }
 
 TxColoredCoinBalancesMap CWallet::GetAvailableBalance(const CCoinControl* coinControl) const
-{
-    LOCK2(cs_main, cs_wallet);
-
-    CAmount balance = 0;
-    std::vector<CBalance> balances = GetAvailableTokenBalance(coinControl);
-    
-    for(unsigned int i = 0; i < balances.size(); i++) {
-        if(balances[i].colorId.type == TokenTypes::NONE) {
-            return balances[i].value;
-            break;
-        }
-    };
-
-    return balance;
-=======
-    return balance[ColorIdentifier()];
->>>>>>> 652d1f92
-}
-
-CAmount CWallet::GetAvailableBalance(const CCoinControl* coinControl) const
 {
     LOCK2(cs_main, cs_wallet);
 
@@ -2206,43 +2185,11 @@
     ColorIdentifier colorId;
     for (const COutput& out : vCoins) {
         if (out.fSpendable) {
-<<<<<<< HEAD
-<<<<<<< Updated upstream
-            CScript& scriptPubKey = const_cast<CScript&>(out.tx->tx->vout[out.i].scriptPubKey);
-            //create a method to extract colorId using scriptpubkey;
-            ColorIdentifier colorId(GetColorIdFromScript(scriptPubKey));
-
-            bool found = false;
-            for(unsigned int i = 0; i < cbalances.size(); i++) {
-                if (cbalances[i].colorId == colorId) {
-                        found = true;
-                        cbalances[i].value += out.tx->tx->vout[out.i].nValue;
-                        break;
-                }
-            };
-
-            if(!found) {
-                cbalances.push_back({
-                    colorId,
-                    out.tx->tx->vout[out.i].nValue
-                });
-            }
-        }
-    }
-    return cbalances;
-=======
             colorId = GetColorIdFromScript(out.tx->tx->vout[out.i].scriptPubKey);
             balance[colorId] += out.tx->tx->vout[out.i].nValue;
         }
     }
     return balance;
->>>>>>> Stashed changes
-=======
-            balance[ColorIdentifier()] += out.tx->tx->vout[out.i].nValue;
-        }
-    }
-    return balance[ColorIdentifier()];
->>>>>>> 652d1f92
 }
 
 void CWallet::AvailableCoins(std::vector<COutput> &vCoins, bool fOnlySafe, const CCoinControl *coinControl, const CAmount &nMinimumAmount, const CAmount &nMaximumAmount, const CAmount &nMinimumSumAmount, const uint64_t nMaximumCount, const int nMinDepth, const int nMaxDepth) const
