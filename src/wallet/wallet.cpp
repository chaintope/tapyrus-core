--- conflicted
+++ resolved
@@ -2684,10 +2684,6 @@
             return false;
         }
 
-<<<<<<< HEAD
-
-=======
->>>>>>> 0c581731
         mapValue[colorId] += recipient.nAmount;
 
         if (recipient.fSubtractFeeFromAmount)
